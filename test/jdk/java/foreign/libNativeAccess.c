--- conflicted
+++ resolved
@@ -118,18 +118,10 @@
 
 JNIEXPORT jlong JNICALL
 Java_TestNative_allocate(JNIEnv *env, jclass cls, jint size) {
-<<<<<<< HEAD
-    return (jlong)malloc(size);
-=======
     return (jlong)(uintptr_t)malloc(size);
->>>>>>> a6ce2a93
 }
 
 JNIEXPORT void JNICALL
 Java_TestNative_free(JNIEnv *env, jclass cls, jlong ptr) {
-<<<<<<< HEAD
-    free((void*) ptr);
-=======
     free((void*)(uintptr_t)ptr);
->>>>>>> a6ce2a93
 }