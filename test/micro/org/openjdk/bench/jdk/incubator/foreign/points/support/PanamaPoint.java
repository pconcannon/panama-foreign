/*
 * Copyright (c) 2020, Oracle and/or its affiliates. All rights reserved.
 * DO NOT ALTER OR REMOVE COPYRIGHT NOTICES OR THIS FILE HEADER.
 *
 * This code is free software; you can redistribute it and/or modify it
 * under the terms of the GNU General Public License version 2 only, as
 * published by the Free Software Foundation.
 *
 * This code is distributed in the hope that it will be useful, but WITHOUT
 * ANY WARRANTY; without even the implied warranty of MERCHANTABILITY or
 * FITNESS FOR A PARTICULAR PURPOSE.  See the GNU General Public License
 * version 2 for more details (a copy is included in the LICENSE file that
 * accompanied this code).
 *
 * You should have received a copy of the GNU General Public License version
 * 2 along with this work; if not, write to the Free Software Foundation,
 * Inc., 51 Franklin St, Fifth Floor, Boston, MA 02110-1301 USA.
 *
 * Please contact Oracle, 500 Oracle Parkway, Redwood Shores, CA 94065 USA
 * or visit www.oracle.com if you need additional information or have any
 * questions.
 */
package org.openjdk.bench.jdk.incubator.foreign.points.support;

import jdk.incubator.foreign.CSupport;
import jdk.incubator.foreign.FunctionDescriptor;
import jdk.incubator.foreign.LibraryLookup;
import jdk.incubator.foreign.MemoryAddress;
import jdk.incubator.foreign.MemoryLayout;
import jdk.incubator.foreign.MemorySegment;
import jdk.incubator.foreign.ForeignLinker;

import java.lang.invoke.MethodHandle;
import java.lang.invoke.VarHandle;

import static java.lang.invoke.MethodType.methodType;
import static jdk.incubator.foreign.CSupport.*;
import static jdk.incubator.foreign.MemoryLayout.PathElement.groupElement;

public class PanamaPoint implements AutoCloseable {

    public static final MemoryLayout LAYOUT = MemoryLayout.ofStruct(
        C_INT.withName("x"),
        C_INT.withName("y")
    );

    private static final VarHandle VH_x = LAYOUT.varHandle(int.class, groupElement("x"));
    private static final VarHandle VH_y = LAYOUT.varHandle(int.class, groupElement("y"));
    private static final MethodHandle MH_distance;
    private static final MethodHandle MH_distance_ptrs;

    static {
        try {
            ForeignLinker abi = CSupport.getSystemLinker();
            LibraryLookup lookup = LibraryLookup.ofLibrary("Point");
            MH_distance = abi.downcallHandle(
                lookup.lookup("distance"),
                methodType(double.class, MemorySegment.class, MemorySegment.class),
                FunctionDescriptor.of(C_DOUBLE, LAYOUT, LAYOUT)
            );
            MH_distance_ptrs = abi.downcallHandle(
                lookup.lookup("distance_ptrs"),
                methodType(double.class, MemoryAddress.class, MemoryAddress.class),
                FunctionDescriptor.of(C_DOUBLE, C_POINTER, C_POINTER)
            );
        } catch (NoSuchMethodException e) {
            throw new BootstrapMethodError(e);
        }
    }

    private final MemoryAddress address;

    public PanamaPoint(int x, int y) {
        this(MemorySegment.allocateNative(LAYOUT), x, y);
    }

    public PanamaPoint(MemorySegment segment, int x, int y) {
        this(segment);
        setX(x);
        setY(y);
    }

    public PanamaPoint(MemorySegment segment) {
        this.address = segment.address();
    }

    public void setX(int x) {
<<<<<<< HEAD
        VH_x.set(address, x);
    }

    public int getX() {
        return (int) VH_x.get(address);
    }

    public void setY(int y) {
        VH_y.set(address, y);
    }

    public int getY() {
        return (int) VH_y.get(address);
    }

    public double distanceTo(PanamaPoint other) {
        try {
            return (double) MH_distance.invokeExact(address.segment(), other.address.segment());
        } catch (Throwable throwable) {
            throw new InternalError(throwable);
        }
    }

    public double distanceToPtrs(PanamaPoint other) {
        try {
            return (double) MH_distance_ptrs.invokeExact(address, other.address);
        } catch (Throwable throwable) {
            throw new InternalError(throwable);
        }
=======
        VH_x.set(segment, x);
    }

    public int getX() {
        return (int) VH_x.get(segment);
    }

    public void setY(int y) {
        VH_y.set(segment, y);
    }

    public int getY() {
        return (int) VH_y.get(segment);
>>>>>>> 21442f61
    }

    @Override
    public void close() {
        address.segment().close();
    }
}<|MERGE_RESOLUTION|>--- conflicted
+++ resolved
@@ -68,7 +68,7 @@
         }
     }
 
-    private final MemoryAddress address;
+    private final MemorySegment segment;
 
     public PanamaPoint(int x, int y) {
         this(MemorySegment.allocateNative(LAYOUT), x, y);
@@ -81,41 +81,10 @@
     }
 
     public PanamaPoint(MemorySegment segment) {
-        this.address = segment.address();
+        this.segment = segment;
     }
 
     public void setX(int x) {
-<<<<<<< HEAD
-        VH_x.set(address, x);
-    }
-
-    public int getX() {
-        return (int) VH_x.get(address);
-    }
-
-    public void setY(int y) {
-        VH_y.set(address, y);
-    }
-
-    public int getY() {
-        return (int) VH_y.get(address);
-    }
-
-    public double distanceTo(PanamaPoint other) {
-        try {
-            return (double) MH_distance.invokeExact(address.segment(), other.address.segment());
-        } catch (Throwable throwable) {
-            throw new InternalError(throwable);
-        }
-    }
-
-    public double distanceToPtrs(PanamaPoint other) {
-        try {
-            return (double) MH_distance_ptrs.invokeExact(address, other.address);
-        } catch (Throwable throwable) {
-            throw new InternalError(throwable);
-        }
-=======
         VH_x.set(segment, x);
     }
 
@@ -129,11 +98,26 @@
 
     public int getY() {
         return (int) VH_y.get(segment);
->>>>>>> 21442f61
+    }
+
+    public double distanceTo(PanamaPoint other) {
+        try {
+            return (double) MH_distance.invokeExact(segment, other.segment);
+        } catch (Throwable throwable) {
+            throw new InternalError(throwable);
+        }
+    }
+
+    public double distanceToPtrs(PanamaPoint other) {
+        try {
+            return (double) MH_distance_ptrs.invokeExact(segment.address(), other.segment.address());
+        } catch (Throwable throwable) {
+            throw new InternalError(throwable);
+        }
     }
 
     @Override
     public void close() {
-        address.segment().close();
+        segment.close();
     }
 }