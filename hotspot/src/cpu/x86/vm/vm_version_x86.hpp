--- conflicted
+++ resolved
@@ -171,22 +171,23 @@
     } bits;
   };
 
-  union ExtCpuid8Ecx {
-    uint32_t value;
-    struct {
-      uint32_t cores_per_cpu : 8,
-                             : 24;
-    } bits;
-  };
-
-<<<<<<< HEAD
   union ExtCpuid7Edx {
     uint32_t value;
     struct {
       uint32_t               : 8,
               tsc_invariance : 1,
                              : 23;
-=======
+    } bits;
+  };
+
+  union ExtCpuid8Ecx {
+    uint32_t value;
+    struct {
+      uint32_t cores_per_cpu : 8,
+                             : 24;
+    } bits;
+  };
+
   union SefCpuid7Eax {
     uint32_t value;
   };
@@ -212,12 +213,10 @@
                sse : 1,
                ymm : 1,
                    : 29;
->>>>>>> 72f3f7db
     } bits;
   };
 
 protected:
-<<<<<<< HEAD
   static int _cpu;
   static int _model;
   static int _stepping;
@@ -243,7 +242,9 @@
     CPU_POPCNT = (1 << 13),
     CPU_LZCNT  = (1 << 14),
     CPU_TSC    = (1 << 15),
-    CPU_TSCINV = (1 << 16)
+    CPU_TSCINV = (1 << 16),
+    CPU_AVX    = (1 << 17),
+    CPU_AVX2   = (1 << 18)
   } cpuFeatureFlags;
 
   enum {
@@ -256,35 +257,6 @@
 //  CPU_MODEL_IVYBRIDGE_EP   = ??, TODO - get real value
     CPU_MODEL_SANDYBRIDGE_EP = 45
   } cpuExtendedFamily;
-=======
-   static int _cpu;
-   static int _model;
-   static int _stepping;
-   static int _cpuFeatures;     // features returned by the "cpuid" instruction
-                                // 0 if this instruction is not available
-   static const char* _features_str;
-
-   enum {
-     CPU_CX8    = (1 << 0), // next bits are from cpuid 1 (EDX)
-     CPU_CMOV   = (1 << 1),
-     CPU_FXSR   = (1 << 2),
-     CPU_HT     = (1 << 3),
-     CPU_MMX    = (1 << 4),
-     CPU_3DNOW_PREFETCH  = (1 << 5), // Processor supports 3dnow prefetch and prefetchw instructions
-                                     // may not necessarily support other 3dnow instructions
-     CPU_SSE    = (1 << 6),
-     CPU_SSE2   = (1 << 7),
-     CPU_SSE3   = (1 << 8), // SSE3 comes from cpuid 1 (ECX)
-     CPU_SSSE3  = (1 << 9),
-     CPU_SSE4A  = (1 << 10),
-     CPU_SSE4_1 = (1 << 11),
-     CPU_SSE4_2 = (1 << 12),
-     CPU_POPCNT = (1 << 13),
-     CPU_LZCNT  = (1 << 14),
-     CPU_AVX    = (1 << 15),
-     CPU_AVX2   = (1 << 16)
-   } cpuFeatureFlags;
->>>>>>> 72f3f7db
 
   // cpuid information block.  All info derived from executing cpuid with
   // various function numbers is stored here.  Intel and AMD info is
@@ -431,12 +403,6 @@
       result |= CPU_SSE4_2;
     if (_cpuid_info.std_cpuid1_ecx.bits.popcnt != 0)
       result |= CPU_POPCNT;
-<<<<<<< HEAD
-    if (_cpuid_info.std_cpuid1_edx.bits.tsc != 0)
-      result |= CPU_TSC;
-    if (_cpuid_info.ext_cpuid7_edx.bits.tsc_invariance != 0)
-      result |= CPU_TSCINV;
-=======
     if (_cpuid_info.std_cpuid1_ecx.bits.avx != 0 &&
         _cpuid_info.std_cpuid1_ecx.bits.osxsave != 0 &&
         _cpuid_info.xem_xcr0_eax.bits.sse != 0 &&
@@ -445,7 +411,10 @@
       if (_cpuid_info.sef_cpuid7_ebx.bits.avx2 != 0)
         result |= CPU_AVX2;
     }
->>>>>>> 72f3f7db
+    if (_cpuid_info.std_cpuid1_edx.bits.tsc != 0)
+      result |= CPU_TSC;
+    if (_cpuid_info.ext_cpuid7_edx.bits.tsc_invariance != 0)
+      result |= CPU_TSCINV;
 
     // AMD features.
     if (is_amd()) {
@@ -567,7 +536,8 @@
   static bool supports_sse4_1()   { return (_cpuFeatures & CPU_SSE4_1) != 0; }
   static bool supports_sse4_2()   { return (_cpuFeatures & CPU_SSE4_2) != 0; }
   static bool supports_popcnt()   { return (_cpuFeatures & CPU_POPCNT) != 0; }
-<<<<<<< HEAD
+  static bool supports_avx()      { return (_cpuFeatures & CPU_AVX) != 0; }
+  static bool supports_avx2()     { return (_cpuFeatures & CPU_AVX2) != 0; }
   static bool supports_tsc()      { return (_cpuFeatures & CPU_TSC)    != 0; }
 
   // Intel features
@@ -592,11 +562,6 @@
     return false;
   }
 
-=======
-  static bool supports_avx()      { return (_cpuFeatures & CPU_AVX) != 0; }
-  static bool supports_avx2()     { return (_cpuFeatures & CPU_AVX2) != 0; }
-  //
->>>>>>> 72f3f7db
   // AMD features
   static bool supports_3dnow_prefetch()    { return (_cpuFeatures & CPU_3DNOW_PREFETCH) != 0; }
   static bool supports_mmx_ext()  { return is_amd() && _cpuid_info.ext_cpuid1_edx.bits.mmx_amd != 0; }
