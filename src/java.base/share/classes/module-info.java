--- conflicted
+++ resolved
@@ -157,13 +157,8 @@
         jdk.jartool,
         jdk.jfr,
         jdk.jlink,
-<<<<<<< HEAD
         jdk.scripting.nashorn,
-        jdk.internal.vm.ci,
         jdk.jextract;
-=======
-        jdk.scripting.nashorn;
->>>>>>> 55eb2d9b
     exports jdk.internal.org.objectweb.asm.tree to
         jdk.jfr,
         jdk.jlink;
