/*
 * Copyright (c) 2016, Oracle and/or its affiliates. All rights reserved.
 * DO NOT ALTER OR REMOVE COPYRIGHT NOTICES OR THIS FILE HEADER.
 *
 * This code is free software; you can redistribute it and/or modify it
 * under the terms of the GNU General Public License version 2 only, as
 * published by the Free Software Foundation.  Oracle designates this
 * particular file as subject to the "Classpath" exception as provided
 * by Oracle in the LICENSE file that accompanied this code.
 *
 * This code is distributed in the hope that it will be useful, but WITHOUT
 * ANY WARRANTY; without even the implied warranty of MERCHANTABILITY or
 * FITNESS FOR A PARTICULAR PURPOSE.  See the GNU General Public License
 * version 2 for more details (a copy is included in the LICENSE file that
 * accompanied this code).
 *
 * You should have received a copy of the GNU General Public License version
 * 2 along with this work; if not, write to the Free Software Foundation,
 * Inc., 51 Franklin St, Fifth Floor, Boston, MA 02110-1301 USA.
 *
 * Please contact Oracle, 500 Oracle Parkway, Redwood Shores, CA 94065 USA
 * or visit www.oracle.com if you need additional information or have any
 * questions.
 */
package jdk.internal.foreign.abi.x64.sysv;

import java.foreign.Library;
import java.foreign.NativeMethodType;
import java.foreign.layout.Address;
import java.foreign.layout.Group;
import java.foreign.layout.Layout;
import java.foreign.layout.Padding;
import java.foreign.layout.Sequence;
import java.foreign.layout.Value;
import java.foreign.memory.Pointer;
import java.lang.invoke.MethodHandle;
import java.lang.invoke.WrongMethodTypeException;
import java.lang.ref.Cleaner;
import java.util.Collection;
import java.util.Collections;
import java.util.HashMap;
import java.util.Map;
import java.util.function.Supplier;

import jdk.internal.foreign.abi.CallingSequence;
import jdk.internal.foreign.abi.SystemABI;
import jdk.internal.foreign.abi.DirectNativeInvoker;
import jdk.internal.foreign.abi.DirectSignatureShuffler;
import jdk.internal.foreign.abi.DirectUpcallHandler;
import jdk.internal.foreign.abi.LinkToNativeInvoker;
import jdk.internal.foreign.abi.LinkToNativeSignatureShuffler;
import jdk.internal.foreign.abi.LinkToNativeUpcallHandler;
import jdk.internal.foreign.abi.UniversalNativeInvoker;
import jdk.internal.foreign.abi.UniversalUpcallHandler;
import jdk.internal.foreign.abi.VarargsInvoker;
import jdk.internal.ref.CleanerFactory;

import static sun.security.action.GetPropertyAction.privilegedGetProperty;

/**
 * ABI implementation based on System V ABI AMD64 supplement v.0.99.6
 */
public class SysVx64ABI implements SystemABI {
    private static final String fastPath = privilegedGetProperty("jdk.internal.foreign.NativeInvoker.FASTPATH");
    private static SysVx64ABI instance;

    // This is used to clear upcall stub symbols when no longer retained in scopes
    private static final Cleaner cleaner = CleanerFactory.cleaner();

    public static SysVx64ABI getInstance() {
        if (instance == null) {
            instance = new SysVx64ABI();
        }
        return instance;
    }

    @Override
    public Layout layoutOf(CType type) {
        switch (type) {
            case Char:
            case SignedChar:
                return Value.ofSignedInt(8);
            case Bool:
            case UnsignedChar:
                return Value.ofUnsignedInt(8);
            case Short:
                return Value.ofSignedInt(16);
            case UnsignedShort:
                return Value.ofUnsignedInt(16);
            case Int:
                return Value.ofSignedInt(32);
            case UnsignedInt:
                return Value.ofUnsignedInt(32);
            case Long:
            case LongLong:
                return Value.ofSignedInt(64);
            case UnsignedLong:
            case UnsignedLongLong:
                return Value.ofUnsignedInt(64);
            case Float:
                return Value.ofFloatingPoint(32);
            case Double:
                return Value.ofFloatingPoint(64);
            case LongDouble:
                return Value.ofFloatingPoint(128);
            case Pointer:
                return Value.ofUnsignedInt(64);
            default:
                throw new IllegalArgumentException("Unknown layout " + type);

        }
    }

    @Override
    public MethodHandle downcallHandle(CallingConvention cc, Library.Symbol symbol, NativeMethodType nmt) {
        if (nmt.isVarArgs()) {
            return VarargsInvoker.make(symbol, nmt);
        }

        StandardCall sc = new StandardCall();
        CallingSequence callingSequence = sc.arrangeCall(nmt);

        if (fastPath == null || !fastPath.equals("none")) {
            if (LinkToNativeSignatureShuffler.acceptDowncall(nmt, callingSequence)) {
                return LinkToNativeInvoker.make(symbol, callingSequence, nmt);
            } else if (fastPath != null && fastPath.equals("direct")) {
                throw new IllegalStateException(
                        String.format("No fast path for: %s", symbol.getName()));
            }
        }
        return UniversalNativeInvoker.make(symbol, callingSequence, nmt);
    }

    @Override
    public Library.Symbol upcallStub(CallingConvention cc, MethodHandle target, NativeMethodType nmt) {
        if (!target.type().equals(nmt.methodType())) {
            throw new WrongMethodTypeException("Native method type has wrong type: " + nmt.methodType());
        }
        StandardCall sc = new StandardCall();
        CallingSequence callingSequence = sc.arrangeCall(nmt);
        if (fastPath == null || !fastPath.equals("none")) {
<<<<<<< HEAD
            if (LinkToNativeSignatureShuffler.acceptUpcall(nmt, callingSequence)) {
                return new LinkToNativeUpcallHandler(target, callingSequence, nmt);
=======
            if (DirectSignatureShuffler.acceptUpcall(nmt, callingSequence)) {
                return registerUpcallStub(new DirectUpcallHandler(target, callingSequence, nmt));
>>>>>>> 228fc9ba
            } else if (fastPath != null && fastPath.equals("direct")) {
                throw new IllegalStateException(
                        String.format("No fast path for function type %s", nmt.function()));
            }
        }
        return registerUpcallStub(new UniversalUpcallHandler(target, callingSequence, nmt));
    }

    private <S extends Library.Symbol> S registerUpcallStub(S up) {
        Pointer<?> ptr = up.getAddress();
        cleaner.register(up, () -> freeUpcallStub(ptr));
        return up;
    }

    private static void freeUpcallStub(Pointer<?> ptr) {
        try {
            freeUpcallStub(ptr.addr());
        } catch (IllegalAccessException iae) {
            throw new IllegalStateException(iae);
        }
    }

    private static final Map<String, CallingConvention> SysVCallingConventions = new HashMap<>();
    private static final CallingConvention CV_C = () -> "C";

    static {
        SysVCallingConventions.put("C", CV_C);
    }

    @Override
    public CallingConvention defaultCallingConvention() {
        return CV_C;
    }

    @Override
    public CallingConvention namedCallingConvention(String name) throws IllegalArgumentException {
        CallingConvention cv = SysVCallingConventions.get(name);
        if (null == cv) {
            throw new IllegalArgumentException("Unknown calling convention " + name);
        }
        return cv;
    }

    @Override
    public Collection<CallingConvention> callingConventions() {
        return Collections.unmodifiableCollection(SysVCallingConventions.values());
    }

    private long alignUp(long addr, long alignment) {
        return ((addr - 1) | (alignment - 1)) + 1;
    }

    private long alignDown(long addr, long alignment) {
        return addr & ~(alignment - 1);
    }

    private long alignmentOfScalar(Value st) {
        return st.bitsSize() / 8;
    }

    private long alignmentOfArray(Sequence ar, boolean isVar) {
        if (ar.elementsSize() == 0) {
            // VLA or incomplete
            return 16;
        } else if ((ar.bitsSize() / 8) >= 16 && isVar) {
            return 16;
        } else {
            // align as element type
            Layout elementType = ar.element();
            return alignment(elementType, false);
        }
    }

    private long alignmentOfContainer(Group ct) {
        // Most strict member
        return ct.elements().stream().mapToLong(t -> alignment(t, false)).max().orElse(1);
    }

    /**
     * The alignment requirement for a given type
     * @param isVar indicate if the type is a standalone variable. This change how
     * array is aligned. for example.
     */
    long alignment(Layout t, boolean isVar) {
        if (t instanceof Value) {
            return alignmentOfScalar((Value) t);
        } else if (t instanceof Sequence) {
            // when array is used alone
            return alignmentOfArray((Sequence) t, isVar);
        } else if (t instanceof Group) {
            return alignmentOfContainer((Group) t);
        } else if (t instanceof Address) {
            return 8;
        } else if (t instanceof Padding) {
            return 1;
        } else {
            throw new IllegalArgumentException("Invalid type: " + t);
        }
    }

    private long sizeOfArray(Sequence ar) {
        long occurrence = ar.elementsSize();
        if (occurrence == 0) {
            // VLA or incomplete, unknown size with negative value
            return occurrence;
        } else {
            Layout elementType = ar.element();
            return occurrence * alignment(elementType, false);
        }
    }

    private class ContainerSizeInfo {
        private final boolean isUnion;
        private final long pack;
        private long[] offsets;
        private long size = 0;
        private long alignment_of_container = 0;

        ContainerSizeInfo(Group ct, long pack) {
            this.isUnion = ct.kind() == Group.Kind.UNION;
            this.pack = pack;
            offsets = new long[ct.elements().size()];
            for (int i = 0; i < offsets.length; i++) {
                offsets[i] = calculate(ct.elements().get(i));
            }
        }

        private long calculate(Layout t) {
            long offset = 0;
            long alignment = (pack <= 0) ? SysVx64ABI.this.alignment(t, false) : pack;
            if (isUnion) {
                if ((t.bitsSize() / 8) > size) {
                    size = t.bitsSize() / 8;
                }
            } else {
                offset = alignUp(size, alignment);
                size = offset + (t.bitsSize() / 8);
            }

            if (alignment > alignment_of_container) {
                alignment_of_container = alignment;
            }

            return offset;
        }

        public long alignment() {
            return alignment_of_container;
        }

        public long size() {
            // need to be multiple of alignment requirement
            return alignUp(size, alignment_of_container);
        }

        public long[] offsets() {
            return offsets;
        }

        public long offset(int index) {
            return offsets[index];
        }
    }

    /**
     * The size of a given type considering alignment requirement
     */
    private long sizeof(Layout t) {
        if (t instanceof Value) {
            return t.bitsSize() / 8;
        } else if (t instanceof Sequence) {
            return sizeOfArray((Sequence) t);
        } else if (t instanceof Group) {
            return new ContainerSizeInfo((Group) t, -1).size();
        } else if (t instanceof Address) {
            return t.bitsSize() / 8;
        } else {
            throw new IllegalArgumentException("Invalid type: " + t);
        }
    }

    /**
     * Align the specified type from a given address
     * @return The address the data should be at based on alignment requirement
     */
    long align(Layout t, boolean isVar, long addr) {
        return alignUp(addr, alignment(t, isVar));
    }

    // natives
    private static native Library.Symbol getUpcallStub(long addr);
    private static native void freeUpcallStub(long addr);

    private static native void registerNatives();
    static {
        registerNatives();
    }
}
<|MERGE_RESOLUTION|>--- conflicted
+++ resolved
@@ -32,6 +32,7 @@
 import java.foreign.layout.Padding;
 import java.foreign.layout.Sequence;
 import java.foreign.layout.Value;
+import java.foreign.memory.LayoutType;
 import java.foreign.memory.Pointer;
 import java.lang.invoke.MethodHandle;
 import java.lang.invoke.WrongMethodTypeException;
@@ -139,13 +140,8 @@
         StandardCall sc = new StandardCall();
         CallingSequence callingSequence = sc.arrangeCall(nmt);
         if (fastPath == null || !fastPath.equals("none")) {
-<<<<<<< HEAD
-            if (LinkToNativeSignatureShuffler.acceptUpcall(nmt, callingSequence)) {
-                return new LinkToNativeUpcallHandler(target, callingSequence, nmt);
-=======
             if (DirectSignatureShuffler.acceptUpcall(nmt, callingSequence)) {
                 return registerUpcallStub(new DirectUpcallHandler(target, callingSequence, nmt));
->>>>>>> 228fc9ba
             } else if (fastPath != null && fastPath.equals("direct")) {
                 throw new IllegalStateException(
                         String.format("No fast path for function type %s", nmt.function()));
