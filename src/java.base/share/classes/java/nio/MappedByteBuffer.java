--- conflicted
+++ resolved
@@ -88,11 +88,7 @@
     // determines the behavior of force operations.
     private final boolean isSync;
 
-<<<<<<< HEAD
-    static ScopedMemoryAccess SCOPED_MEMORY_ACCESS = ScopedMemoryAccess.getScopedMemoryAccess();
-=======
     static final ScopedMemoryAccess SCOPED_MEMORY_ACCESS = ScopedMemoryAccess.getScopedMemoryAccess();
->>>>>>> fcfeafad
 
     // This should only be invoked by the DirectByteBuffer constructors
     //
