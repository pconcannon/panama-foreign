/*
 * Copyright (c) 1995, 2019, Oracle and/or its affiliates. All rights reserved.
 * Copyright (c) 2019, Azul Systems, Inc. All rights reserved.
 * DO NOT ALTER OR REMOVE COPYRIGHT NOTICES OR THIS FILE HEADER.
 *
 * This code is free software; you can redistribute it and/or modify it
 * under the terms of the GNU General Public License version 2 only, as
 * published by the Free Software Foundation.  Oracle designates this
 * particular file as subject to the "Classpath" exception as provided
 * by Oracle in the LICENSE file that accompanied this code.
 *
 * This code is distributed in the hope that it will be useful, but WITHOUT
 * ANY WARRANTY; without even the implied warranty of MERCHANTABILITY or
 * FITNESS FOR A PARTICULAR PURPOSE.  See the GNU General Public License
 * version 2 for more details (a copy is included in the LICENSE file that
 * accompanied this code).
 *
 * You should have received a copy of the GNU General Public License version
 * 2 along with this work; if not, write to the Free Software Foundation,
 * Inc., 51 Franklin St, Fifth Floor, Boston, MA 02110-1301 USA.
 *
 * Please contact Oracle, 500 Oracle Parkway, Redwood Shores, CA 94065 USA
 * or visit www.oracle.com if you need additional information or have any
 * questions.
 */

package java.lang;

import java.io.*;
import java.lang.ClassLoader.NativeLibrary;
import java.lang.invoke.MethodHandles;
import java.lang.invoke.MethodHandles.Lookup;
import java.math.BigInteger;
import java.util.regex.Matcher;
import java.util.regex.Pattern;
import java.util.stream.Collectors;
import java.util.List;
import java.util.Optional;
import java.util.StringTokenizer;

import jdk.internal.access.JavaLangAccess;
import jdk.internal.access.SharedSecrets;
import jdk.internal.access.foreign.NativeLibraryProxy;
import jdk.internal.reflect.CallerSensitive;
import jdk.internal.reflect.Reflection;

/**
 * Every Java application has a single instance of class
 * {@code Runtime} that allows the application to interface with
 * the environment in which the application is running. The current
 * runtime can be obtained from the {@code getRuntime} method.
 * <p>
 * An application cannot create its own instance of this class.
 *
 * @author  unascribed
 * @see     java.lang.Runtime#getRuntime()
 * @since   1.0
 */

public class Runtime {
    private static final Runtime currentRuntime = new Runtime();

    private static Version version;

    /**
     * Returns the runtime object associated with the current Java application.
     * Most of the methods of class {@code Runtime} are instance
     * methods and must be invoked with respect to the current runtime object.
     *
     * @return  the {@code Runtime} object associated with the current
     *          Java application.
     */
    public static Runtime getRuntime() {
        return currentRuntime;
    }

    /** Don't let anyone else instantiate this class */
    private Runtime() {}

    /**
     * Terminates the currently running Java virtual machine by initiating its
     * shutdown sequence.  This method never returns normally.  The argument
     * serves as a status code; by convention, a nonzero status code indicates
     * abnormal termination.
     *
     * <p> All registered {@linkplain #addShutdownHook shutdown hooks}, if any,
     * are started in some unspecified order and allowed to run concurrently
     * until they finish.  Once this is done the virtual machine
     * {@linkplain #halt halts}.
     *
     * <p> If this method is invoked after all shutdown hooks have already
     * been run and the status is nonzero then this method halts the
     * virtual machine with the given status code. Otherwise, this method
     * blocks indefinitely.
     *
     * <p> The {@link System#exit(int) System.exit} method is the
     * conventional and convenient means of invoking this method.
     *
     * @param  status
     *         Termination status.  By convention, a nonzero status code
     *         indicates abnormal termination.
     *
     * @throws SecurityException
     *         If a security manager is present and its
     *         {@link SecurityManager#checkExit checkExit} method does not permit
     *         exiting with the specified status
     *
     * @see java.lang.SecurityException
     * @see java.lang.SecurityManager#checkExit(int)
     * @see #addShutdownHook
     * @see #removeShutdownHook
     * @see #halt(int)
     */
    public void exit(int status) {
        SecurityManager security = System.getSecurityManager();
        if (security != null) {
            security.checkExit(status);
        }
        Shutdown.exit(status);
    }

    /**
     * Registers a new virtual-machine shutdown hook.
     *
     * <p> The Java virtual machine <i>shuts down</i> in response to two kinds
     * of events:
     *
     *   <ul>
     *
     *   <li> The program <i>exits</i> normally, when the last non-daemon
     *   thread exits or when the {@link #exit exit} (equivalently,
     *   {@link System#exit(int) System.exit}) method is invoked, or
     *
     *   <li> The virtual machine is <i>terminated</i> in response to a
     *   user interrupt, such as typing {@code ^C}, or a system-wide event,
     *   such as user logoff or system shutdown.
     *
     *   </ul>
     *
     * <p> A <i>shutdown hook</i> is simply an initialized but unstarted
     * thread.  When the virtual machine begins its shutdown sequence it will
     * start all registered shutdown hooks in some unspecified order and let
     * them run concurrently.  When all the hooks have finished it will then
     * halt. Note that daemon threads will continue to run during the shutdown
     * sequence, as will non-daemon threads if shutdown was initiated by
     * invoking the {@link #exit exit} method.
     *
     * <p> Once the shutdown sequence has begun it can be stopped only by
     * invoking the {@link #halt halt} method, which forcibly
     * terminates the virtual machine.
     *
     * <p> Once the shutdown sequence has begun it is impossible to register a
     * new shutdown hook or de-register a previously-registered hook.
     * Attempting either of these operations will cause an
     * {@link IllegalStateException} to be thrown.
     *
     * <p> Shutdown hooks run at a delicate time in the life cycle of a virtual
     * machine and should therefore be coded defensively.  They should, in
     * particular, be written to be thread-safe and to avoid deadlocks insofar
     * as possible.  They should also not rely blindly upon services that may
     * have registered their own shutdown hooks and therefore may themselves in
     * the process of shutting down.  Attempts to use other thread-based
     * services such as the AWT event-dispatch thread, for example, may lead to
     * deadlocks.
     *
     * <p> Shutdown hooks should also finish their work quickly.  When a
     * program invokes {@link #exit exit} the expectation is
     * that the virtual machine will promptly shut down and exit.  When the
     * virtual machine is terminated due to user logoff or system shutdown the
     * underlying operating system may only allow a fixed amount of time in
     * which to shut down and exit.  It is therefore inadvisable to attempt any
     * user interaction or to perform a long-running computation in a shutdown
     * hook.
     *
     * <p> Uncaught exceptions are handled in shutdown hooks just as in any
     * other thread, by invoking the
     * {@link ThreadGroup#uncaughtException uncaughtException} method of the
     * thread's {@link ThreadGroup} object. The default implementation of this
     * method prints the exception's stack trace to {@link System#err} and
     * terminates the thread; it does not cause the virtual machine to exit or
     * halt.
     *
     * <p> In rare circumstances the virtual machine may <i>abort</i>, that is,
     * stop running without shutting down cleanly.  This occurs when the
     * virtual machine is terminated externally, for example with the
     * {@code SIGKILL} signal on Unix or the {@code TerminateProcess} call on
     * Microsoft Windows.  The virtual machine may also abort if a native
     * method goes awry by, for example, corrupting internal data structures or
     * attempting to access nonexistent memory.  If the virtual machine aborts
     * then no guarantee can be made about whether or not any shutdown hooks
     * will be run.
     *
     * @param   hook
     *          An initialized but unstarted {@link Thread} object
     *
     * @throws  IllegalArgumentException
     *          If the specified hook has already been registered,
     *          or if it can be determined that the hook is already running or
     *          has already been run
     *
     * @throws  IllegalStateException
     *          If the virtual machine is already in the process
     *          of shutting down
     *
     * @throws  SecurityException
     *          If a security manager is present and it denies
     *          {@link RuntimePermission}("shutdownHooks")
     *
     * @see #removeShutdownHook
     * @see #halt(int)
     * @see #exit(int)
     * @since 1.3
     */
    public void addShutdownHook(Thread hook) {
        SecurityManager sm = System.getSecurityManager();
        if (sm != null) {
            sm.checkPermission(new RuntimePermission("shutdownHooks"));
        }
        ApplicationShutdownHooks.add(hook);
    }

    /**
     * De-registers a previously-registered virtual-machine shutdown hook.
     *
     * @param hook the hook to remove
     * @return {@code true} if the specified hook had previously been
     * registered and was successfully de-registered, {@code false}
     * otherwise.
     *
     * @throws  IllegalStateException
     *          If the virtual machine is already in the process of shutting
     *          down
     *
     * @throws  SecurityException
     *          If a security manager is present and it denies
     *          {@link RuntimePermission}("shutdownHooks")
     *
     * @see #addShutdownHook
     * @see #exit(int)
     * @since 1.3
     */
    public boolean removeShutdownHook(Thread hook) {
        SecurityManager sm = System.getSecurityManager();
        if (sm != null) {
            sm.checkPermission(new RuntimePermission("shutdownHooks"));
        }
        return ApplicationShutdownHooks.remove(hook);
    }

    /**
     * Forcibly terminates the currently running Java virtual machine.  This
     * method never returns normally.
     *
     * <p> This method should be used with extreme caution.  Unlike the
     * {@link #exit exit} method, this method does not cause shutdown
     * hooks to be started.  If the shutdown sequence has already been
     * initiated then this method does not wait for any running
     * shutdown hooks to finish their work.
     *
     * @param  status
     *         Termination status. By convention, a nonzero status code
     *         indicates abnormal termination. If the {@link Runtime#exit exit}
     *         (equivalently, {@link System#exit(int) System.exit}) method
     *         has already been invoked then this status code
     *         will override the status code passed to that method.
     *
     * @throws SecurityException
     *         If a security manager is present and its
     *         {@link SecurityManager#checkExit checkExit} method
     *         does not permit an exit with the specified status
     *
     * @see #exit
     * @see #addShutdownHook
     * @see #removeShutdownHook
     * @since 1.3
     */
    public void halt(int status) {
        SecurityManager sm = System.getSecurityManager();
        if (sm != null) {
            sm.checkExit(status);
        }
        Shutdown.beforeHalt();
        Shutdown.halt(status);
    }

    /**
     * Executes the specified string command in a separate process.
     *
     * <p>This is a convenience method.  An invocation of the form
     * {@code exec(command)}
     * behaves in exactly the same way as the invocation
     * {@link #exec(String, String[], File) exec}{@code (command, null, null)}.
     *
     * @param   command   a specified system command.
     *
     * @return  A new {@link Process} object for managing the subprocess
     *
     * @throws  SecurityException
     *          If a security manager exists and its
     *          {@link SecurityManager#checkExec checkExec}
     *          method doesn't allow creation of the subprocess
     *
     * @throws  IOException
     *          If an I/O error occurs
     *
     * @throws  NullPointerException
     *          If {@code command} is {@code null}
     *
     * @throws  IllegalArgumentException
     *          If {@code command} is empty
     *
     * @see     #exec(String[], String[], File)
     * @see     ProcessBuilder
     */
    public Process exec(String command) throws IOException {
        return exec(command, null, null);
    }

    /**
     * Executes the specified string command in a separate process with the
     * specified environment.
     *
     * <p>This is a convenience method.  An invocation of the form
     * {@code exec(command, envp)}
     * behaves in exactly the same way as the invocation
     * {@link #exec(String, String[], File) exec}{@code (command, envp, null)}.
     *
     * @param   command   a specified system command.
     *
     * @param   envp      array of strings, each element of which
     *                    has environment variable settings in the format
     *                    <i>name</i>=<i>value</i>, or
     *                    {@code null} if the subprocess should inherit
     *                    the environment of the current process.
     *
     * @return  A new {@link Process} object for managing the subprocess
     *
     * @throws  SecurityException
     *          If a security manager exists and its
     *          {@link SecurityManager#checkExec checkExec}
     *          method doesn't allow creation of the subprocess
     *
     * @throws  IOException
     *          If an I/O error occurs
     *
     * @throws  NullPointerException
     *          If {@code command} is {@code null},
     *          or one of the elements of {@code envp} is {@code null}
     *
     * @throws  IllegalArgumentException
     *          If {@code command} is empty
     *
     * @see     #exec(String[], String[], File)
     * @see     ProcessBuilder
     */
    public Process exec(String command, String[] envp) throws IOException {
        return exec(command, envp, null);
    }

    /**
     * Executes the specified string command in a separate process with the
     * specified environment and working directory.
     *
     * <p>This is a convenience method.  An invocation of the form
     * {@code exec(command, envp, dir)}
     * behaves in exactly the same way as the invocation
     * {@link #exec(String[], String[], File) exec}{@code (cmdarray, envp, dir)},
     * where {@code cmdarray} is an array of all the tokens in
     * {@code command}.
     *
     * <p>More precisely, the {@code command} string is broken
     * into tokens using a {@link StringTokenizer} created by the call
     * {@code new {@link StringTokenizer}(command)} with no
     * further modification of the character categories.  The tokens
     * produced by the tokenizer are then placed in the new string
     * array {@code cmdarray}, in the same order.
     *
     * @param   command   a specified system command.
     *
     * @param   envp      array of strings, each element of which
     *                    has environment variable settings in the format
     *                    <i>name</i>=<i>value</i>, or
     *                    {@code null} if the subprocess should inherit
     *                    the environment of the current process.
     *
     * @param   dir       the working directory of the subprocess, or
     *                    {@code null} if the subprocess should inherit
     *                    the working directory of the current process.
     *
     * @return  A new {@link Process} object for managing the subprocess
     *
     * @throws  SecurityException
     *          If a security manager exists and its
     *          {@link SecurityManager#checkExec checkExec}
     *          method doesn't allow creation of the subprocess
     *
     * @throws  IOException
     *          If an I/O error occurs
     *
     * @throws  NullPointerException
     *          If {@code command} is {@code null},
     *          or one of the elements of {@code envp} is {@code null}
     *
     * @throws  IllegalArgumentException
     *          If {@code command} is empty
     *
     * @see     ProcessBuilder
     * @since 1.3
     */
    public Process exec(String command, String[] envp, File dir)
        throws IOException {
        if (command.isEmpty())
            throw new IllegalArgumentException("Empty command");

        StringTokenizer st = new StringTokenizer(command);
        String[] cmdarray = new String[st.countTokens()];
        for (int i = 0; st.hasMoreTokens(); i++)
            cmdarray[i] = st.nextToken();
        return exec(cmdarray, envp, dir);
    }

    /**
     * Executes the specified command and arguments in a separate process.
     *
     * <p>This is a convenience method.  An invocation of the form
     * {@code exec(cmdarray)}
     * behaves in exactly the same way as the invocation
     * {@link #exec(String[], String[], File) exec}{@code (cmdarray, null, null)}.
     *
     * @param   cmdarray  array containing the command to call and
     *                    its arguments.
     *
     * @return  A new {@link Process} object for managing the subprocess
     *
     * @throws  SecurityException
     *          If a security manager exists and its
     *          {@link SecurityManager#checkExec checkExec}
     *          method doesn't allow creation of the subprocess
     *
     * @throws  IOException
     *          If an I/O error occurs
     *
     * @throws  NullPointerException
     *          If {@code cmdarray} is {@code null},
     *          or one of the elements of {@code cmdarray} is {@code null}
     *
     * @throws  IndexOutOfBoundsException
     *          If {@code cmdarray} is an empty array
     *          (has length {@code 0})
     *
     * @see     ProcessBuilder
     */
    public Process exec(String cmdarray[]) throws IOException {
        return exec(cmdarray, null, null);
    }

    /**
     * Executes the specified command and arguments in a separate process
     * with the specified environment.
     *
     * <p>This is a convenience method.  An invocation of the form
     * {@code exec(cmdarray, envp)}
     * behaves in exactly the same way as the invocation
     * {@link #exec(String[], String[], File) exec}{@code (cmdarray, envp, null)}.
     *
     * @param   cmdarray  array containing the command to call and
     *                    its arguments.
     *
     * @param   envp      array of strings, each element of which
     *                    has environment variable settings in the format
     *                    <i>name</i>=<i>value</i>, or
     *                    {@code null} if the subprocess should inherit
     *                    the environment of the current process.
     *
     * @return  A new {@link Process} object for managing the subprocess
     *
     * @throws  SecurityException
     *          If a security manager exists and its
     *          {@link SecurityManager#checkExec checkExec}
     *          method doesn't allow creation of the subprocess
     *
     * @throws  IOException
     *          If an I/O error occurs
     *
     * @throws  NullPointerException
     *          If {@code cmdarray} is {@code null},
     *          or one of the elements of {@code cmdarray} is {@code null},
     *          or one of the elements of {@code envp} is {@code null}
     *
     * @throws  IndexOutOfBoundsException
     *          If {@code cmdarray} is an empty array
     *          (has length {@code 0})
     *
     * @see     ProcessBuilder
     */
    public Process exec(String[] cmdarray, String[] envp) throws IOException {
        return exec(cmdarray, envp, null);
    }


    /**
     * Executes the specified command and arguments in a separate process with
     * the specified environment and working directory.
     *
     * <p>Given an array of strings {@code cmdarray}, representing the
     * tokens of a command line, and an array of strings {@code envp},
     * representing "environment" variable settings, this method creates
     * a new process in which to execute the specified command.
     *
     * <p>This method checks that {@code cmdarray} is a valid operating
     * system command.  Which commands are valid is system-dependent,
     * but at the very least the command must be a non-empty list of
     * non-null strings.
     *
     * <p>If {@code envp} is {@code null}, the subprocess inherits the
     * environment settings of the current process.
     *
     * <p>A minimal set of system dependent environment variables may
     * be required to start a process on some operating systems.
     * As a result, the subprocess may inherit additional environment variable
     * settings beyond those in the specified environment.
     *
     * <p>{@link ProcessBuilder#start()} is now the preferred way to
     * start a process with a modified environment.
     *
     * <p>The working directory of the new subprocess is specified by {@code dir}.
     * If {@code dir} is {@code null}, the subprocess inherits the
     * current working directory of the current process.
     *
     * <p>If a security manager exists, its
     * {@link SecurityManager#checkExec checkExec}
     * method is invoked with the first component of the array
     * {@code cmdarray} as its argument. This may result in a
     * {@link SecurityException} being thrown.
     *
     * <p>Starting an operating system process is highly system-dependent.
     * Among the many things that can go wrong are:
     * <ul>
     * <li>The operating system program file was not found.
     * <li>Access to the program file was denied.
     * <li>The working directory does not exist.
     * </ul>
     *
     * <p>In such cases an exception will be thrown.  The exact nature
     * of the exception is system-dependent, but it will always be a
     * subclass of {@link IOException}.
     *
     * <p>If the operating system does not support the creation of
     * processes, an {@link UnsupportedOperationException} will be thrown.
     *
     *
     * @param   cmdarray  array containing the command to call and
     *                    its arguments.
     *
     * @param   envp      array of strings, each element of which
     *                    has environment variable settings in the format
     *                    <i>name</i>=<i>value</i>, or
     *                    {@code null} if the subprocess should inherit
     *                    the environment of the current process.
     *
     * @param   dir       the working directory of the subprocess, or
     *                    {@code null} if the subprocess should inherit
     *                    the working directory of the current process.
     *
     * @return  A new {@link Process} object for managing the subprocess
     *
     * @throws  SecurityException
     *          If a security manager exists and its
     *          {@link SecurityManager#checkExec checkExec}
     *          method doesn't allow creation of the subprocess
     *
     * @throws  UnsupportedOperationException
     *          If the operating system does not support the creation of processes.
     *
     * @throws  IOException
     *          If an I/O error occurs
     *
     * @throws  NullPointerException
     *          If {@code cmdarray} is {@code null},
     *          or one of the elements of {@code cmdarray} is {@code null},
     *          or one of the elements of {@code envp} is {@code null}
     *
     * @throws  IndexOutOfBoundsException
     *          If {@code cmdarray} is an empty array
     *          (has length {@code 0})
     *
     * @see     ProcessBuilder
     * @since 1.3
     */
    public Process exec(String[] cmdarray, String[] envp, File dir)
        throws IOException {
        return new ProcessBuilder(cmdarray)
            .environment(envp)
            .directory(dir)
            .start();
    }

    /**
     * Returns the number of processors available to the Java virtual machine.
     *
     * <p> This value may change during a particular invocation of the virtual
     * machine.  Applications that are sensitive to the number of available
     * processors should therefore occasionally poll this property and adjust
     * their resource usage appropriately. </p>
     *
     * @return  the maximum number of processors available to the virtual
     *          machine; never smaller than one
     * @since 1.4
     */
    public native int availableProcessors();

    /**
     * Returns the amount of free memory in the Java Virtual Machine.
     * Calling the
     * {@code gc} method may result in increasing the value returned
     * by {@code freeMemory.}
     *
     * @return  an approximation to the total amount of memory currently
     *          available for future allocated objects, measured in bytes.
     */
    public native long freeMemory();

    /**
     * Returns the total amount of memory in the Java virtual machine.
     * The value returned by this method may vary over time, depending on
     * the host environment.
     * <p>
     * Note that the amount of memory required to hold an object of any
     * given type may be implementation-dependent.
     *
     * @return  the total amount of memory currently available for current
     *          and future objects, measured in bytes.
     */
    public native long totalMemory();

    /**
     * Returns the maximum amount of memory that the Java virtual machine
     * will attempt to use.  If there is no inherent limit then the value
     * {@link java.lang.Long#MAX_VALUE} will be returned.
     *
     * @return  the maximum amount of memory that the virtual machine will
     *          attempt to use, measured in bytes
     * @since 1.4
     */
    public native long maxMemory();

    /**
     * Runs the garbage collector in the Java Virtual Machine.
     * <p>
     * Calling this method suggests that the Java Virtual Machine
     * expend effort toward recycling unused objects in order to
     * make the memory they currently occupy available for reuse
     * by the Java Virtual Machine.
     * When control returns from the method call, the Java Virtual Machine
     * has made a best effort to reclaim space from all unused objects.
     * There is no guarantee that this effort will recycle any particular
     * number of unused objects, reclaim any particular amount of space, or
     * complete at any particular time, if at all, before the method returns or ever.
     * <p>
     * The name {@code gc} stands for "garbage
     * collector". The Java Virtual Machine performs this recycling
     * process automatically as needed, in a separate thread, even if the
     * {@code gc} method is not invoked explicitly.
     * <p>
     * The method {@link System#gc()} is the conventional and convenient
     * means of invoking this method.
     */
    public native void gc();

    /**
     * Runs the finalization methods of any objects pending finalization.
     * Calling this method suggests that the Java virtual machine expend
     * effort toward running the {@code finalize} methods of objects
     * that have been found to be discarded but whose {@code finalize}
     * methods have not yet been run. When control returns from the
     * method call, the virtual machine has made a best effort to
     * complete all outstanding finalizations.
     * <p>
     * The virtual machine performs the finalization process
     * automatically as needed, in a separate thread, if the
     * {@code runFinalization} method is not invoked explicitly.
     * <p>
     * The method {@link System#runFinalization()} is the conventional
     * and convenient means of invoking this method.
     *
     * @see     java.lang.Object#finalize()
     */
    public void runFinalization() {
        SharedSecrets.getJavaLangRefAccess().runFinalization();
    }

    /**
     * Loads the native library specified by the filename argument.  The filename
     * argument must be an absolute path name.
     * (for example
     * {@code Runtime.getRuntime().load("/home/avh/lib/libX11.so");}).
     *
     * If the filename argument, when stripped of any platform-specific library
     * prefix, path, and file extension, indicates a library whose name is,
     * for example, L, and a native library called L is statically linked
     * with the VM, then the JNI_OnLoad_L function exported by the library
     * is invoked rather than attempting to load a dynamic library.
     * A filename matching the argument does not have to exist in the file
     * system.
     * See the <a href="{@docRoot}/../specs/jni/index.html"> JNI Specification</a>
     * for more details.
     *
     * Otherwise, the filename argument is mapped to a native library image in
     * an implementation-dependent manner.
     * <p>
     * First, if there is a security manager, its {@code checkLink}
     * method is called with the {@code filename} as its argument.
     * This may result in a security exception.
     * <p>
     * This is similar to the method {@link #loadLibrary(String)}, but it
     * accepts a general file name as an argument rather than just a library
     * name, allowing any file of native code to be loaded.
     * <p>
     * The method {@link System#load(String)} is the conventional and
     * convenient means of invoking this method.
     *
     * @param      filename   the file to load.
     * @throws     SecurityException  if a security manager exists and its
     *             {@code checkLink} method doesn't allow
     *             loading of the specified dynamic library
     * @throws     UnsatisfiedLinkError  if either the filename is not an
     *             absolute path name, the native library is not statically
     *             linked with the VM, or the library cannot be mapped to
     *             a native library image by the host system.
     * @throws     NullPointerException if {@code filename} is
     *             {@code null}
     * @see        java.lang.Runtime#getRuntime()
     * @see        java.lang.SecurityException
     * @see        java.lang.SecurityManager#checkLink(java.lang.String)
     */
    @CallerSensitive
    public void load(String filename) {
        load0(Reflection.getCallerClass(), filename);
    }

<<<<<<< HEAD
    synchronized NativeLibraryProxy load0(Class<?> fromClass, String filename) {
=======
    void load0(Class<?> fromClass, String filename) {
>>>>>>> 55c0ee5d
        SecurityManager security = System.getSecurityManager();
        if (security != null) {
            security.checkLink(filename);
        }
        if (!(new File(filename).isAbsolute())) {
            throw new UnsatisfiedLinkError(
                "Expecting an absolute path of the library: " + filename);
        }
        return ClassLoader.loadLibrary(fromClass, filename, true);
    }

    /**
     * Loads the native library specified by the {@code libname}
     * argument.  The {@code libname} argument must not contain any platform
     * specific prefix, file extension or path. If a native library
     * called {@code libname} is statically linked with the VM, then the
     * JNI_OnLoad_{@code libname} function exported by the library is invoked.
     * See the <a href="{@docRoot}/../specs/jni/index.html"> JNI Specification</a>
     * for more details.
     *
     * Otherwise, the libname argument is loaded from a system library
     * location and mapped to a native library image in an implementation-
     * dependent manner.
     * <p>
     * First, if there is a security manager, its {@code checkLink}
     * method is called with the {@code libname} as its argument.
     * This may result in a security exception.
     * <p>
     * The method {@link System#loadLibrary(String)} is the conventional
     * and convenient means of invoking this method. If native
     * methods are to be used in the implementation of a class, a standard
     * strategy is to put the native code in a library file (call it
     * {@code LibFile}) and then to put a static initializer:
     * <blockquote><pre>
     * static { System.loadLibrary("LibFile"); }
     * </pre></blockquote>
     * within the class declaration. When the class is loaded and
     * initialized, the necessary native code implementation for the native
     * methods will then be loaded as well.
     * <p>
     * If this method is called more than once with the same library
     * name, the second and subsequent calls are ignored.
     *
     * @param      libname   the name of the library.
     * @throws     SecurityException  if a security manager exists and its
     *             {@code checkLink} method doesn't allow
     *             loading of the specified dynamic library
     * @throws     UnsatisfiedLinkError if either the libname argument
     *             contains a file path, the native library is not statically
     *             linked with the VM,  or the library cannot be mapped to a
     *             native library image by the host system.
     * @throws     NullPointerException if {@code libname} is
     *             {@code null}
     * @see        java.lang.SecurityException
     * @see        java.lang.SecurityManager#checkLink(java.lang.String)
     */
    @CallerSensitive
    public void loadLibrary(String libname) {
        loadLibrary0(Reflection.getCallerClass(), libname);
    }

<<<<<<< HEAD
    /**
     * Panama specific: find library given name and lookup.
     * See {@link JavaLangAccess#loadLibrary(Lookup, String)}.
     */
    NativeLibrary loadLibrary(MethodHandles.Lookup lookup, String libname) {
        return loadLibrary0(lookup.lookupClass(), libname);
    }

    /**
     * Panama specific: find default system library.
     * See {@link JavaLangAccess#defaultLibrary()}.
     */
    NativeLibrary defaultLibrary() {
        return NativeLibrary.defaultLibrary;
    }

    synchronized NativeLibrary loadLibrary0(Class<?> fromClass, String libname) {
=======
    void loadLibrary0(Class<?> fromClass, String libname) {
>>>>>>> 55c0ee5d
        SecurityManager security = System.getSecurityManager();
        if (security != null) {
            security.checkLink(libname);
        }
        if (libname.indexOf((int)File.separatorChar) != -1) {
            throw new UnsatisfiedLinkError(
                "Directory separator should not appear in library name: " + libname);
        }
        return ClassLoader.loadLibrary(fromClass, libname, false);
    }

    /**
     * Returns the version of the Java Runtime Environment as a {@link Version}.
     *
     * @return  the {@link Version} of the Java Runtime Environment
     *
     * @since  9
     */
    public static Version version() {
        if (version == null) {
            version = new Version(VersionProps.versionNumbers(),
                    VersionProps.pre(), VersionProps.build(),
                    VersionProps.optional());
        }
        return version;
    }

    /**
     * A representation of a version string for an implementation of the
     * Java&nbsp;SE Platform.  A version string consists of a version number
     * optionally followed by pre-release and build information.
     *
     * <h2><a id="verNum">Version numbers</a></h2>
     *
     * <p> A <em>version number</em>, {@code $VNUM}, is a non-empty sequence of
     * elements separated by period characters (U+002E).  An element is either
     * zero, or an unsigned integer numeral without leading zeros.  The final
     * element in a version number must not be zero.  When an element is
     * incremented, all subsequent elements are removed.  The format is: </p>
     *
     * <blockquote><pre>
     * [1-9][0-9]*((\.0)*\.[1-9][0-9]*)*
     * </pre></blockquote>
     *
     * <p> The sequence may be of arbitrary length but the first four elements
     * are assigned specific meanings, as follows:</p>
     *
     * <blockquote><pre>
     * $FEATURE.$INTERIM.$UPDATE.$PATCH
     * </pre></blockquote>
     *
     * <ul>
     *
     * <li><p> <a id="FEATURE">{@code $FEATURE}</a> &#x2014; The
     * feature-release counter, incremented for every feature release
     * regardless of release content.  Features may be added in a feature
     * release; they may also be removed, if advance notice was given at least
     * one feature release ahead of time.  Incompatible changes may be made
     * when justified. </p></li>
     *
     * <li><p> <a id="INTERIM">{@code $INTERIM}</a> &#x2014; The
     * interim-release counter, incremented for non-feature releases that
     * contain compatible bug fixes and enhancements but no incompatible
     * changes, no feature removals, and no changes to standard APIs.
     * </p></li>
     *
     * <li><p> <a id="UPDATE">{@code $UPDATE}</a> &#x2014; The update-release
     * counter, incremented for compatible update releases that fix security
     * issues, regressions, and bugs in newer features. </p></li>
     *
     * <li><p> <a id="PATCH">{@code $PATCH}</a> &#x2014; The emergency
     * patch-release counter, incremented only when it's necessary to produce
     * an emergency release to fix a critical issue. </p></li>
     *
     * </ul>
     *
     * <p> The fifth and later elements of a version number are free for use by
     * platform implementors, to identify implementor-specific patch
     * releases. </p>
     *
     * <p> A version number never has trailing zero elements.  If an element
     * and all those that follow it logically have the value zero then all of
     * them are omitted. </p>
     *
     * <p> The sequence of numerals in a version number is compared to another
     * such sequence in numerical, pointwise fashion; <em>e.g.</em>, {@code
     * 10.0.4} is less than {@code 10.1.2}.  If one sequence is shorter than
     * another then the missing elements of the shorter sequence are considered
     * to be less than the corresponding elements of the longer sequence;
     * <em>e.g.</em>, {@code 10.0.2} is less than {@code 10.0.2.1}. </p>
     *
     * <h2><a id="verStr">Version strings</a></h2>
     *
     * <p> A <em>version string</em>, {@code $VSTR}, is a version number {@code
     * $VNUM}, as described above, optionally followed by pre-release and build
     * information, in one of the following formats: </p>
     *
     * <blockquote><pre>
     *     $VNUM(-$PRE)?\+$BUILD(-$OPT)?
     *     $VNUM-$PRE(-$OPT)?
     *     $VNUM(+-$OPT)?
     * </pre></blockquote>
     *
     * <p> where: </p>
     *
     * <ul>
     *
     * <li><p> <a id="pre">{@code $PRE}</a>, matching {@code ([a-zA-Z0-9]+)}
     * &#x2014; A pre-release identifier.  Typically {@code ea}, for a
     * potentially unstable early-access release under active development, or
     * {@code internal}, for an internal developer build. </p></li>
     *
     * <li><p> <a id="build">{@code $BUILD}</a>, matching {@code
     * (0|[1-9][0-9]*)} &#x2014; The build number, incremented for each promoted
     * build.  {@code $BUILD} is reset to {@code 1} when any portion of {@code
     * $VNUM} is incremented. </p></li>
     *
     * <li><p> <a id="opt">{@code $OPT}</a>, matching {@code ([-a-zA-Z0-9.]+)}
     * &#x2014; Additional build information, if desired.  In the case of an
     * {@code internal} build this will often contain the date and time of the
     * build. </p></li>
     *
     * </ul>
     *
     * <p> A version string {@code 10-ea} matches {@code $VNUM = "10"} and
     * {@code $PRE = "ea"}.  The version string {@code 10+-ea} matches
     * {@code $VNUM = "10"} and {@code $OPT = "ea"}. </p>
     *
     * <p> When comparing two version strings, the value of {@code $OPT}, if
     * present, may or may not be significant depending on the chosen
     * comparison method.  The comparison methods {@link #compareTo(Version)
     * compareTo()} and {@link #compareToIgnoreOptional(Version)
     * compareToIgnoreOptional()} should be used consistently with the
     * corresponding methods {@link #equals(Object) equals()} and {@link
     * #equalsIgnoreOptional(Object) equalsIgnoreOptional()}.  </p>
     *
     * <p> A <em>short version string</em>, {@code $SVSTR}, often useful in
     * less formal contexts, is a version number optionally followed by a
     * pre-release identifier:</p>
     *
     * <blockquote><pre>
     *     $VNUM(-$PRE)?
     * </pre></blockquote>
     *
     * <p>This is a <a href="./doc-files/ValueBased.html">value-based</a>
     * class; use of identity-sensitive operations (including reference equality
     * ({@code ==}), identity hash code, or synchronization) on instances of
     * {@code Version} may have unpredictable results and should be avoided.
     * </p>
     *
     * @since  9
     */
    public static final class Version
        implements Comparable<Version>
    {
        private final List<Integer>     version;
        private final Optional<String>  pre;
        private final Optional<Integer> build;
        private final Optional<String>  optional;

        /*
         * List of version number components passed to this constructor MUST
         * be at least unmodifiable (ideally immutable). In the case on an
         * unmodifiable list, the caller MUST hand the list over to this
         * constructor and never change the underlying list.
         */
        private Version(List<Integer> unmodifiableListOfVersions,
                        Optional<String> pre,
                        Optional<Integer> build,
                        Optional<String> optional)
        {
            this.version = unmodifiableListOfVersions;
            this.pre = pre;
            this.build = build;
            this.optional = optional;
        }

        /**
         * Parses the given string as a valid
         * <a href="#verStr">version string</a> containing a
         * <a href="#verNum">version number</a> followed by pre-release and
         * build information.
         *
         * @param  s
         *         A string to interpret as a version
         *
         * @throws  IllegalArgumentException
         *          If the given string cannot be interpreted as a valid
         *          version
         *
         * @throws  NullPointerException
         *          If the given string is {@code null}
         *
         * @throws  NumberFormatException
         *          If an element of the version number or the build number
         *          cannot be represented as an {@link Integer}
         *
         * @return  The Version of the given string
         */
        public static Version parse(String s) {
            if (s == null)
                throw new NullPointerException();

            // Shortcut to avoid initializing VersionPattern when creating
            // feature-version constants during startup
            if (isSimpleNumber(s)) {
                return new Version(List.of(Integer.parseInt(s)),
                        Optional.empty(), Optional.empty(), Optional.empty());
            }
            Matcher m = VersionPattern.VSTR_PATTERN.matcher(s);
            if (!m.matches())
                throw new IllegalArgumentException("Invalid version string: '"
                                                   + s + "'");

            // $VNUM is a dot-separated list of integers of arbitrary length
            String[] split = m.group(VersionPattern.VNUM_GROUP).split("\\.");
            Integer[] version = new Integer[split.length];
            for (int i = 0; i < split.length; i++) {
                version[i] = Integer.parseInt(split[i]);
            }

            Optional<String> pre = Optional.ofNullable(
                    m.group(VersionPattern.PRE_GROUP));

            String b = m.group(VersionPattern.BUILD_GROUP);
            // $BUILD is an integer
            Optional<Integer> build = (b == null)
                ? Optional.empty()
                : Optional.of(Integer.parseInt(b));

            Optional<String> optional = Optional.ofNullable(
                    m.group(VersionPattern.OPT_GROUP));

            // empty '+'
            if (!build.isPresent()) {
                if (m.group(VersionPattern.PLUS_GROUP) != null) {
                    if (optional.isPresent()) {
                        if (pre.isPresent())
                            throw new IllegalArgumentException("'+' found with"
                                + " pre-release and optional components:'" + s
                                + "'");
                    } else {
                        throw new IllegalArgumentException("'+' found with neither"
                            + " build or optional components: '" + s + "'");
                    }
                } else {
                    if (optional.isPresent() && !pre.isPresent()) {
                        throw new IllegalArgumentException("optional component"
                            + " must be preceeded by a pre-release component"
                            + " or '+': '" + s + "'");
                    }
                }
            }
            return new Version(List.of(version), pre, build, optional);
        }

        private static boolean isSimpleNumber(String s) {
            for (int i = 0; i < s.length(); i++) {
                char c = s.charAt(i);
                char lowerBound = (i > 0) ? '0' : '1';
                if (c < lowerBound || c > '9') {
                    return false;
                }
            }
            return true;
        }

        /**
         * Returns the value of the <a href="#FEATURE">feature</a> element of
         * the version number.
         *
         * @return The value of the feature element
         *
         * @since 10
         */
        public int feature() {
            return version.get(0);
        }

        /**
         * Returns the value of the <a href="#INTERIM">interim</a> element of
         * the version number, or zero if it is absent.
         *
         * @return The value of the interim element, or zero
         *
         * @since 10
         */
        public int interim() {
            return (version.size() > 1 ? version.get(1) : 0);
        }

        /**
         * Returns the value of the <a href="#UPDATE">update</a> element of the
         * version number, or zero if it is absent.
         *
         * @return The value of the update element, or zero
         *
         * @since 10
         */
        public int update() {
            return (version.size() > 2 ? version.get(2) : 0);
        }

        /**
         * Returns the value of the <a href="#PATCH">patch</a> element of the
         * version number, or zero if it is absent.
         *
         * @return The value of the patch element, or zero
         *
         * @since 10
         */
        public int patch() {
            return (version.size() > 3 ? version.get(3) : 0);
        }

        /**
         * Returns the value of the major element of the version number.
         *
         * @deprecated As of Java&nbsp;SE 10, the first element of a version
         * number is not the major-release number but the feature-release
         * counter, incremented for every time-based release.  Use the {@link
         * #feature()} method in preference to this method.  For compatibility,
         * this method returns the value of the <a href="#FEATURE">feature</a>
         * element.
         *
         * @return The value of the feature element
         */
        @Deprecated(since = "10")
        public int major() {
            return feature();
        }

        /**
         * Returns the value of the minor element of the version number, or
         * zero if it is absent.
         *
         * @deprecated As of Java&nbsp;SE 10, the second element of a version
         * number is not the minor-release number but the interim-release
         * counter, incremented for every interim release.  Use the {@link
         * #interim()} method in preference to this method.  For compatibility,
         * this method returns the value of the <a href="#INTERIM">interim</a>
         * element, or zero if it is absent.
         *
         * @return The value of the interim element, or zero
         */
        @Deprecated(since = "10")
        public int minor() {
            return interim();
        }

        /**
         * Returns the value of the security element of the version number, or
         * zero if it is absent.
         *
         * @deprecated As of Java&nbsp;SE 10, the third element of a version
         * number is not the security level but the update-release counter,
         * incremented for every update release.  Use the {@link #update()}
         * method in preference to this method.  For compatibility, this method
         * returns the value of the <a href="#UPDATE">update</a> element, or
         * zero if it is absent.
         *
         * @return  The value of the update element, or zero
         */
        @Deprecated(since = "10")
        public int security() {
            return update();
        }

        /**
         * Returns an unmodifiable {@link java.util.List List} of the integers
         * represented in the <a href="#verNum">version number</a>.
         * The {@code List} always contains at least one element corresponding to
         * the <a href="#FEATURE">feature version number</a>.
         *
         * @return  An unmodifiable list of the integers
         *          represented in the version number
         */
        public List<Integer> version() {
            return version;
        }

        /**
         * Returns the optional <a href="#pre">pre-release</a> information.
         *
         * @return  The optional pre-release information as a String
         */
        public Optional<String> pre() {
            return pre;
        }

        /**
         * Returns the <a href="#build">build number</a>.
         *
         * @return  The optional build number.
         */
        public Optional<Integer> build() {
            return build;
        }

        /**
         * Returns <a href="#opt">optional</a> additional identifying build
         * information.
         *
         * @return  Additional build information as a String
         */
        public Optional<String> optional() {
            return optional;
        }

        /**
         * Compares this version to another.
         *
         * <p> Each of the components in the <a href="#verStr">version</a> is
         * compared in the following order of precedence: version numbers,
         * pre-release identifiers, build numbers, optional build information.
         * </p>
         *
         * <p> Comparison begins by examining the sequence of version numbers.
         * If one sequence is shorter than another, then the missing elements
         * of the shorter sequence are considered to be less than the
         * corresponding elements of the longer sequence. </p>
         *
         * <p> A version with a pre-release identifier is always considered to
         * be less than a version without one.  Pre-release identifiers are
         * compared numerically when they consist only of digits, and
         * lexicographically otherwise.  Numeric identifiers are considered to
         * be less than non-numeric identifiers.  </p>
         *
         * <p> A version without a build number is always less than one with a
         * build number; otherwise build numbers are compared numerically. </p>
         *
         * <p> The optional build information is compared lexicographically.
         * During this comparison, a version with optional build information is
         * considered to be greater than a version without one. </p>
         *
         * @param  obj
         *         The object to be compared
         *
         * @return  A negative integer, zero, or a positive integer if this
         *          {@code Version} is less than, equal to, or greater than the
         *          given {@code Version}
         *
         * @throws  NullPointerException
         *          If the given object is {@code null}
         */
        @Override
        public int compareTo(Version obj) {
            return compare(obj, false);
        }

        /**
         * Compares this version to another disregarding optional build
         * information.
         *
         * <p> Two versions are compared by examining the version string as
         * described in {@link #compareTo(Version)} with the exception that the
         * optional build information is always ignored. </p>
         *
         * <p> This method provides ordering which is consistent with
         * {@code equalsIgnoreOptional()}. </p>
         *
         * @param  obj
         *         The object to be compared
         *
         * @return  A negative integer, zero, or a positive integer if this
         *          {@code Version} is less than, equal to, or greater than the
         *          given {@code Version}
         *
         * @throws  NullPointerException
         *          If the given object is {@code null}
         */
        public int compareToIgnoreOptional(Version obj) {
            return compare(obj, true);
        }

        private int compare(Version obj, boolean ignoreOpt) {
            if (obj == null)
                throw new NullPointerException();

            int ret = compareVersion(obj);
            if (ret != 0)
                return ret;

            ret = comparePre(obj);
            if (ret != 0)
                return ret;

            ret = compareBuild(obj);
            if (ret != 0)
                return ret;

            if (!ignoreOpt)
                return compareOptional(obj);

            return 0;
        }

        private int compareVersion(Version obj) {
            int size = version.size();
            int oSize = obj.version().size();
            int min = Math.min(size, oSize);
            for (int i = 0; i < min; i++) {
                int val = version.get(i);
                int oVal = obj.version().get(i);
                if (val != oVal)
                    return val - oVal;
            }
            return size - oSize;
        }

        private int comparePre(Version obj) {
            Optional<String> oPre = obj.pre();
            if (!pre.isPresent()) {
                if (oPre.isPresent())
                    return 1;
            } else {
                if (!oPre.isPresent())
                    return -1;
                String val = pre.get();
                String oVal = oPre.get();
                if (val.matches("\\d+")) {
                    return (oVal.matches("\\d+")
                        ? (new BigInteger(val)).compareTo(new BigInteger(oVal))
                        : -1);
                } else {
                    return (oVal.matches("\\d+")
                        ? 1
                        : val.compareTo(oVal));
                }
            }
            return 0;
        }

        private int compareBuild(Version obj) {
            Optional<Integer> oBuild = obj.build();
            if (oBuild.isPresent()) {
                return (build.isPresent()
                        ? build.get().compareTo(oBuild.get())
                        : -1);
            } else if (build.isPresent()) {
                return 1;
            }
            return 0;
        }

        private int compareOptional(Version obj) {
            Optional<String> oOpt = obj.optional();
            if (!optional.isPresent()) {
                if (oOpt.isPresent())
                    return -1;
            } else {
                if (!oOpt.isPresent())
                    return 1;
                return optional.get().compareTo(oOpt.get());
            }
            return 0;
        }

        /**
         * Returns a string representation of this version.
         *
         * @return  The version string
         */
        @Override
        public String toString() {
            StringBuilder sb
                = new StringBuilder(version.stream()
                    .map(Object::toString)
                    .collect(Collectors.joining(".")));

            pre.ifPresent(v -> sb.append("-").append(v));

            if (build.isPresent()) {
                sb.append("+").append(build.get());
                if (optional.isPresent())
                    sb.append("-").append(optional.get());
            } else {
                if (optional.isPresent()) {
                    sb.append(pre.isPresent() ? "-" : "+-");
                    sb.append(optional.get());
                }
            }

            return sb.toString();
        }

        /**
         * Determines whether this {@code Version} is equal to another object.
         *
         * <p> Two {@code Version}s are equal if and only if they represent the
         * same version string.
         *
         * @param  obj
         *         The object to which this {@code Version} is to be compared
         *
         * @return  {@code true} if, and only if, the given object is a {@code
         *          Version} that is identical to this {@code Version}
         *
         */
        @Override
        public boolean equals(Object obj) {
            boolean ret = equalsIgnoreOptional(obj);
            if (!ret)
                return false;

            Version that = (Version)obj;
            return (this.optional().equals(that.optional()));
        }

        /**
         * Determines whether this {@code Version} is equal to another
         * disregarding optional build information.
         *
         * <p> Two {@code Version}s are equal if and only if they represent the
         * same version string disregarding the optional build information.
         *
         * @param  obj
         *         The object to which this {@code Version} is to be compared
         *
         * @return  {@code true} if, and only if, the given object is a {@code
         *          Version} that is identical to this {@code Version}
         *          ignoring the optional build information
         *
         */
        public boolean equalsIgnoreOptional(Object obj) {
            if (this == obj)
                return true;
            if (!(obj instanceof Version))
                return false;

            Version that = (Version)obj;
            return (this.version().equals(that.version())
                && this.pre().equals(that.pre())
                && this.build().equals(that.build()));
        }

        /**
         * Returns the hash code of this version.
         *
         * @return  The hashcode of this version
         */
        @Override
        public int hashCode() {
            int h = 1;
            int p = 17;

            h = p * h + version.hashCode();
            h = p * h + pre.hashCode();
            h = p * h + build.hashCode();
            h = p * h + optional.hashCode();

            return h;
        }
    }

    private static class VersionPattern {
        // $VNUM(-$PRE)?(\+($BUILD)?(\-$OPT)?)?
        // RE limits the format of version strings
        // ([1-9][0-9]*(?:(?:\.0)*\.[1-9][0-9]*)*)(?:-([a-zA-Z0-9]+))?(?:(\+)(0|[1-9][0-9]*)?)?(?:-([-a-zA-Z0-9.]+))?

        private static final String VNUM
            = "(?<VNUM>[1-9][0-9]*(?:(?:\\.0)*\\.[1-9][0-9]*)*)";
        private static final String PRE      = "(?:-(?<PRE>[a-zA-Z0-9]+))?";
        private static final String BUILD
            = "(?:(?<PLUS>\\+)(?<BUILD>0|[1-9][0-9]*)?)?";
        private static final String OPT      = "(?:-(?<OPT>[-a-zA-Z0-9.]+))?";
        private static final String VSTR_FORMAT = VNUM + PRE + BUILD + OPT;

        static final Pattern VSTR_PATTERN = Pattern.compile(VSTR_FORMAT);

        static final String VNUM_GROUP  = "VNUM";
        static final String PRE_GROUP   = "PRE";
        static final String PLUS_GROUP  = "PLUS";
        static final String BUILD_GROUP = "BUILD";
        static final String OPT_GROUP   = "OPT";
    }
}<|MERGE_RESOLUTION|>--- conflicted
+++ resolved
@@ -738,11 +738,7 @@
         load0(Reflection.getCallerClass(), filename);
     }
 
-<<<<<<< HEAD
-    synchronized NativeLibraryProxy load0(Class<?> fromClass, String filename) {
-=======
-    void load0(Class<?> fromClass, String filename) {
->>>>>>> 55c0ee5d
+    NativeLibraryProxy load0(Class<?> fromClass, String filename) {
         SecurityManager security = System.getSecurityManager();
         if (security != null) {
             security.checkLink(filename);
@@ -804,7 +800,6 @@
         loadLibrary0(Reflection.getCallerClass(), libname);
     }
 
-<<<<<<< HEAD
     /**
      * Panama specific: find library given name and lookup.
      * See {@link JavaLangAccess#loadLibrary(Lookup, String)}.
@@ -821,10 +816,7 @@
         return NativeLibrary.defaultLibrary;
     }
 
-    synchronized NativeLibrary loadLibrary0(Class<?> fromClass, String libname) {
-=======
-    void loadLibrary0(Class<?> fromClass, String libname) {
->>>>>>> 55c0ee5d
+    NativeLibrary loadLibrary0(Class<?> fromClass, String libname) {
         SecurityManager security = System.getSecurityManager();
         if (security != null) {
             security.checkLink(libname);
