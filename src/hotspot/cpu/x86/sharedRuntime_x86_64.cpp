--- conflicted
+++ resolved
@@ -4078,339 +4078,4 @@
   // Set exception blob
   _exception_blob =  ExceptionBlob::create(&buffer, oop_maps, SimpleRuntimeFrame::framesize >> 1);
 }
-#endif // COMPILER2
-
-
-
-
-//////// Panama stub generation starts here ////////
-
-//// quick (vlivanov style) stub ////
-
-static nmethod* generate_native_call_quick(MacroAssembler* masm,
-                                           methodHandle method,
-                                           int compile_id,
-                                           const BasicType* sig_bt,
-                                           const VMRegPair* in_regs,
-                                           BasicType ret_type) {
-<<<<<<< HEAD
-  OopMapSet *oop_maps = new OopMapSet();
-
-  intptr_t start = (intptr_t)__ pc();
-  int vep_offset = ((intptr_t)__ pc()) - start;
-=======
-  intptr_t start = (intptr_t)__ pc();
-  int vep_offset = ((intptr_t)__ pc()) - start;
-  int frame_complete;
->>>>>>> 88a19e7e
-
-  // MH.linkToNative basic signature should determine the arity and argument sizes.
-  // The call is inherently unsafe - all type conversions are done before calling the stub.
-  // What this stub does is: state transition + argument shuffling (both for compiled & interpreter layouts).
-  //
-  // TODO: NativeEntryPoint should specify the following:
-  //    - Java->Native thread state transition
-  //
-  // FIXME: ugly hack to make getpid() work!
-  int arg_count = method->size_of_parameters();
-  int total_in_args = arg_count;
-  int total_c_args  = arg_count;
-
-  VMRegPair* out_regs = NEW_RESOURCE_ARRAY(VMRegPair, total_c_args);
-
-  int out_arg_slots = SharedRuntime::c_calling_convention(sig_bt, out_regs, NULL, total_c_args);
-
-  int stack_slots = SharedRuntime::out_preserve_stack_slots() + out_arg_slots;
-
-<<<<<<< HEAD
-  int total_save_slots = 6 * VMRegImpl::slots_per_word;  // 6 arguments passed in registers
-  stack_slots += total_save_slots;
-
-  stack_slots += 6;
-
-=======
-  const int StackAlignmentInSlots = StackAlignmentInBytes / VMRegImpl::stack_slot_size;
->>>>>>> 88a19e7e
-  stack_slots = align_up(stack_slots, StackAlignmentInSlots);
-
-  int stack_size = stack_slots * VMRegImpl::stack_slot_size;
-
-<<<<<<< HEAD
-  if (UseStackBanging) {
-    __ bang_stack_with_offset((int)JavaThread::stack_shadow_zone_size());
-  }
-
-  // Generate a new frame for the wrapper.
-  __ enter();
-  if (stack_size > 0) {
-    __ subptr(rsp, stack_size - 2*wordSize);
-
-  }
-  // Frame is now completed as far as size and linkage.
-  int frame_complete = ((intptr_t)__ pc()) - start;
-
-=======
-  // Generate a new frame for the wrapper.
-  __ enter();
-  if (stack_size > 0) {
-    __ subptr(rsp, stack_size);
-  }
->>>>>>> 88a19e7e
-#ifdef ASSERT
-  if (VerifyMethodHandles) {
-    Label L;
-    __ mov(rax, rsp);
-    __ andptr(rax, -16); // must be 16 byte boundary (see amd64 ABI)
-    __ cmpptr(rax, rsp);
-    __ jcc(Assembler::equal, L);
-    __ stop("improperly aligned stack");
-    __ bind(L);
-  }
-#endif /* ASSERT */
-
-  GrowableArray<int> arg_order(2 * total_in_args);
-
-  VMRegPair tmp_vmreg;
-  tmp_vmreg.set2(rscratch1->as_VMReg());
-
-  // Compute a valid move order, using tmp_vmreg to break any cycles
-  ComputeMoveOrder cmo(total_in_args, in_regs, total_c_args, out_regs, sig_bt, arg_order, tmp_vmreg);
-
-  int temploc = -1;
-  Register tempreg = noreg;
-  for (int ai = 0; ai < arg_order.length(); ai += 2) {
-    int i = arg_order.at(ai);
-    int c_arg = arg_order.at(ai + 1);
-
-    VMRegPair in_reg  = in_regs[i];
-    VMRegPair out_reg = out_regs[c_arg];
-
-    if (c_arg == -1) {
-      // This arg needs to be moved to a temporary
-      __ mov(tmp_vmreg.first()->as_Register(), in_regs[i].first()->as_Register());
-      temploc = i;
-      continue;
-    } else if (i == -1) {
-      // Read from the temporary location
-      assert(temploc != -1, "must be valid");
-      i = temploc;
-      in_reg = tmp_vmreg;
-      temploc = -1;
-    }
-    switch (sig_bt[i]) {
-    case T_BOOLEAN:
-    case T_BYTE:
-    case T_SHORT:
-    case T_CHAR:
-    case T_INT:
-<<<<<<< HEAD
-      SharedRuntime::move32_64(masm, in_reg, out_reg);
-      break;
-    case T_LONG:
-      SharedRuntime::long_move(masm, in_reg, out_reg);
-      break;
-    case T_FLOAT:
-      SharedRuntime::float_move(masm, in_reg, out_reg);
-      break;
-    case T_DOUBLE:
-      SharedRuntime::double_move(masm, in_reg, out_reg);
-=======
-      move32_64(masm, in_reg, out_reg);
-      break;
-    case T_LONG:
-      long_move(masm, in_reg, out_reg);
-      break;
-    case T_FLOAT:
-      float_move(masm, in_reg, out_reg);
-      break;
-    case T_DOUBLE:
-      double_move(masm, in_reg, out_reg);
->>>>>>> 88a19e7e
-      break;
-    case T_ARRAY:
-    case T_OBJECT:
-      move_ptr(masm, in_reg, out_reg);
-      break;
-    case T_VOID:
-      break;
-    case T_ADDRESS: // FIXME: pass addresses as T_ADDRESS?
-    case T_NARROWOOP:
-    case T_METADATA:
-    case T_NARROWKLASS:
-    case T_CONFLICT:
-      fatal("not supported: %s", type2name(sig_bt[i]));
-      break;
-    default:
-      fatal("unknown: %d", sig_bt[i]);
-      break;
-    }
-  }
-
-  Register member_reg = rbx;
-  int member_arg_pos = total_c_args - 1;
-  VMReg r = out_regs[member_arg_pos].first();
-  if (r->is_stack()) {
-    __ movptr(member_reg, Address(rsp, r->reg2stack() * VMRegImpl::stack_slot_size));
-  } else {
-    // no data motion is needed
-    member_reg = r->as_Register();
-  }
-
-<<<<<<< HEAD
-  intptr_t the_pc = (intptr_t) __ pc();
-  OopMap* map = new OopMap(2 * stack_slots, 0);
-  oop_maps->add_gc_map(the_pc - start, map);
-  __ set_last_Java_frame(rsp, noreg, (address)the_pc);
-
-  __ movl(Address(r15_thread, JavaThread::thread_state_offset()), _thread_in_native);
-
-  __ call(Address(member_reg, java_lang_invoke_NativeEntryPoint::addr_offset_in_bytes()));
-
-  __ restore_cpu_control_state_after_jni();
-=======
-  __ call(Address(member_reg, java_lang_invoke_NativeEntryPoint::addr_offset_in_bytes()));
-
-//    __ restore_cpu_control_state_after_jni();
->>>>>>> 88a19e7e
-
-  // Unpack native results.
-  // FIXME: not used right now since all small integral primitives are erased to int.
-//    switch (ret_type) {
-//      case T_BOOLEAN: __ c2bool(rax);            break;
-//      case T_CHAR   : __ movzwl(rax, rax);       break;
-//      case T_BYTE   : __ sign_extend_byte (rax); break;
-//      case T_SHORT  : __ sign_extend_short(rax); break;
-//      case T_INT    : /* nothing to do */        break;
-//      case T_DOUBLE :
-//      case T_FLOAT  :
-//         Result is in xmm0 we'll save as needed
-//        break;
-//      case T_ARRAY  : /* nothing to do */        break;
-//      case T_OBJECT : /* nothing to do */        break;
-//      case T_VOID   : /* nothing to do */        break;
-//      case T_LONG   : /* nothing to do */        break;
-//      default       : ShouldNotReachHere();
-//    }
-
-<<<<<<< HEAD
-  __ movl(Address(r15_thread, JavaThread::thread_state_offset()), _thread_in_native_trans);
-
-  if(os::is_MP()) {
-    // Force this write out before the read below
-    __ membar(Assembler::Membar_mask_bits(
-           Assembler::LoadLoad | Assembler::LoadStore |
-           Assembler::StoreLoad | Assembler::StoreStore));
-  }
-
-  Label after_transition;
-
-
-  { Label Continue;
-    Label slow_path;
-
-    __ safepoint_poll(slow_path, r15_thread, rscratch1);
-
-    __ cmpl(Address(r15_thread, JavaThread::suspend_flags_offset()), 0);
-    __ jcc(Assembler::equal, Continue);
-    __ bind(slow_path);
-
-    // Don't use call_VM as it will see a possible pending exception and forward it
-    // and never return here preventing us from clearing _last_native_pc down below.
-    // Also can't use call_VM_leaf either as it will check to see if rsi & rdi are
-    // preserved and correspond to the bcp/locals pointers. So we do a runtime call
-    // by hand.
-    //
-    __ vzeroupper();
-    SharedRuntime::save_native_result(masm, ret_type, stack_slots);
-    __ mov(c_rarg0, r15_thread);
-    __ mov(r12, rsp); // remember sp
-    __ subptr(rsp, frame::arg_reg_save_area_bytes); // windows
-    __ andptr(rsp, -16); // align stack as required by ABI
-    __ call(RuntimeAddress(CAST_FROM_FN_PTR(address, JavaThread::check_special_condition_for_native_trans)));
-    __ mov(rsp, r12); // restore sp
-    __ reinit_heapbase();
-    // Restore any method result value
-    SharedRuntime::restore_native_result(masm, ret_type, stack_slots);
-
-    __ bind(Continue);
-  }
-
-  // change thread state
-  __ movl(Address(r15_thread, JavaThread::thread_state_offset()), _thread_in_Java);
-  __ bind(after_transition);
-
-  Label reguard;
-  Label reguard_done;
-  __ cmpl(Address(r15_thread, JavaThread::stack_guard_state_offset()), JavaThread::stack_guard_yellow_reserved_disabled);
-  __ jcc(Assembler::equal, reguard);
-  __ bind(reguard_done);
-
-  __ reset_last_Java_frame(false);
-=======
-  /* FIXME: NOT NEEDED?
-  // Reguard the stack if needed
-  Label reguard;
-  Label reguard_done;
-  __ cmpl(Address(r15_thread, JavaThread::stack_guard_state_offset()), JavaThread::stack_guard_yellow_disabled);
-  __ jcc(Assembler::equal, reguard);
-  __ bind(reguard_done);
-  */
->>>>>>> 88a19e7e
-
-  __ leave();
-  __ ret(0);
-
-<<<<<<< HEAD
-  __ bind(reguard);
-  __ vzeroupper();
-=======
-  /* FIXME: NOT NEEDED?
-  // SLOW PATH Reguard the stack if needed
-  __ bind(reguard);
->>>>>>> 88a19e7e
-  SharedRuntime::save_native_result(masm, ret_type, stack_slots);
-  __ mov(r12, rsp); // remember sp
-  __ subptr(rsp, frame::arg_reg_save_area_bytes); // windows
-  __ andptr(rsp, -16); // align stack as required by ABI
-  __ call(RuntimeAddress(CAST_FROM_FN_PTR(address, SharedRuntime::reguard_yellow_pages)));
-  __ mov(rsp, r12); // restore sp
-  __ reinit_heapbase();
-  SharedRuntime::restore_native_result(masm, ret_type, stack_slots);
-  // and continue
-  __ jmp(reguard_done);
-<<<<<<< HEAD
-=======
-  */
-
-  frame_complete = ((intptr_t)__ pc()) - start;
->>>>>>> 88a19e7e
-
-  __ flush();
-
-  return nmethod::new_native_nmethod(method,
-                                     compile_id,
-                                     masm->code(),
-                                     vep_offset,
-                                     frame_complete,
-<<<<<<< HEAD
-                                     stack_slots / VMRegImpl::slots_per_word,
-                                     in_ByteSize(-1),
-                                     in_ByteSize(-1),
-                                     oop_maps);
-}
-
-void SharedRuntime::compute_move_order(const BasicType* in_sig_bt,
-                                       int total_in_args, const VMRegPair* in_regs,
-                                       int total_out_args, VMRegPair* out_regs,
-                                       GrowableArray<int>& arg_order,
-                                       VMRegPair tmp_vmreg) {
-  ComputeMoveOrder(total_in_args, in_regs,
-                   total_out_args, out_regs,
-                   in_sig_bt, arg_order, tmp_vmreg);
-=======
-                                     stack_slots / (VMRegImpl::stack_slot_size * VMRegImpl::slots_per_word),
-                                     in_ByteSize(-1),
-                                     in_ByteSize(-1),
-                                     (OopMapSet*)NULL);
->>>>>>> 88a19e7e
-}+#endif // COMPILER2