--- conflicted
+++ resolved
@@ -4428,19 +4428,13 @@
 
   if ((dst_enc < 16) && (src_enc < 16)) {
     Assembler::vpcmpeqb(dst, nds, src, vector_len);
-<<<<<<< HEAD
     return;
   }
 
   // The logic below assumes dst and nds are the same.
   assert(dst_enc == nds_enc, "");
   if (src_enc < 16) {
-    subptr(rsp, 64);
-    evmovdqul(Address(rsp, 0), xmm0, Assembler::AVX_512bit);
-=======
-  } else if (src_enc < 16) {
     push_zmm(xmm0);
->>>>>>> ed3779b1
     evmovdqul(xmm0, dst, Assembler::AVX_512bit);
     Assembler::vpcmpeqb(xmm0, xmm0, src, vector_len);
     movdqu(dst, xmm0);
@@ -4469,19 +4463,13 @@
 
   if ((dst_enc < 16) && (src_enc < 16)) {
     Assembler::vpcmpeqw(dst, nds, src, vector_len);
-<<<<<<< HEAD
     return;
   }
 
-  // The logic below assumes dst and nds are the same.
+  // The logic below assumes dst and nds are the same. 
   assert(dst_enc == nds_enc, "");
   if (src_enc < 16) {
-    subptr(rsp, 64);
-    evmovdqul(Address(rsp, 0), xmm0, Assembler::AVX_512bit);
-=======
-  } else if (src_enc < 16) {
     push_zmm(xmm0);
->>>>>>> ed3779b1
     evmovdqul(xmm0, dst, Assembler::AVX_512bit);
     Assembler::vpcmpeqw(xmm0, xmm0, src, vector_len);
     movdqu(dst, xmm0);
