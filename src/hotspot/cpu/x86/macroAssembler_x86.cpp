/*
 * Copyright (c) 1997, 2018, Oracle and/or its affiliates. All rights reserved.
 * DO NOT ALTER OR REMOVE COPYRIGHT NOTICES OR THIS FILE HEADER.
 *
 * This code is free software; you can redistribute it and/or modify it
 * under the terms of the GNU General Public License version 2 only, as
 * published by the Free Software Foundation.
 *
 * This code is distributed in the hope that it will be useful, but WITHOUT
 * ANY WARRANTY; without even the implied warranty of MERCHANTABILITY or
 * FITNESS FOR A PARTICULAR PURPOSE.  See the GNU General Public License
 * version 2 for more details (a copy is included in the LICENSE file that
 * accompanied this code).
 *
 * You should have received a copy of the GNU General Public License version
 * 2 along with this work; if not, write to the Free Software Foundation,
 * Inc., 51 Franklin St, Fifth Floor, Boston, MA 02110-1301 USA.
 *
 * Please contact Oracle, 500 Oracle Parkway, Redwood Shores, CA 94065 USA
 * or visit www.oracle.com if you need additional information or have any
 * questions.
 *
 */

#include "precompiled.hpp"
#include "jvm.h"
#include "asm/assembler.hpp"
#include "asm/assembler.inline.hpp"
#include "compiler/disassembler.hpp"
#include "gc/shared/barrierSet.hpp"
#include "gc/shared/barrierSetAssembler.hpp"
#include "gc/shared/collectedHeap.inline.hpp"
#include "interpreter/interpreter.hpp"
#include "memory/resourceArea.hpp"
#include "memory/universe.hpp"
#include "oops/accessDecorators.hpp"
#include "oops/klass.inline.hpp"
#include "prims/methodHandles.hpp"
#include "runtime/biasedLocking.hpp"
#include "runtime/flags/flagSetting.hpp"
#include "runtime/interfaceSupport.inline.hpp"
#include "runtime/objectMonitor.hpp"
#include "runtime/os.hpp"
#include "runtime/safepoint.hpp"
#include "runtime/safepointMechanism.hpp"
#include "runtime/sharedRuntime.hpp"
#include "runtime/stubRoutines.hpp"
#include "runtime/thread.hpp"
#include "utilities/macros.hpp"
#include "crc32c.h"
#ifdef COMPILER2
#include "opto/intrinsicnode.hpp"
#endif

#ifdef PRODUCT
#define BLOCK_COMMENT(str) /* nothing */
#define STOP(error) stop(error)
#else
#define BLOCK_COMMENT(str) block_comment(str)
#define STOP(error) block_comment(error); stop(error)
#endif

#define BIND(label) bind(label); BLOCK_COMMENT(#label ":")

#ifdef ASSERT
bool AbstractAssembler::pd_check_instruction_mark() { return true; }
#endif

static Assembler::Condition reverse[] = {
    Assembler::noOverflow     /* overflow      = 0x0 */ ,
    Assembler::overflow       /* noOverflow    = 0x1 */ ,
    Assembler::aboveEqual     /* carrySet      = 0x2, below         = 0x2 */ ,
    Assembler::below          /* aboveEqual    = 0x3, carryClear    = 0x3 */ ,
    Assembler::notZero        /* zero          = 0x4, equal         = 0x4 */ ,
    Assembler::zero           /* notZero       = 0x5, notEqual      = 0x5 */ ,
    Assembler::above          /* belowEqual    = 0x6 */ ,
    Assembler::belowEqual     /* above         = 0x7 */ ,
    Assembler::positive       /* negative      = 0x8 */ ,
    Assembler::negative       /* positive      = 0x9 */ ,
    Assembler::noParity       /* parity        = 0xa */ ,
    Assembler::parity         /* noParity      = 0xb */ ,
    Assembler::greaterEqual   /* less          = 0xc */ ,
    Assembler::less           /* greaterEqual  = 0xd */ ,
    Assembler::greater        /* lessEqual     = 0xe */ ,
    Assembler::lessEqual      /* greater       = 0xf, */

};


// Implementation of MacroAssembler

// First all the versions that have distinct versions depending on 32/64 bit
// Unless the difference is trivial (1 line or so).

#ifndef _LP64

// 32bit versions

Address MacroAssembler::as_Address(AddressLiteral adr) {
  return Address(adr.target(), adr.rspec());
}

Address MacroAssembler::as_Address(ArrayAddress adr) {
  return Address::make_array(adr);
}

void MacroAssembler::call_VM_leaf_base(address entry_point,
                                       int number_of_arguments) {
  call(RuntimeAddress(entry_point));
  increment(rsp, number_of_arguments * wordSize);
}

void MacroAssembler::cmpklass(Address src1, Metadata* obj) {
  cmp_literal32(src1, (int32_t)obj, metadata_Relocation::spec_for_immediate());
}

void MacroAssembler::cmpklass(Register src1, Metadata* obj) {
  cmp_literal32(src1, (int32_t)obj, metadata_Relocation::spec_for_immediate());
}

void MacroAssembler::cmpoop_raw(Address src1, jobject obj) {
  cmp_literal32(src1, (int32_t)obj, oop_Relocation::spec_for_immediate());
}

void MacroAssembler::cmpoop_raw(Register src1, jobject obj) {
  cmp_literal32(src1, (int32_t)obj, oop_Relocation::spec_for_immediate());
}

void MacroAssembler::cmpoop(Address src1, jobject obj) {
  BarrierSetAssembler* bs = BarrierSet::barrier_set()->barrier_set_assembler();
  bs->obj_equals(this, src1, obj);
}

void MacroAssembler::cmpoop(Register src1, jobject obj) {
  BarrierSetAssembler* bs = BarrierSet::barrier_set()->barrier_set_assembler();
  bs->obj_equals(this, src1, obj);
}

void MacroAssembler::extend_sign(Register hi, Register lo) {
  // According to Intel Doc. AP-526, "Integer Divide", p.18.
  if (VM_Version::is_P6() && hi == rdx && lo == rax) {
    cdql();
  } else {
    movl(hi, lo);
    sarl(hi, 31);
  }
}

void MacroAssembler::jC2(Register tmp, Label& L) {
  // set parity bit if FPU flag C2 is set (via rax)
  save_rax(tmp);
  fwait(); fnstsw_ax();
  sahf();
  restore_rax(tmp);
  // branch
  jcc(Assembler::parity, L);
}

void MacroAssembler::jnC2(Register tmp, Label& L) {
  // set parity bit if FPU flag C2 is set (via rax)
  save_rax(tmp);
  fwait(); fnstsw_ax();
  sahf();
  restore_rax(tmp);
  // branch
  jcc(Assembler::noParity, L);
}

// 32bit can do a case table jump in one instruction but we no longer allow the base
// to be installed in the Address class
void MacroAssembler::jump(ArrayAddress entry) {
  jmp(as_Address(entry));
}

// Note: y_lo will be destroyed
void MacroAssembler::lcmp2int(Register x_hi, Register x_lo, Register y_hi, Register y_lo) {
  // Long compare for Java (semantics as described in JVM spec.)
  Label high, low, done;

  cmpl(x_hi, y_hi);
  jcc(Assembler::less, low);
  jcc(Assembler::greater, high);
  // x_hi is the return register
  xorl(x_hi, x_hi);
  cmpl(x_lo, y_lo);
  jcc(Assembler::below, low);
  jcc(Assembler::equal, done);

  bind(high);
  xorl(x_hi, x_hi);
  increment(x_hi);
  jmp(done);

  bind(low);
  xorl(x_hi, x_hi);
  decrementl(x_hi);

  bind(done);
}

void MacroAssembler::lea(Register dst, AddressLiteral src) {
    mov_literal32(dst, (int32_t)src.target(), src.rspec());
}

void MacroAssembler::lea(Address dst, AddressLiteral adr) {
  // leal(dst, as_Address(adr));
  // see note in movl as to why we must use a move
  mov_literal32(dst, (int32_t) adr.target(), adr.rspec());
}

void MacroAssembler::leave() {
  mov(rsp, rbp);
  pop(rbp);
}

void MacroAssembler::lmul(int x_rsp_offset, int y_rsp_offset) {
  // Multiplication of two Java long values stored on the stack
  // as illustrated below. Result is in rdx:rax.
  //
  // rsp ---> [  ??  ] \               \
  //            ....    | y_rsp_offset  |
  //          [ y_lo ] /  (in bytes)    | x_rsp_offset
  //          [ y_hi ]                  | (in bytes)
  //            ....                    |
  //          [ x_lo ]                 /
  //          [ x_hi ]
  //            ....
  //
  // Basic idea: lo(result) = lo(x_lo * y_lo)
  //             hi(result) = hi(x_lo * y_lo) + lo(x_hi * y_lo) + lo(x_lo * y_hi)
  Address x_hi(rsp, x_rsp_offset + wordSize); Address x_lo(rsp, x_rsp_offset);
  Address y_hi(rsp, y_rsp_offset + wordSize); Address y_lo(rsp, y_rsp_offset);
  Label quick;
  // load x_hi, y_hi and check if quick
  // multiplication is possible
  movl(rbx, x_hi);
  movl(rcx, y_hi);
  movl(rax, rbx);
  orl(rbx, rcx);                                 // rbx, = 0 <=> x_hi = 0 and y_hi = 0
  jcc(Assembler::zero, quick);                   // if rbx, = 0 do quick multiply
  // do full multiplication
  // 1st step
  mull(y_lo);                                    // x_hi * y_lo
  movl(rbx, rax);                                // save lo(x_hi * y_lo) in rbx,
  // 2nd step
  movl(rax, x_lo);
  mull(rcx);                                     // x_lo * y_hi
  addl(rbx, rax);                                // add lo(x_lo * y_hi) to rbx,
  // 3rd step
  bind(quick);                                   // note: rbx, = 0 if quick multiply!
  movl(rax, x_lo);
  mull(y_lo);                                    // x_lo * y_lo
  addl(rdx, rbx);                                // correct hi(x_lo * y_lo)
}

void MacroAssembler::lneg(Register hi, Register lo) {
  negl(lo);
  adcl(hi, 0);
  negl(hi);
}

void MacroAssembler::lshl(Register hi, Register lo) {
  // Java shift left long support (semantics as described in JVM spec., p.305)
  // (basic idea for shift counts s >= n: x << s == (x << n) << (s - n))
  // shift value is in rcx !
  assert(hi != rcx, "must not use rcx");
  assert(lo != rcx, "must not use rcx");
  const Register s = rcx;                        // shift count
  const int      n = BitsPerWord;
  Label L;
  andl(s, 0x3f);                                 // s := s & 0x3f (s < 0x40)
  cmpl(s, n);                                    // if (s < n)
  jcc(Assembler::less, L);                       // else (s >= n)
  movl(hi, lo);                                  // x := x << n
  xorl(lo, lo);
  // Note: subl(s, n) is not needed since the Intel shift instructions work rcx mod n!
  bind(L);                                       // s (mod n) < n
  shldl(hi, lo);                                 // x := x << s
  shll(lo);
}


void MacroAssembler::lshr(Register hi, Register lo, bool sign_extension) {
  // Java shift right long support (semantics as described in JVM spec., p.306 & p.310)
  // (basic idea for shift counts s >= n: x >> s == (x >> n) >> (s - n))
  assert(hi != rcx, "must not use rcx");
  assert(lo != rcx, "must not use rcx");
  const Register s = rcx;                        // shift count
  const int      n = BitsPerWord;
  Label L;
  andl(s, 0x3f);                                 // s := s & 0x3f (s < 0x40)
  cmpl(s, n);                                    // if (s < n)
  jcc(Assembler::less, L);                       // else (s >= n)
  movl(lo, hi);                                  // x := x >> n
  if (sign_extension) sarl(hi, 31);
  else                xorl(hi, hi);
  // Note: subl(s, n) is not needed since the Intel shift instructions work rcx mod n!
  bind(L);                                       // s (mod n) < n
  shrdl(lo, hi);                                 // x := x >> s
  if (sign_extension) sarl(hi);
  else                shrl(hi);
}

void MacroAssembler::movoop(Register dst, jobject obj) {
  mov_literal32(dst, (int32_t)obj, oop_Relocation::spec_for_immediate());
}

void MacroAssembler::movoop(Address dst, jobject obj) {
  mov_literal32(dst, (int32_t)obj, oop_Relocation::spec_for_immediate());
}

void MacroAssembler::mov_metadata(Register dst, Metadata* obj) {
  mov_literal32(dst, (int32_t)obj, metadata_Relocation::spec_for_immediate());
}

void MacroAssembler::mov_metadata(Address dst, Metadata* obj) {
  mov_literal32(dst, (int32_t)obj, metadata_Relocation::spec_for_immediate());
}

void MacroAssembler::movptr(Register dst, AddressLiteral src, Register scratch) {
  // scratch register is not used,
  // it is defined to match parameters of 64-bit version of this method.
  if (src.is_lval()) {
    mov_literal32(dst, (intptr_t)src.target(), src.rspec());
  } else {
    movl(dst, as_Address(src));
  }
}

void MacroAssembler::movptr(ArrayAddress dst, Register src) {
  movl(as_Address(dst), src);
}

void MacroAssembler::movptr(Register dst, ArrayAddress src) {
  movl(dst, as_Address(src));
}

// src should NEVER be a real pointer. Use AddressLiteral for true pointers
void MacroAssembler::movptr(Address dst, intptr_t src) {
  movl(dst, src);
}


void MacroAssembler::pop_callee_saved_registers() {
  pop(rcx);
  pop(rdx);
  pop(rdi);
  pop(rsi);
}

void MacroAssembler::pop_fTOS() {
  fld_d(Address(rsp, 0));
  addl(rsp, 2 * wordSize);
}

void MacroAssembler::push_callee_saved_registers() {
  push(rsi);
  push(rdi);
  push(rdx);
  push(rcx);
}

void MacroAssembler::push_fTOS() {
  subl(rsp, 2 * wordSize);
  fstp_d(Address(rsp, 0));
}


void MacroAssembler::pushoop(jobject obj) {
  push_literal32((int32_t)obj, oop_Relocation::spec_for_immediate());
}

void MacroAssembler::pushklass(Metadata* obj) {
  push_literal32((int32_t)obj, metadata_Relocation::spec_for_immediate());
}

void MacroAssembler::pushptr(AddressLiteral src) {
  if (src.is_lval()) {
    push_literal32((int32_t)src.target(), src.rspec());
  } else {
    pushl(as_Address(src));
  }
}

void MacroAssembler::set_word_if_not_zero(Register dst) {
  xorl(dst, dst);
  set_byte_if_not_zero(dst);
}

static void pass_arg0(MacroAssembler* masm, Register arg) {
  masm->push(arg);
}

static void pass_arg1(MacroAssembler* masm, Register arg) {
  masm->push(arg);
}

static void pass_arg2(MacroAssembler* masm, Register arg) {
  masm->push(arg);
}

static void pass_arg3(MacroAssembler* masm, Register arg) {
  masm->push(arg);
}

#ifndef PRODUCT
extern "C" void findpc(intptr_t x);
#endif

void MacroAssembler::debug32(int rdi, int rsi, int rbp, int rsp, int rbx, int rdx, int rcx, int rax, int eip, char* msg) {
  // In order to get locks to work, we need to fake a in_VM state
  JavaThread* thread = JavaThread::current();
  JavaThreadState saved_state = thread->thread_state();
  thread->set_thread_state(_thread_in_vm);
  if (ShowMessageBoxOnError) {
    JavaThread* thread = JavaThread::current();
    JavaThreadState saved_state = thread->thread_state();
    thread->set_thread_state(_thread_in_vm);
    if (CountBytecodes || TraceBytecodes || StopInterpreterAt) {
      ttyLocker ttyl;
      BytecodeCounter::print();
    }
    // To see where a verify_oop failed, get $ebx+40/X for this frame.
    // This is the value of eip which points to where verify_oop will return.
    if (os::message_box(msg, "Execution stopped, print registers?")) {
      print_state32(rdi, rsi, rbp, rsp, rbx, rdx, rcx, rax, eip);
      BREAKPOINT;
    }
  } else {
    ttyLocker ttyl;
    ::tty->print_cr("=============== DEBUG MESSAGE: %s ================\n", msg);
  }
  // Don't assert holding the ttyLock
    assert(false, "DEBUG MESSAGE: %s", msg);
  ThreadStateTransition::transition(thread, _thread_in_vm, saved_state);
}

void MacroAssembler::print_state32(int rdi, int rsi, int rbp, int rsp, int rbx, int rdx, int rcx, int rax, int eip) {
  ttyLocker ttyl;
  FlagSetting fs(Debugging, true);
  tty->print_cr("eip = 0x%08x", eip);
#ifndef PRODUCT
  if ((WizardMode || Verbose) && PrintMiscellaneous) {
    tty->cr();
    findpc(eip);
    tty->cr();
  }
#endif
#define PRINT_REG(rax) \
  { tty->print("%s = ", #rax); os::print_location(tty, rax); }
  PRINT_REG(rax);
  PRINT_REG(rbx);
  PRINT_REG(rcx);
  PRINT_REG(rdx);
  PRINT_REG(rdi);
  PRINT_REG(rsi);
  PRINT_REG(rbp);
  PRINT_REG(rsp);
#undef PRINT_REG
  // Print some words near top of staack.
  int* dump_sp = (int*) rsp;
  for (int col1 = 0; col1 < 8; col1++) {
    tty->print("(rsp+0x%03x) 0x%08x: ", (int)((intptr_t)dump_sp - (intptr_t)rsp), (intptr_t)dump_sp);
    os::print_location(tty, *dump_sp++);
  }
  for (int row = 0; row < 16; row++) {
    tty->print("(rsp+0x%03x) 0x%08x: ", (int)((intptr_t)dump_sp - (intptr_t)rsp), (intptr_t)dump_sp);
    for (int col = 0; col < 8; col++) {
      tty->print(" 0x%08x", *dump_sp++);
    }
    tty->cr();
  }
  // Print some instructions around pc:
  Disassembler::decode((address)eip-64, (address)eip);
  tty->print_cr("--------");
  Disassembler::decode((address)eip, (address)eip+32);
}

void MacroAssembler::stop(const char* msg) {
  ExternalAddress message((address)msg);
  // push address of message
  pushptr(message.addr());
  { Label L; call(L, relocInfo::none); bind(L); }     // push eip
  pusha();                                            // push registers
  call(RuntimeAddress(CAST_FROM_FN_PTR(address, MacroAssembler::debug32)));
  hlt();
}

void MacroAssembler::warn(const char* msg) {
  push_CPU_state();

  ExternalAddress message((address) msg);
  // push address of message
  pushptr(message.addr());

  call(RuntimeAddress(CAST_FROM_FN_PTR(address, warning)));
  addl(rsp, wordSize);       // discard argument
  pop_CPU_state();
}

void MacroAssembler::print_state() {
  { Label L; call(L, relocInfo::none); bind(L); }     // push eip
  pusha();                                            // push registers

  push_CPU_state();
  call(RuntimeAddress(CAST_FROM_FN_PTR(address, MacroAssembler::print_state32)));
  pop_CPU_state();

  popa();
  addl(rsp, wordSize);
}

#else // _LP64

// 64 bit versions

Address MacroAssembler::as_Address(AddressLiteral adr) {
  // amd64 always does this as a pc-rel
  // we can be absolute or disp based on the instruction type
  // jmp/call are displacements others are absolute
  assert(!adr.is_lval(), "must be rval");
  assert(reachable(adr), "must be");
  return Address((int32_t)(intptr_t)(adr.target() - pc()), adr.target(), adr.reloc());

}

Address MacroAssembler::as_Address(ArrayAddress adr) {
  AddressLiteral base = adr.base();
  lea(rscratch1, base);
  Address index = adr.index();
  assert(index._disp == 0, "must not have disp"); // maybe it can?
  Address array(rscratch1, index._index, index._scale, index._disp);
  return array;
}

void MacroAssembler::call_VM_leaf_base(address entry_point, int num_args) {
  Label L, E;

#ifdef _WIN64
  // Windows always allocates space for it's register args
  assert(num_args <= 4, "only register arguments supported");
  subq(rsp,  frame::arg_reg_save_area_bytes);
#endif

  // Align stack if necessary
  testl(rsp, 15);
  jcc(Assembler::zero, L);

  subq(rsp, 8);
  {
    call(RuntimeAddress(entry_point));
  }
  addq(rsp, 8);
  jmp(E);

  bind(L);
  {
    call(RuntimeAddress(entry_point));
  }

  bind(E);

#ifdef _WIN64
  // restore stack pointer
  addq(rsp, frame::arg_reg_save_area_bytes);
#endif

}

void MacroAssembler::cmp64(Register src1, AddressLiteral src2) {
  assert(!src2.is_lval(), "should use cmpptr");

  if (reachable(src2)) {
    cmpq(src1, as_Address(src2));
  } else {
    lea(rscratch1, src2);
    Assembler::cmpq(src1, Address(rscratch1, 0));
  }
}

int MacroAssembler::corrected_idivq(Register reg) {
  // Full implementation of Java ldiv and lrem; checks for special
  // case as described in JVM spec., p.243 & p.271.  The function
  // returns the (pc) offset of the idivl instruction - may be needed
  // for implicit exceptions.
  //
  //         normal case                           special case
  //
  // input : rax: dividend                         min_long
  //         reg: divisor   (may not be eax/edx)   -1
  //
  // output: rax: quotient  (= rax idiv reg)       min_long
  //         rdx: remainder (= rax irem reg)       0
  assert(reg != rax && reg != rdx, "reg cannot be rax or rdx register");
  static const int64_t min_long = 0x8000000000000000;
  Label normal_case, special_case;

  // check for special case
  cmp64(rax, ExternalAddress((address) &min_long));
  jcc(Assembler::notEqual, normal_case);
  xorl(rdx, rdx); // prepare rdx for possible special case (where
                  // remainder = 0)
  cmpq(reg, -1);
  jcc(Assembler::equal, special_case);

  // handle normal case
  bind(normal_case);
  cdqq();
  int idivq_offset = offset();
  idivq(reg);

  // normal and special case exit
  bind(special_case);

  return idivq_offset;
}

void MacroAssembler::decrementq(Register reg, int value) {
  if (value == min_jint) { subq(reg, value); return; }
  if (value <  0) { incrementq(reg, -value); return; }
  if (value == 0) {                        ; return; }
  if (value == 1 && UseIncDec) { decq(reg) ; return; }
  /* else */      { subq(reg, value)       ; return; }
}

void MacroAssembler::decrementq(Address dst, int value) {
  if (value == min_jint) { subq(dst, value); return; }
  if (value <  0) { incrementq(dst, -value); return; }
  if (value == 0) {                        ; return; }
  if (value == 1 && UseIncDec) { decq(dst) ; return; }
  /* else */      { subq(dst, value)       ; return; }
}

void MacroAssembler::incrementq(AddressLiteral dst) {
  if (reachable(dst)) {
    incrementq(as_Address(dst));
  } else {
    lea(rscratch1, dst);
    incrementq(Address(rscratch1, 0));
  }
}

void MacroAssembler::incrementq(Register reg, int value) {
  if (value == min_jint) { addq(reg, value); return; }
  if (value <  0) { decrementq(reg, -value); return; }
  if (value == 0) {                        ; return; }
  if (value == 1 && UseIncDec) { incq(reg) ; return; }
  /* else */      { addq(reg, value)       ; return; }
}

void MacroAssembler::incrementq(Address dst, int value) {
  if (value == min_jint) { addq(dst, value); return; }
  if (value <  0) { decrementq(dst, -value); return; }
  if (value == 0) {                        ; return; }
  if (value == 1 && UseIncDec) { incq(dst) ; return; }
  /* else */      { addq(dst, value)       ; return; }
}

// 32bit can do a case table jump in one instruction but we no longer allow the base
// to be installed in the Address class
void MacroAssembler::jump(ArrayAddress entry) {
  lea(rscratch1, entry.base());
  Address dispatch = entry.index();
  assert(dispatch._base == noreg, "must be");
  dispatch._base = rscratch1;
  jmp(dispatch);
}

void MacroAssembler::lcmp2int(Register x_hi, Register x_lo, Register y_hi, Register y_lo) {
  ShouldNotReachHere(); // 64bit doesn't use two regs
  cmpq(x_lo, y_lo);
}

void MacroAssembler::lea(Register dst, AddressLiteral src) {
    mov_literal64(dst, (intptr_t)src.target(), src.rspec());
}

void MacroAssembler::lea(Address dst, AddressLiteral adr) {
  mov_literal64(rscratch1, (intptr_t)adr.target(), adr.rspec());
  movptr(dst, rscratch1);
}

void MacroAssembler::leave() {
  // %%% is this really better? Why not on 32bit too?
  emit_int8((unsigned char)0xC9); // LEAVE
}

void MacroAssembler::lneg(Register hi, Register lo) {
  ShouldNotReachHere(); // 64bit doesn't use two regs
  negq(lo);
}

void MacroAssembler::movoop(Register dst, jobject obj) {
  mov_literal64(dst, (intptr_t)obj, oop_Relocation::spec_for_immediate());
}

void MacroAssembler::movoop(Address dst, jobject obj) {
  mov_literal64(rscratch1, (intptr_t)obj, oop_Relocation::spec_for_immediate());
  movq(dst, rscratch1);
}

void MacroAssembler::mov_metadata(Register dst, Metadata* obj) {
  mov_literal64(dst, (intptr_t)obj, metadata_Relocation::spec_for_immediate());
}

void MacroAssembler::mov_metadata(Address dst, Metadata* obj) {
  mov_literal64(rscratch1, (intptr_t)obj, metadata_Relocation::spec_for_immediate());
  movq(dst, rscratch1);
}

void MacroAssembler::movptr(Register dst, AddressLiteral src, Register scratch) {
  if (src.is_lval()) {
    mov_literal64(dst, (intptr_t)src.target(), src.rspec());
  } else {
    if (reachable(src)) {
      movq(dst, as_Address(src));
    } else {
      lea(scratch, src);
      movq(dst, Address(scratch, 0));
    }
  }
}

void MacroAssembler::movptr(ArrayAddress dst, Register src) {
  movq(as_Address(dst), src);
}

void MacroAssembler::movptr(Register dst, ArrayAddress src) {
  movq(dst, as_Address(src));
}

// src should NEVER be a real pointer. Use AddressLiteral for true pointers
void MacroAssembler::movptr(Address dst, intptr_t src) {
  mov64(rscratch1, src);
  movq(dst, rscratch1);
}

// These are mostly for initializing NULL
void MacroAssembler::movptr(Address dst, int32_t src) {
  movslq(dst, src);
}

void MacroAssembler::movptr(Register dst, int32_t src) {
  mov64(dst, (intptr_t)src);
}

void MacroAssembler::pushoop(jobject obj) {
  movoop(rscratch1, obj);
  push(rscratch1);
}

void MacroAssembler::pushklass(Metadata* obj) {
  mov_metadata(rscratch1, obj);
  push(rscratch1);
}

void MacroAssembler::pushptr(AddressLiteral src) {
  lea(rscratch1, src);
  if (src.is_lval()) {
    push(rscratch1);
  } else {
    pushq(Address(rscratch1, 0));
  }
}

void MacroAssembler::reset_last_Java_frame(bool clear_fp) {
  // we must set sp to zero to clear frame
  movptr(Address(r15_thread, JavaThread::last_Java_sp_offset()), NULL_WORD);
  // must clear fp, so that compiled frames are not confused; it is
  // possible that we need it only for debugging
  if (clear_fp) {
    movptr(Address(r15_thread, JavaThread::last_Java_fp_offset()), NULL_WORD);
  }

  // Always clear the pc because it could have been set by make_walkable()
  movptr(Address(r15_thread, JavaThread::last_Java_pc_offset()), NULL_WORD);
  vzeroupper();
}

void MacroAssembler::set_last_Java_frame(Register last_java_sp,
                                         Register last_java_fp,
                                         address  last_java_pc) {
  vzeroupper();
  // determine last_java_sp register
  if (!last_java_sp->is_valid()) {
    last_java_sp = rsp;
  }

  // last_java_fp is optional
  if (last_java_fp->is_valid()) {
    movptr(Address(r15_thread, JavaThread::last_Java_fp_offset()),
           last_java_fp);
  }

  // last_java_pc is optional
  if (last_java_pc != NULL) {
    Address java_pc(r15_thread,
                    JavaThread::frame_anchor_offset() + JavaFrameAnchor::last_Java_pc_offset());
    lea(rscratch1, InternalAddress(last_java_pc));
    movptr(java_pc, rscratch1);
  }

  movptr(Address(r15_thread, JavaThread::last_Java_sp_offset()), last_java_sp);
}

static void pass_arg0(MacroAssembler* masm, Register arg) {
  if (c_rarg0 != arg ) {
    masm->mov(c_rarg0, arg);
  }
}

static void pass_arg1(MacroAssembler* masm, Register arg) {
  if (c_rarg1 != arg ) {
    masm->mov(c_rarg1, arg);
  }
}

static void pass_arg2(MacroAssembler* masm, Register arg) {
  if (c_rarg2 != arg ) {
    masm->mov(c_rarg2, arg);
  }
}

static void pass_arg3(MacroAssembler* masm, Register arg) {
  if (c_rarg3 != arg ) {
    masm->mov(c_rarg3, arg);
  }
}

void MacroAssembler::stop(const char* msg) {
  address rip = pc();
  pusha(); // get regs on stack
  lea(c_rarg0, ExternalAddress((address) msg));
  lea(c_rarg1, InternalAddress(rip));
  movq(c_rarg2, rsp); // pass pointer to regs array
  andq(rsp, -16); // align stack as required by ABI
  call(RuntimeAddress(CAST_FROM_FN_PTR(address, MacroAssembler::debug64)));
  hlt();
}

void MacroAssembler::warn(const char* msg) {
  push(rbp);
  movq(rbp, rsp);
  andq(rsp, -16);     // align stack as required by push_CPU_state and call
  push_CPU_state();   // keeps alignment at 16 bytes
  lea(c_rarg0, ExternalAddress((address) msg));
  lea(rax, ExternalAddress(CAST_FROM_FN_PTR(address, warning)));
  call(rax);
  pop_CPU_state();
  mov(rsp, rbp);
  pop(rbp);
}

void MacroAssembler::print_state() {
  address rip = pc();
  pusha();            // get regs on stack
  push(rbp);
  movq(rbp, rsp);
  andq(rsp, -16);     // align stack as required by push_CPU_state and call
  push_CPU_state();   // keeps alignment at 16 bytes

  lea(c_rarg0, InternalAddress(rip));
  lea(c_rarg1, Address(rbp, wordSize)); // pass pointer to regs array
  call_VM_leaf(CAST_FROM_FN_PTR(address, MacroAssembler::print_state64), c_rarg0, c_rarg1);

  pop_CPU_state();
  mov(rsp, rbp);
  pop(rbp);
  popa();
}

#ifndef PRODUCT
extern "C" void findpc(intptr_t x);
#endif

void MacroAssembler::debug64(char* msg, int64_t pc, int64_t regs[]) {
  // In order to get locks to work, we need to fake a in_VM state
  if (ShowMessageBoxOnError) {
    JavaThread* thread = JavaThread::current();
    JavaThreadState saved_state = thread->thread_state();
    thread->set_thread_state(_thread_in_vm);
#ifndef PRODUCT
    if (CountBytecodes || TraceBytecodes || StopInterpreterAt) {
      ttyLocker ttyl;
      BytecodeCounter::print();
    }
#endif
    // To see where a verify_oop failed, get $ebx+40/X for this frame.
    // XXX correct this offset for amd64
    // This is the value of eip which points to where verify_oop will return.
    if (os::message_box(msg, "Execution stopped, print registers?")) {
      print_state64(pc, regs);
      BREAKPOINT;
      assert(false, "start up GDB");
    }
    ThreadStateTransition::transition(thread, _thread_in_vm, saved_state);
  } else {
    ttyLocker ttyl;
    ::tty->print_cr("=============== DEBUG MESSAGE: %s ================\n",
                    msg);
    assert(false, "DEBUG MESSAGE: %s", msg);
  }
}

void MacroAssembler::print_state64(int64_t pc, int64_t regs[]) {
  ttyLocker ttyl;
  FlagSetting fs(Debugging, true);
  tty->print_cr("rip = 0x%016lx", (intptr_t)pc);
#ifndef PRODUCT
  tty->cr();
  findpc(pc);
  tty->cr();
#endif
#define PRINT_REG(rax, value) \
  { tty->print("%s = ", #rax); os::print_location(tty, value); }
  PRINT_REG(rax, regs[15]);
  PRINT_REG(rbx, regs[12]);
  PRINT_REG(rcx, regs[14]);
  PRINT_REG(rdx, regs[13]);
  PRINT_REG(rdi, regs[8]);
  PRINT_REG(rsi, regs[9]);
  PRINT_REG(rbp, regs[10]);
  PRINT_REG(rsp, regs[11]);
  PRINT_REG(r8 , regs[7]);
  PRINT_REG(r9 , regs[6]);
  PRINT_REG(r10, regs[5]);
  PRINT_REG(r11, regs[4]);
  PRINT_REG(r12, regs[3]);
  PRINT_REG(r13, regs[2]);
  PRINT_REG(r14, regs[1]);
  PRINT_REG(r15, regs[0]);
#undef PRINT_REG
  // Print some words near top of staack.
  int64_t* rsp = (int64_t*) regs[11];
  int64_t* dump_sp = rsp;
  for (int col1 = 0; col1 < 8; col1++) {
    tty->print("(rsp+0x%03x) 0x%016lx: ", (int)((intptr_t)dump_sp - (intptr_t)rsp), (intptr_t)dump_sp);
    os::print_location(tty, *dump_sp++);
  }
  for (int row = 0; row < 25; row++) {
    tty->print("(rsp+0x%03x) 0x%016lx: ", (int)((intptr_t)dump_sp - (intptr_t)rsp), (intptr_t)dump_sp);
    for (int col = 0; col < 4; col++) {
      tty->print(" 0x%016lx", (intptr_t)*dump_sp++);
    }
    tty->cr();
  }
  // Print some instructions around pc:
  Disassembler::decode((address)pc-64, (address)pc);
  tty->print_cr("--------");
  Disassembler::decode((address)pc, (address)pc+32);
}

#endif // _LP64

// Now versions that are common to 32/64 bit

void MacroAssembler::addptr(Register dst, int32_t imm32) {
  LP64_ONLY(addq(dst, imm32)) NOT_LP64(addl(dst, imm32));
}

void MacroAssembler::addptr(Register dst, Register src) {
  LP64_ONLY(addq(dst, src)) NOT_LP64(addl(dst, src));
}

void MacroAssembler::addptr(Address dst, Register src) {
  LP64_ONLY(addq(dst, src)) NOT_LP64(addl(dst, src));
}

void MacroAssembler::addsd(XMMRegister dst, AddressLiteral src) {
  if (reachable(src)) {
    Assembler::addsd(dst, as_Address(src));
  } else {
    lea(rscratch1, src);
    Assembler::addsd(dst, Address(rscratch1, 0));
  }
}

void MacroAssembler::addss(XMMRegister dst, AddressLiteral src) {
  if (reachable(src)) {
    addss(dst, as_Address(src));
  } else {
    lea(rscratch1, src);
    addss(dst, Address(rscratch1, 0));
  }
}

void MacroAssembler::addpd(XMMRegister dst, AddressLiteral src) {
  if (reachable(src)) {
    Assembler::addpd(dst, as_Address(src));
  } else {
    lea(rscratch1, src);
    Assembler::addpd(dst, Address(rscratch1, 0));
  }
}

void MacroAssembler::align(int modulus) {
  align(modulus, offset());
}

void MacroAssembler::align(int modulus, int target) {
  if (target % modulus != 0) {
    nop(modulus - (target % modulus));
  }
}

void MacroAssembler::andpd(XMMRegister dst, AddressLiteral src) {
  // Used in sign-masking with aligned address.
  assert((UseAVX > 0) || (((intptr_t)src.target() & 15) == 0), "SSE mode requires address alignment 16 bytes");
  if (reachable(src)) {
    Assembler::andpd(dst, as_Address(src));
  } else {
    lea(rscratch1, src);
    Assembler::andpd(dst, Address(rscratch1, 0));
  }
}

void MacroAssembler::andps(XMMRegister dst, AddressLiteral src) {
  // Used in sign-masking with aligned address.
  assert((UseAVX > 0) || (((intptr_t)src.target() & 15) == 0), "SSE mode requires address alignment 16 bytes");
  if (reachable(src)) {
    Assembler::andps(dst, as_Address(src));
  } else {
    lea(rscratch1, src);
    Assembler::andps(dst, Address(rscratch1, 0));
  }
}

void MacroAssembler::andptr(Register dst, int32_t imm32) {
  LP64_ONLY(andq(dst, imm32)) NOT_LP64(andl(dst, imm32));
}

void MacroAssembler::atomic_incl(Address counter_addr) {
  if (os::is_MP())
    lock();
  incrementl(counter_addr);
}

void MacroAssembler::atomic_incl(AddressLiteral counter_addr, Register scr) {
  if (reachable(counter_addr)) {
    atomic_incl(as_Address(counter_addr));
  } else {
    lea(scr, counter_addr);
    atomic_incl(Address(scr, 0));
  }
}

#ifdef _LP64
void MacroAssembler::atomic_incq(Address counter_addr) {
  if (os::is_MP())
    lock();
  incrementq(counter_addr);
}

void MacroAssembler::atomic_incq(AddressLiteral counter_addr, Register scr) {
  if (reachable(counter_addr)) {
    atomic_incq(as_Address(counter_addr));
  } else {
    lea(scr, counter_addr);
    atomic_incq(Address(scr, 0));
  }
}
#endif

// Writes to stack successive pages until offset reached to check for
// stack overflow + shadow pages.  This clobbers tmp.
void MacroAssembler::bang_stack_size(Register size, Register tmp) {
  movptr(tmp, rsp);
  // Bang stack for total size given plus shadow page size.
  // Bang one page at a time because large size can bang beyond yellow and
  // red zones.
  Label loop;
  bind(loop);
  movl(Address(tmp, (-os::vm_page_size())), size );
  subptr(tmp, os::vm_page_size());
  subl(size, os::vm_page_size());
  jcc(Assembler::greater, loop);

  // Bang down shadow pages too.
  // At this point, (tmp-0) is the last address touched, so don't
  // touch it again.  (It was touched as (tmp-pagesize) but then tmp
  // was post-decremented.)  Skip this address by starting at i=1, and
  // touch a few more pages below.  N.B.  It is important to touch all
  // the way down including all pages in the shadow zone.
  for (int i = 1; i < ((int)JavaThread::stack_shadow_zone_size() / os::vm_page_size()); i++) {
    // this could be any sized move but this is can be a debugging crumb
    // so the bigger the better.
    movptr(Address(tmp, (-i*os::vm_page_size())), size );
  }
}

void MacroAssembler::reserved_stack_check() {
    // testing if reserved zone needs to be enabled
    Label no_reserved_zone_enabling;
    Register thread = NOT_LP64(rsi) LP64_ONLY(r15_thread);
    NOT_LP64(get_thread(rsi);)

    cmpptr(rsp, Address(thread, JavaThread::reserved_stack_activation_offset()));
    jcc(Assembler::below, no_reserved_zone_enabling);

    call_VM_leaf(CAST_FROM_FN_PTR(address, SharedRuntime::enable_stack_reserved_zone), thread);
    jump(RuntimeAddress(StubRoutines::throw_delayed_StackOverflowError_entry()));
    should_not_reach_here();

    bind(no_reserved_zone_enabling);
}

int MacroAssembler::biased_locking_enter(Register lock_reg,
                                         Register obj_reg,
                                         Register swap_reg,
                                         Register tmp_reg,
                                         bool swap_reg_contains_mark,
                                         Label& done,
                                         Label* slow_case,
                                         BiasedLockingCounters* counters) {
  assert(UseBiasedLocking, "why call this otherwise?");
  assert(swap_reg == rax, "swap_reg must be rax for cmpxchgq");
  assert(tmp_reg != noreg, "tmp_reg must be supplied");
  assert_different_registers(lock_reg, obj_reg, swap_reg, tmp_reg);
  assert(markOopDesc::age_shift == markOopDesc::lock_bits + markOopDesc::biased_lock_bits, "biased locking makes assumptions about bit layout");
  Address mark_addr      (obj_reg, oopDesc::mark_offset_in_bytes());
  NOT_LP64( Address saved_mark_addr(lock_reg, 0); )

  if (PrintBiasedLockingStatistics && counters == NULL) {
    counters = BiasedLocking::counters();
  }
  // Biased locking
  // See whether the lock is currently biased toward our thread and
  // whether the epoch is still valid
  // Note that the runtime guarantees sufficient alignment of JavaThread
  // pointers to allow age to be placed into low bits
  // First check to see whether biasing is even enabled for this object
  Label cas_label;
  int null_check_offset = -1;
  if (!swap_reg_contains_mark) {
    null_check_offset = offset();
    movptr(swap_reg, mark_addr);
  }
  movptr(tmp_reg, swap_reg);
  andptr(tmp_reg, markOopDesc::biased_lock_mask_in_place);
  cmpptr(tmp_reg, markOopDesc::biased_lock_pattern);
  jcc(Assembler::notEqual, cas_label);
  // The bias pattern is present in the object's header. Need to check
  // whether the bias owner and the epoch are both still current.
#ifndef _LP64
  // Note that because there is no current thread register on x86_32 we
  // need to store off the mark word we read out of the object to
  // avoid reloading it and needing to recheck invariants below. This
  // store is unfortunate but it makes the overall code shorter and
  // simpler.
  movptr(saved_mark_addr, swap_reg);
#endif
  if (swap_reg_contains_mark) {
    null_check_offset = offset();
  }
  load_prototype_header(tmp_reg, obj_reg);
#ifdef _LP64
  orptr(tmp_reg, r15_thread);
  xorptr(tmp_reg, swap_reg);
  Register header_reg = tmp_reg;
#else
  xorptr(tmp_reg, swap_reg);
  get_thread(swap_reg);
  xorptr(swap_reg, tmp_reg);
  Register header_reg = swap_reg;
#endif
  andptr(header_reg, ~((int) markOopDesc::age_mask_in_place));
  if (counters != NULL) {
    cond_inc32(Assembler::zero,
               ExternalAddress((address) counters->biased_lock_entry_count_addr()));
  }
  jcc(Assembler::equal, done);

  Label try_revoke_bias;
  Label try_rebias;

  // At this point we know that the header has the bias pattern and
  // that we are not the bias owner in the current epoch. We need to
  // figure out more details about the state of the header in order to
  // know what operations can be legally performed on the object's
  // header.

  // If the low three bits in the xor result aren't clear, that means
  // the prototype header is no longer biased and we have to revoke
  // the bias on this object.
  testptr(header_reg, markOopDesc::biased_lock_mask_in_place);
  jccb(Assembler::notZero, try_revoke_bias);

  // Biasing is still enabled for this data type. See whether the
  // epoch of the current bias is still valid, meaning that the epoch
  // bits of the mark word are equal to the epoch bits of the
  // prototype header. (Note that the prototype header's epoch bits
  // only change at a safepoint.) If not, attempt to rebias the object
  // toward the current thread. Note that we must be absolutely sure
  // that the current epoch is invalid in order to do this because
  // otherwise the manipulations it performs on the mark word are
  // illegal.
  testptr(header_reg, markOopDesc::epoch_mask_in_place);
  jccb(Assembler::notZero, try_rebias);

  // The epoch of the current bias is still valid but we know nothing
  // about the owner; it might be set or it might be clear. Try to
  // acquire the bias of the object using an atomic operation. If this
  // fails we will go in to the runtime to revoke the object's bias.
  // Note that we first construct the presumed unbiased header so we
  // don't accidentally blow away another thread's valid bias.
  NOT_LP64( movptr(swap_reg, saved_mark_addr); )
  andptr(swap_reg,
         markOopDesc::biased_lock_mask_in_place | markOopDesc::age_mask_in_place | markOopDesc::epoch_mask_in_place);
#ifdef _LP64
  movptr(tmp_reg, swap_reg);
  orptr(tmp_reg, r15_thread);
#else
  get_thread(tmp_reg);
  orptr(tmp_reg, swap_reg);
#endif
  if (os::is_MP()) {
    lock();
  }
  cmpxchgptr(tmp_reg, mark_addr); // compare tmp_reg and swap_reg
  // If the biasing toward our thread failed, this means that
  // another thread succeeded in biasing it toward itself and we
  // need to revoke that bias. The revocation will occur in the
  // interpreter runtime in the slow case.
  if (counters != NULL) {
    cond_inc32(Assembler::zero,
               ExternalAddress((address) counters->anonymously_biased_lock_entry_count_addr()));
  }
  if (slow_case != NULL) {
    jcc(Assembler::notZero, *slow_case);
  }
  jmp(done);

  bind(try_rebias);
  // At this point we know the epoch has expired, meaning that the
  // current "bias owner", if any, is actually invalid. Under these
  // circumstances _only_, we are allowed to use the current header's
  // value as the comparison value when doing the cas to acquire the
  // bias in the current epoch. In other words, we allow transfer of
  // the bias from one thread to another directly in this situation.
  //
  // FIXME: due to a lack of registers we currently blow away the age
  // bits in this situation. Should attempt to preserve them.
  load_prototype_header(tmp_reg, obj_reg);
#ifdef _LP64
  orptr(tmp_reg, r15_thread);
#else
  get_thread(swap_reg);
  orptr(tmp_reg, swap_reg);
  movptr(swap_reg, saved_mark_addr);
#endif
  if (os::is_MP()) {
    lock();
  }
  cmpxchgptr(tmp_reg, mark_addr); // compare tmp_reg and swap_reg
  // If the biasing toward our thread failed, then another thread
  // succeeded in biasing it toward itself and we need to revoke that
  // bias. The revocation will occur in the runtime in the slow case.
  if (counters != NULL) {
    cond_inc32(Assembler::zero,
               ExternalAddress((address) counters->rebiased_lock_entry_count_addr()));
  }
  if (slow_case != NULL) {
    jcc(Assembler::notZero, *slow_case);
  }
  jmp(done);

  bind(try_revoke_bias);
  // The prototype mark in the klass doesn't have the bias bit set any
  // more, indicating that objects of this data type are not supposed
  // to be biased any more. We are going to try to reset the mark of
  // this object to the prototype value and fall through to the
  // CAS-based locking scheme. Note that if our CAS fails, it means
  // that another thread raced us for the privilege of revoking the
  // bias of this particular object, so it's okay to continue in the
  // normal locking code.
  //
  // FIXME: due to a lack of registers we currently blow away the age
  // bits in this situation. Should attempt to preserve them.
  NOT_LP64( movptr(swap_reg, saved_mark_addr); )
  load_prototype_header(tmp_reg, obj_reg);
  if (os::is_MP()) {
    lock();
  }
  cmpxchgptr(tmp_reg, mark_addr); // compare tmp_reg and swap_reg
  // Fall through to the normal CAS-based lock, because no matter what
  // the result of the above CAS, some thread must have succeeded in
  // removing the bias bit from the object's header.
  if (counters != NULL) {
    cond_inc32(Assembler::zero,
               ExternalAddress((address) counters->revoked_lock_entry_count_addr()));
  }

  bind(cas_label);

  return null_check_offset;
}

void MacroAssembler::biased_locking_exit(Register obj_reg, Register temp_reg, Label& done) {
  assert(UseBiasedLocking, "why call this otherwise?");

  // Check for biased locking unlock case, which is a no-op
  // Note: we do not have to check the thread ID for two reasons.
  // First, the interpreter checks for IllegalMonitorStateException at
  // a higher level. Second, if the bias was revoked while we held the
  // lock, the object could not be rebiased toward another thread, so
  // the bias bit would be clear.
  movptr(temp_reg, Address(obj_reg, oopDesc::mark_offset_in_bytes()));
  andptr(temp_reg, markOopDesc::biased_lock_mask_in_place);
  cmpptr(temp_reg, markOopDesc::biased_lock_pattern);
  jcc(Assembler::equal, done);
}

#ifdef COMPILER2

#if INCLUDE_RTM_OPT

// Update rtm_counters based on abort status
// input: abort_status
//        rtm_counters (RTMLockingCounters*)
// flags are killed
void MacroAssembler::rtm_counters_update(Register abort_status, Register rtm_counters) {

  atomic_incptr(Address(rtm_counters, RTMLockingCounters::abort_count_offset()));
  if (PrintPreciseRTMLockingStatistics) {
    for (int i = 0; i < RTMLockingCounters::ABORT_STATUS_LIMIT; i++) {
      Label check_abort;
      testl(abort_status, (1<<i));
      jccb(Assembler::equal, check_abort);
      atomic_incptr(Address(rtm_counters, RTMLockingCounters::abortX_count_offset() + (i * sizeof(uintx))));
      bind(check_abort);
    }
  }
}

// Branch if (random & (count-1) != 0), count is 2^n
// tmp, scr and flags are killed
void MacroAssembler::branch_on_random_using_rdtsc(Register tmp, Register scr, int count, Label& brLabel) {
  assert(tmp == rax, "");
  assert(scr == rdx, "");
  rdtsc(); // modifies EDX:EAX
  andptr(tmp, count-1);
  jccb(Assembler::notZero, brLabel);
}

// Perform abort ratio calculation, set no_rtm bit if high ratio
// input:  rtm_counters_Reg (RTMLockingCounters* address)
// tmpReg, rtm_counters_Reg and flags are killed
void MacroAssembler::rtm_abort_ratio_calculation(Register tmpReg,
                                                 Register rtm_counters_Reg,
                                                 RTMLockingCounters* rtm_counters,
                                                 Metadata* method_data) {
  Label L_done, L_check_always_rtm1, L_check_always_rtm2;

  if (RTMLockingCalculationDelay > 0) {
    // Delay calculation
    movptr(tmpReg, ExternalAddress((address) RTMLockingCounters::rtm_calculation_flag_addr()), tmpReg);
    testptr(tmpReg, tmpReg);
    jccb(Assembler::equal, L_done);
  }
  // Abort ratio calculation only if abort_count > RTMAbortThreshold
  //   Aborted transactions = abort_count * 100
  //   All transactions = total_count *  RTMTotalCountIncrRate
  //   Set no_rtm bit if (Aborted transactions >= All transactions * RTMAbortRatio)

  movptr(tmpReg, Address(rtm_counters_Reg, RTMLockingCounters::abort_count_offset()));
  cmpptr(tmpReg, RTMAbortThreshold);
  jccb(Assembler::below, L_check_always_rtm2);
  imulptr(tmpReg, tmpReg, 100);

  Register scrReg = rtm_counters_Reg;
  movptr(scrReg, Address(rtm_counters_Reg, RTMLockingCounters::total_count_offset()));
  imulptr(scrReg, scrReg, RTMTotalCountIncrRate);
  imulptr(scrReg, scrReg, RTMAbortRatio);
  cmpptr(tmpReg, scrReg);
  jccb(Assembler::below, L_check_always_rtm1);
  if (method_data != NULL) {
    // set rtm_state to "no rtm" in MDO
    mov_metadata(tmpReg, method_data);
    if (os::is_MP()) {
      lock();
    }
    orl(Address(tmpReg, MethodData::rtm_state_offset_in_bytes()), NoRTM);
  }
  jmpb(L_done);
  bind(L_check_always_rtm1);
  // Reload RTMLockingCounters* address
  lea(rtm_counters_Reg, ExternalAddress((address)rtm_counters));
  bind(L_check_always_rtm2);
  movptr(tmpReg, Address(rtm_counters_Reg, RTMLockingCounters::total_count_offset()));
  cmpptr(tmpReg, RTMLockingThreshold / RTMTotalCountIncrRate);
  jccb(Assembler::below, L_done);
  if (method_data != NULL) {
    // set rtm_state to "always rtm" in MDO
    mov_metadata(tmpReg, method_data);
    if (os::is_MP()) {
      lock();
    }
    orl(Address(tmpReg, MethodData::rtm_state_offset_in_bytes()), UseRTM);
  }
  bind(L_done);
}

// Update counters and perform abort ratio calculation
// input:  abort_status_Reg
// rtm_counters_Reg, flags are killed
void MacroAssembler::rtm_profiling(Register abort_status_Reg,
                                   Register rtm_counters_Reg,
                                   RTMLockingCounters* rtm_counters,
                                   Metadata* method_data,
                                   bool profile_rtm) {

  assert(rtm_counters != NULL, "should not be NULL when profiling RTM");
  // update rtm counters based on rax value at abort
  // reads abort_status_Reg, updates flags
  lea(rtm_counters_Reg, ExternalAddress((address)rtm_counters));
  rtm_counters_update(abort_status_Reg, rtm_counters_Reg);
  if (profile_rtm) {
    // Save abort status because abort_status_Reg is used by following code.
    if (RTMRetryCount > 0) {
      push(abort_status_Reg);
    }
    assert(rtm_counters != NULL, "should not be NULL when profiling RTM");
    rtm_abort_ratio_calculation(abort_status_Reg, rtm_counters_Reg, rtm_counters, method_data);
    // restore abort status
    if (RTMRetryCount > 0) {
      pop(abort_status_Reg);
    }
  }
}

// Retry on abort if abort's status is 0x6: can retry (0x2) | memory conflict (0x4)
// inputs: retry_count_Reg
//       : abort_status_Reg
// output: retry_count_Reg decremented by 1
// flags are killed
void MacroAssembler::rtm_retry_lock_on_abort(Register retry_count_Reg, Register abort_status_Reg, Label& retryLabel) {
  Label doneRetry;
  assert(abort_status_Reg == rax, "");
  // The abort reason bits are in eax (see all states in rtmLocking.hpp)
  // 0x6 = conflict on which we can retry (0x2) | memory conflict (0x4)
  // if reason is in 0x6 and retry count != 0 then retry
  andptr(abort_status_Reg, 0x6);
  jccb(Assembler::zero, doneRetry);
  testl(retry_count_Reg, retry_count_Reg);
  jccb(Assembler::zero, doneRetry);
  pause();
  decrementl(retry_count_Reg);
  jmp(retryLabel);
  bind(doneRetry);
}

// Spin and retry if lock is busy,
// inputs: box_Reg (monitor address)
//       : retry_count_Reg
// output: retry_count_Reg decremented by 1
//       : clear z flag if retry count exceeded
// tmp_Reg, scr_Reg, flags are killed
void MacroAssembler::rtm_retry_lock_on_busy(Register retry_count_Reg, Register box_Reg,
                                            Register tmp_Reg, Register scr_Reg, Label& retryLabel) {
  Label SpinLoop, SpinExit, doneRetry;
  int owner_offset = OM_OFFSET_NO_MONITOR_VALUE_TAG(owner);

  testl(retry_count_Reg, retry_count_Reg);
  jccb(Assembler::zero, doneRetry);
  decrementl(retry_count_Reg);
  movptr(scr_Reg, RTMSpinLoopCount);

  bind(SpinLoop);
  pause();
  decrementl(scr_Reg);
  jccb(Assembler::lessEqual, SpinExit);
  movptr(tmp_Reg, Address(box_Reg, owner_offset));
  testptr(tmp_Reg, tmp_Reg);
  jccb(Assembler::notZero, SpinLoop);

  bind(SpinExit);
  jmp(retryLabel);
  bind(doneRetry);
  incrementl(retry_count_Reg); // clear z flag
}

// Use RTM for normal stack locks
// Input: objReg (object to lock)
void MacroAssembler::rtm_stack_locking(Register objReg, Register tmpReg, Register scrReg,
                                       Register retry_on_abort_count_Reg,
                                       RTMLockingCounters* stack_rtm_counters,
                                       Metadata* method_data, bool profile_rtm,
                                       Label& DONE_LABEL, Label& IsInflated) {
  assert(UseRTMForStackLocks, "why call this otherwise?");
  assert(!UseBiasedLocking, "Biased locking is not supported with RTM locking");
  assert(tmpReg == rax, "");
  assert(scrReg == rdx, "");
  Label L_rtm_retry, L_decrement_retry, L_on_abort;

  if (RTMRetryCount > 0) {
    movl(retry_on_abort_count_Reg, RTMRetryCount); // Retry on abort
    bind(L_rtm_retry);
  }
  movptr(tmpReg, Address(objReg, oopDesc::mark_offset_in_bytes()));
  testptr(tmpReg, markOopDesc::monitor_value);  // inflated vs stack-locked|neutral|biased
  jcc(Assembler::notZero, IsInflated);

  if (PrintPreciseRTMLockingStatistics || profile_rtm) {
    Label L_noincrement;
    if (RTMTotalCountIncrRate > 1) {
      // tmpReg, scrReg and flags are killed
      branch_on_random_using_rdtsc(tmpReg, scrReg, RTMTotalCountIncrRate, L_noincrement);
    }
    assert(stack_rtm_counters != NULL, "should not be NULL when profiling RTM");
    atomic_incptr(ExternalAddress((address)stack_rtm_counters->total_count_addr()), scrReg);
    bind(L_noincrement);
  }
  xbegin(L_on_abort);
  movptr(tmpReg, Address(objReg, oopDesc::mark_offset_in_bytes()));       // fetch markword
  andptr(tmpReg, markOopDesc::biased_lock_mask_in_place); // look at 3 lock bits
  cmpptr(tmpReg, markOopDesc::unlocked_value);            // bits = 001 unlocked
  jcc(Assembler::equal, DONE_LABEL);        // all done if unlocked

  Register abort_status_Reg = tmpReg; // status of abort is stored in RAX
  if (UseRTMXendForLockBusy) {
    xend();
    movptr(abort_status_Reg, 0x2);   // Set the abort status to 2 (so we can retry)
    jmp(L_decrement_retry);
  }
  else {
    xabort(0);
  }
  bind(L_on_abort);
  if (PrintPreciseRTMLockingStatistics || profile_rtm) {
    rtm_profiling(abort_status_Reg, scrReg, stack_rtm_counters, method_data, profile_rtm);
  }
  bind(L_decrement_retry);
  if (RTMRetryCount > 0) {
    // retry on lock abort if abort status is 'can retry' (0x2) or 'memory conflict' (0x4)
    rtm_retry_lock_on_abort(retry_on_abort_count_Reg, abort_status_Reg, L_rtm_retry);
  }
}

// Use RTM for inflating locks
// inputs: objReg (object to lock)
//         boxReg (on-stack box address (displaced header location) - KILLED)
//         tmpReg (ObjectMonitor address + markOopDesc::monitor_value)
void MacroAssembler::rtm_inflated_locking(Register objReg, Register boxReg, Register tmpReg,
                                          Register scrReg, Register retry_on_busy_count_Reg,
                                          Register retry_on_abort_count_Reg,
                                          RTMLockingCounters* rtm_counters,
                                          Metadata* method_data, bool profile_rtm,
                                          Label& DONE_LABEL) {
  assert(UseRTMLocking, "why call this otherwise?");
  assert(tmpReg == rax, "");
  assert(scrReg == rdx, "");
  Label L_rtm_retry, L_decrement_retry, L_on_abort;
  int owner_offset = OM_OFFSET_NO_MONITOR_VALUE_TAG(owner);

  // Without cast to int32_t a movptr will destroy r10 which is typically obj
  movptr(Address(boxReg, 0), (int32_t)intptr_t(markOopDesc::unused_mark()));
  movptr(boxReg, tmpReg); // Save ObjectMonitor address

  if (RTMRetryCount > 0) {
    movl(retry_on_busy_count_Reg, RTMRetryCount);  // Retry on lock busy
    movl(retry_on_abort_count_Reg, RTMRetryCount); // Retry on abort
    bind(L_rtm_retry);
  }
  if (PrintPreciseRTMLockingStatistics || profile_rtm) {
    Label L_noincrement;
    if (RTMTotalCountIncrRate > 1) {
      // tmpReg, scrReg and flags are killed
      branch_on_random_using_rdtsc(tmpReg, scrReg, RTMTotalCountIncrRate, L_noincrement);
    }
    assert(rtm_counters != NULL, "should not be NULL when profiling RTM");
    atomic_incptr(ExternalAddress((address)rtm_counters->total_count_addr()), scrReg);
    bind(L_noincrement);
  }
  xbegin(L_on_abort);
  movptr(tmpReg, Address(objReg, oopDesc::mark_offset_in_bytes()));
  movptr(tmpReg, Address(tmpReg, owner_offset));
  testptr(tmpReg, tmpReg);
  jcc(Assembler::zero, DONE_LABEL);
  if (UseRTMXendForLockBusy) {
    xend();
    jmp(L_decrement_retry);
  }
  else {
    xabort(0);
  }
  bind(L_on_abort);
  Register abort_status_Reg = tmpReg; // status of abort is stored in RAX
  if (PrintPreciseRTMLockingStatistics || profile_rtm) {
    rtm_profiling(abort_status_Reg, scrReg, rtm_counters, method_data, profile_rtm);
  }
  if (RTMRetryCount > 0) {
    // retry on lock abort if abort status is 'can retry' (0x2) or 'memory conflict' (0x4)
    rtm_retry_lock_on_abort(retry_on_abort_count_Reg, abort_status_Reg, L_rtm_retry);
  }

  movptr(tmpReg, Address(boxReg, owner_offset)) ;
  testptr(tmpReg, tmpReg) ;
  jccb(Assembler::notZero, L_decrement_retry) ;

  // Appears unlocked - try to swing _owner from null to non-null.
  // Invariant: tmpReg == 0.  tmpReg is EAX which is the implicit cmpxchg comparand.
#ifdef _LP64
  Register threadReg = r15_thread;
#else
  get_thread(scrReg);
  Register threadReg = scrReg;
#endif
  if (os::is_MP()) {
    lock();
  }
  cmpxchgptr(threadReg, Address(boxReg, owner_offset)); // Updates tmpReg

  if (RTMRetryCount > 0) {
    // success done else retry
    jccb(Assembler::equal, DONE_LABEL) ;
    bind(L_decrement_retry);
    // Spin and retry if lock is busy.
    rtm_retry_lock_on_busy(retry_on_busy_count_Reg, boxReg, tmpReg, scrReg, L_rtm_retry);
  }
  else {
    bind(L_decrement_retry);
  }
}

#endif //  INCLUDE_RTM_OPT

// Fast_Lock and Fast_Unlock used by C2

// Because the transitions from emitted code to the runtime
// monitorenter/exit helper stubs are so slow it's critical that
// we inline both the stack-locking fast-path and the inflated fast path.
//
// See also: cmpFastLock and cmpFastUnlock.
//
// What follows is a specialized inline transliteration of the code
// in slow_enter() and slow_exit().  If we're concerned about I$ bloat
// another option would be to emit TrySlowEnter and TrySlowExit methods
// at startup-time.  These methods would accept arguments as
// (rax,=Obj, rbx=Self, rcx=box, rdx=Scratch) and return success-failure
// indications in the icc.ZFlag.  Fast_Lock and Fast_Unlock would simply
// marshal the arguments and emit calls to TrySlowEnter and TrySlowExit.
// In practice, however, the # of lock sites is bounded and is usually small.
// Besides the call overhead, TrySlowEnter and TrySlowExit might suffer
// if the processor uses simple bimodal branch predictors keyed by EIP
// Since the helper routines would be called from multiple synchronization
// sites.
//
// An even better approach would be write "MonitorEnter()" and "MonitorExit()"
// in java - using j.u.c and unsafe - and just bind the lock and unlock sites
// to those specialized methods.  That'd give us a mostly platform-independent
// implementation that the JITs could optimize and inline at their pleasure.
// Done correctly, the only time we'd need to cross to native could would be
// to park() or unpark() threads.  We'd also need a few more unsafe operators
// to (a) prevent compiler-JIT reordering of non-volatile accesses, and
// (b) explicit barriers or fence operations.
//
// TODO:
//
// *  Arrange for C2 to pass "Self" into Fast_Lock and Fast_Unlock in one of the registers (scr).
//    This avoids manifesting the Self pointer in the Fast_Lock and Fast_Unlock terminals.
//    Given TLAB allocation, Self is usually manifested in a register, so passing it into
//    the lock operators would typically be faster than reifying Self.
//
// *  Ideally I'd define the primitives as:
//       fast_lock   (nax Obj, nax box, EAX tmp, nax scr) where box, tmp and scr are KILLED.
//       fast_unlock (nax Obj, EAX box, nax tmp) where box and tmp are KILLED
//    Unfortunately ADLC bugs prevent us from expressing the ideal form.
//    Instead, we're stuck with a rather awkward and brittle register assignments below.
//    Furthermore the register assignments are overconstrained, possibly resulting in
//    sub-optimal code near the synchronization site.
//
// *  Eliminate the sp-proximity tests and just use "== Self" tests instead.
//    Alternately, use a better sp-proximity test.
//
// *  Currently ObjectMonitor._Owner can hold either an sp value or a (THREAD *) value.
//    Either one is sufficient to uniquely identify a thread.
//    TODO: eliminate use of sp in _owner and use get_thread(tr) instead.
//
// *  Intrinsify notify() and notifyAll() for the common cases where the
//    object is locked by the calling thread but the waitlist is empty.
//    avoid the expensive JNI call to JVM_Notify() and JVM_NotifyAll().
//
// *  use jccb and jmpb instead of jcc and jmp to improve code density.
//    But beware of excessive branch density on AMD Opterons.
//
// *  Both Fast_Lock and Fast_Unlock set the ICC.ZF to indicate success
//    or failure of the fast-path.  If the fast-path fails then we pass
//    control to the slow-path, typically in C.  In Fast_Lock and
//    Fast_Unlock we often branch to DONE_LABEL, just to find that C2
//    will emit a conditional branch immediately after the node.
//    So we have branches to branches and lots of ICC.ZF games.
//    Instead, it might be better to have C2 pass a "FailureLabel"
//    into Fast_Lock and Fast_Unlock.  In the case of success, control
//    will drop through the node.  ICC.ZF is undefined at exit.
//    In the case of failure, the node will branch directly to the
//    FailureLabel


// obj: object to lock
// box: on-stack box address (displaced header location) - KILLED
// rax,: tmp -- KILLED
// scr: tmp -- KILLED
void MacroAssembler::fast_lock(Register objReg, Register boxReg, Register tmpReg,
                               Register scrReg, Register cx1Reg, Register cx2Reg,
                               BiasedLockingCounters* counters,
                               RTMLockingCounters* rtm_counters,
                               RTMLockingCounters* stack_rtm_counters,
                               Metadata* method_data,
                               bool use_rtm, bool profile_rtm) {
  // Ensure the register assignments are disjoint
  assert(tmpReg == rax, "");

  if (use_rtm) {
    assert_different_registers(objReg, boxReg, tmpReg, scrReg, cx1Reg, cx2Reg);
  } else {
    assert(cx1Reg == noreg, "");
    assert(cx2Reg == noreg, "");
    assert_different_registers(objReg, boxReg, tmpReg, scrReg);
  }

  if (counters != NULL) {
    atomic_incl(ExternalAddress((address)counters->total_entry_count_addr()), scrReg);
  }

  // Possible cases that we'll encounter in fast_lock
  // ------------------------------------------------
  // * Inflated
  //    -- unlocked
  //    -- Locked
  //       = by self
  //       = by other
  // * biased
  //    -- by Self
  //    -- by other
  // * neutral
  // * stack-locked
  //    -- by self
  //       = sp-proximity test hits
  //       = sp-proximity test generates false-negative
  //    -- by other
  //

  Label IsInflated, DONE_LABEL;

  // it's stack-locked, biased or neutral
  // TODO: optimize away redundant LDs of obj->mark and improve the markword triage
  // order to reduce the number of conditional branches in the most common cases.
  // Beware -- there's a subtle invariant that fetch of the markword
  // at [FETCH], below, will never observe a biased encoding (*101b).
  // If this invariant is not held we risk exclusion (safety) failure.
  if (UseBiasedLocking && !UseOptoBiasInlining) {
    biased_locking_enter(boxReg, objReg, tmpReg, scrReg, false, DONE_LABEL, NULL, counters);
  }

#if INCLUDE_RTM_OPT
  if (UseRTMForStackLocks && use_rtm) {
    rtm_stack_locking(objReg, tmpReg, scrReg, cx2Reg,
                      stack_rtm_counters, method_data, profile_rtm,
                      DONE_LABEL, IsInflated);
  }
#endif // INCLUDE_RTM_OPT

  movptr(tmpReg, Address(objReg, oopDesc::mark_offset_in_bytes()));          // [FETCH]
  testptr(tmpReg, markOopDesc::monitor_value); // inflated vs stack-locked|neutral|biased
  jccb(Assembler::notZero, IsInflated);

  // Attempt stack-locking ...
  orptr (tmpReg, markOopDesc::unlocked_value);
  movptr(Address(boxReg, 0), tmpReg);          // Anticipate successful CAS
  if (os::is_MP()) {
    lock();
  }
  cmpxchgptr(boxReg, Address(objReg, oopDesc::mark_offset_in_bytes()));      // Updates tmpReg
  if (counters != NULL) {
    cond_inc32(Assembler::equal,
               ExternalAddress((address)counters->fast_path_entry_count_addr()));
  }
  jcc(Assembler::equal, DONE_LABEL);           // Success

  // Recursive locking.
  // The object is stack-locked: markword contains stack pointer to BasicLock.
  // Locked by current thread if difference with current SP is less than one page.
  subptr(tmpReg, rsp);
  // Next instruction set ZFlag == 1 (Success) if difference is less then one page.
  andptr(tmpReg, (int32_t) (NOT_LP64(0xFFFFF003) LP64_ONLY(7 - os::vm_page_size())) );
  movptr(Address(boxReg, 0), tmpReg);
  if (counters != NULL) {
    cond_inc32(Assembler::equal,
               ExternalAddress((address)counters->fast_path_entry_count_addr()));
  }
  jmp(DONE_LABEL);

  bind(IsInflated);
  // The object is inflated. tmpReg contains pointer to ObjectMonitor* + markOopDesc::monitor_value

#if INCLUDE_RTM_OPT
  // Use the same RTM locking code in 32- and 64-bit VM.
  if (use_rtm) {
    rtm_inflated_locking(objReg, boxReg, tmpReg, scrReg, cx1Reg, cx2Reg,
                         rtm_counters, method_data, profile_rtm, DONE_LABEL);
  } else {
#endif // INCLUDE_RTM_OPT

#ifndef _LP64
  // The object is inflated.

  // boxReg refers to the on-stack BasicLock in the current frame.
  // We'd like to write:
  //   set box->_displaced_header = markOopDesc::unused_mark().  Any non-0 value suffices.
  // This is convenient but results a ST-before-CAS penalty.  The following CAS suffers
  // additional latency as we have another ST in the store buffer that must drain.

  // avoid ST-before-CAS
  // register juggle because we need tmpReg for cmpxchgptr below
  movptr(scrReg, boxReg);
  movptr(boxReg, tmpReg);                   // consider: LEA box, [tmp-2]

  // Optimistic form: consider XORL tmpReg,tmpReg
  movptr(tmpReg, NULL_WORD);

  // Appears unlocked - try to swing _owner from null to non-null.
  // Ideally, I'd manifest "Self" with get_thread and then attempt
  // to CAS the register containing Self into m->Owner.
  // But we don't have enough registers, so instead we can either try to CAS
  // rsp or the address of the box (in scr) into &m->owner.  If the CAS succeeds
  // we later store "Self" into m->Owner.  Transiently storing a stack address
  // (rsp or the address of the box) into  m->owner is harmless.
  // Invariant: tmpReg == 0.  tmpReg is EAX which is the implicit cmpxchg comparand.
  if (os::is_MP()) {
    lock();
  }
  cmpxchgptr(scrReg, Address(boxReg, OM_OFFSET_NO_MONITOR_VALUE_TAG(owner)));
  movptr(Address(scrReg, 0), 3);          // box->_displaced_header = 3
  // If we weren't able to swing _owner from NULL to the BasicLock
  // then take the slow path.
  jccb  (Assembler::notZero, DONE_LABEL);
  // update _owner from BasicLock to thread
  get_thread (scrReg);                    // beware: clobbers ICCs
  movptr(Address(boxReg, OM_OFFSET_NO_MONITOR_VALUE_TAG(owner)), scrReg);
  xorptr(boxReg, boxReg);                 // set icc.ZFlag = 1 to indicate success

  // If the CAS fails we can either retry or pass control to the slow-path.
  // We use the latter tactic.
  // Pass the CAS result in the icc.ZFlag into DONE_LABEL
  // If the CAS was successful ...
  //   Self has acquired the lock
  //   Invariant: m->_recursions should already be 0, so we don't need to explicitly set it.
  // Intentional fall-through into DONE_LABEL ...
#else // _LP64
  // It's inflated
  movq(scrReg, tmpReg);
  xorq(tmpReg, tmpReg);

  if (os::is_MP()) {
    lock();
  }
  cmpxchgptr(r15_thread, Address(scrReg, OM_OFFSET_NO_MONITOR_VALUE_TAG(owner)));
  // Unconditionally set box->_displaced_header = markOopDesc::unused_mark().
  // Without cast to int32_t movptr will destroy r10 which is typically obj.
  movptr(Address(boxReg, 0), (int32_t)intptr_t(markOopDesc::unused_mark()));
  // Intentional fall-through into DONE_LABEL ...
  // Propagate ICC.ZF from CAS above into DONE_LABEL.
#endif // _LP64
#if INCLUDE_RTM_OPT
  } // use_rtm()
#endif
  // DONE_LABEL is a hot target - we'd really like to place it at the
  // start of cache line by padding with NOPs.
  // See the AMD and Intel software optimization manuals for the
  // most efficient "long" NOP encodings.
  // Unfortunately none of our alignment mechanisms suffice.
  bind(DONE_LABEL);

  // At DONE_LABEL the icc ZFlag is set as follows ...
  // Fast_Unlock uses the same protocol.
  // ZFlag == 1 -> Success
  // ZFlag == 0 -> Failure - force control through the slow-path
}

// obj: object to unlock
// box: box address (displaced header location), killed.  Must be EAX.
// tmp: killed, cannot be obj nor box.
//
// Some commentary on balanced locking:
//
// Fast_Lock and Fast_Unlock are emitted only for provably balanced lock sites.
// Methods that don't have provably balanced locking are forced to run in the
// interpreter - such methods won't be compiled to use fast_lock and fast_unlock.
// The interpreter provides two properties:
// I1:  At return-time the interpreter automatically and quietly unlocks any
//      objects acquired the current activation (frame).  Recall that the
//      interpreter maintains an on-stack list of locks currently held by
//      a frame.
// I2:  If a method attempts to unlock an object that is not held by the
//      the frame the interpreter throws IMSX.
//
// Lets say A(), which has provably balanced locking, acquires O and then calls B().
// B() doesn't have provably balanced locking so it runs in the interpreter.
// Control returns to A() and A() unlocks O.  By I1 and I2, above, we know that O
// is still locked by A().
//
// The only other source of unbalanced locking would be JNI.  The "Java Native Interface:
// Programmer's Guide and Specification" claims that an object locked by jni_monitorenter
// should not be unlocked by "normal" java-level locking and vice-versa.  The specification
// doesn't specify what will occur if a program engages in such mixed-mode locking, however.
// Arguably given that the spec legislates the JNI case as undefined our implementation
// could reasonably *avoid* checking owner in Fast_Unlock().
// In the interest of performance we elide m->Owner==Self check in unlock.
// A perfectly viable alternative is to elide the owner check except when
// Xcheck:jni is enabled.

void MacroAssembler::fast_unlock(Register objReg, Register boxReg, Register tmpReg, bool use_rtm) {
  assert(boxReg == rax, "");
  assert_different_registers(objReg, boxReg, tmpReg);

  Label DONE_LABEL, Stacked, CheckSucc;

  // Critically, the biased locking test must have precedence over
  // and appear before the (box->dhw == 0) recursive stack-lock test.
  if (UseBiasedLocking && !UseOptoBiasInlining) {
    biased_locking_exit(objReg, tmpReg, DONE_LABEL);
  }

#if INCLUDE_RTM_OPT
  if (UseRTMForStackLocks && use_rtm) {
    assert(!UseBiasedLocking, "Biased locking is not supported with RTM locking");
    Label L_regular_unlock;
    movptr(tmpReg, Address(objReg, oopDesc::mark_offset_in_bytes()));           // fetch markword
    andptr(tmpReg, markOopDesc::biased_lock_mask_in_place); // look at 3 lock bits
    cmpptr(tmpReg, markOopDesc::unlocked_value);            // bits = 001 unlocked
    jccb(Assembler::notEqual, L_regular_unlock);  // if !HLE RegularLock
    xend();                                       // otherwise end...
    jmp(DONE_LABEL);                              // ... and we're done
    bind(L_regular_unlock);
  }
#endif

  cmpptr(Address(boxReg, 0), (int32_t)NULL_WORD); // Examine the displaced header
  jcc   (Assembler::zero, DONE_LABEL);            // 0 indicates recursive stack-lock
  movptr(tmpReg, Address(objReg, oopDesc::mark_offset_in_bytes()));             // Examine the object's markword
  testptr(tmpReg, markOopDesc::monitor_value);    // Inflated?
  jccb  (Assembler::zero, Stacked);

  // It's inflated.
#if INCLUDE_RTM_OPT
  if (use_rtm) {
    Label L_regular_inflated_unlock;
    int owner_offset = OM_OFFSET_NO_MONITOR_VALUE_TAG(owner);
    movptr(boxReg, Address(tmpReg, owner_offset));
    testptr(boxReg, boxReg);
    jccb(Assembler::notZero, L_regular_inflated_unlock);
    xend();
    jmpb(DONE_LABEL);
    bind(L_regular_inflated_unlock);
  }
#endif

  // Despite our balanced locking property we still check that m->_owner == Self
  // as java routines or native JNI code called by this thread might
  // have released the lock.
  // Refer to the comments in synchronizer.cpp for how we might encode extra
  // state in _succ so we can avoid fetching EntryList|cxq.
  //
  // I'd like to add more cases in fast_lock() and fast_unlock() --
  // such as recursive enter and exit -- but we have to be wary of
  // I$ bloat, T$ effects and BP$ effects.
  //
  // If there's no contention try a 1-0 exit.  That is, exit without
  // a costly MEMBAR or CAS.  See synchronizer.cpp for details on how
  // we detect and recover from the race that the 1-0 exit admits.
  //
  // Conceptually Fast_Unlock() must execute a STST|LDST "release" barrier
  // before it STs null into _owner, releasing the lock.  Updates
  // to data protected by the critical section must be visible before
  // we drop the lock (and thus before any other thread could acquire
  // the lock and observe the fields protected by the lock).
  // IA32's memory-model is SPO, so STs are ordered with respect to
  // each other and there's no need for an explicit barrier (fence).
  // See also http://gee.cs.oswego.edu/dl/jmm/cookbook.html.
#ifndef _LP64
  get_thread (boxReg);

  // Note that we could employ various encoding schemes to reduce
  // the number of loads below (currently 4) to just 2 or 3.
  // Refer to the comments in synchronizer.cpp.
  // In practice the chain of fetches doesn't seem to impact performance, however.
  xorptr(boxReg, boxReg);
  orptr(boxReg, Address(tmpReg, OM_OFFSET_NO_MONITOR_VALUE_TAG(recursions)));
  jccb  (Assembler::notZero, DONE_LABEL);
  movptr(boxReg, Address(tmpReg, OM_OFFSET_NO_MONITOR_VALUE_TAG(EntryList)));
  orptr(boxReg, Address(tmpReg, OM_OFFSET_NO_MONITOR_VALUE_TAG(cxq)));
  jccb  (Assembler::notZero, CheckSucc);
  movptr(Address(tmpReg, OM_OFFSET_NO_MONITOR_VALUE_TAG(owner)), NULL_WORD);
  jmpb  (DONE_LABEL);

  bind (Stacked);
  // It's not inflated and it's not recursively stack-locked and it's not biased.
  // It must be stack-locked.
  // Try to reset the header to displaced header.
  // The "box" value on the stack is stable, so we can reload
  // and be assured we observe the same value as above.
  movptr(tmpReg, Address(boxReg, 0));
  if (os::is_MP()) {
    lock();
  }
  cmpxchgptr(tmpReg, Address(objReg, oopDesc::mark_offset_in_bytes())); // Uses RAX which is box
  // Intention fall-thru into DONE_LABEL

  // DONE_LABEL is a hot target - we'd really like to place it at the
  // start of cache line by padding with NOPs.
  // See the AMD and Intel software optimization manuals for the
  // most efficient "long" NOP encodings.
  // Unfortunately none of our alignment mechanisms suffice.
  bind (CheckSucc);
#else // _LP64
  // It's inflated
  xorptr(boxReg, boxReg);
  orptr(boxReg, Address(tmpReg, OM_OFFSET_NO_MONITOR_VALUE_TAG(recursions)));
  jccb  (Assembler::notZero, DONE_LABEL);
  movptr(boxReg, Address(tmpReg, OM_OFFSET_NO_MONITOR_VALUE_TAG(cxq)));
  orptr(boxReg, Address(tmpReg, OM_OFFSET_NO_MONITOR_VALUE_TAG(EntryList)));
  jccb  (Assembler::notZero, CheckSucc);
  movptr(Address(tmpReg, OM_OFFSET_NO_MONITOR_VALUE_TAG(owner)), (int32_t)NULL_WORD);
  jmpb  (DONE_LABEL);

  // Try to avoid passing control into the slow_path ...
  Label LSuccess, LGoSlowPath ;
  bind  (CheckSucc);

  // The following optional optimization can be elided if necessary
  // Effectively: if (succ == null) goto SlowPath
  // The code reduces the window for a race, however,
  // and thus benefits performance.
  cmpptr(Address(tmpReg, OM_OFFSET_NO_MONITOR_VALUE_TAG(succ)), (int32_t)NULL_WORD);
  jccb  (Assembler::zero, LGoSlowPath);

  xorptr(boxReg, boxReg);
  movptr(Address(tmpReg, OM_OFFSET_NO_MONITOR_VALUE_TAG(owner)), (int32_t)NULL_WORD);
  if (os::is_MP()) {
    // Memory barrier/fence
    // Dekker pivot point -- fulcrum : ST Owner; MEMBAR; LD Succ
    // Instead of MFENCE we use a dummy locked add of 0 to the top-of-stack.
    // This is faster on Nehalem and AMD Shanghai/Barcelona.
    // See https://blogs.oracle.com/dave/entry/instruction_selection_for_volatile_fences
    // We might also restructure (ST Owner=0;barrier;LD _Succ) to
    // (mov box,0; xchgq box, &m->Owner; LD _succ) .
    lock(); addl(Address(rsp, 0), 0);
  }
  cmpptr(Address(tmpReg, OM_OFFSET_NO_MONITOR_VALUE_TAG(succ)), (int32_t)NULL_WORD);
  jccb  (Assembler::notZero, LSuccess);

  // Rare inopportune interleaving - race.
  // The successor vanished in the small window above.
  // The lock is contended -- (cxq|EntryList) != null -- and there's no apparent successor.
  // We need to ensure progress and succession.
  // Try to reacquire the lock.
  // If that fails then the new owner is responsible for succession and this
  // thread needs to take no further action and can exit via the fast path (success).
  // If the re-acquire succeeds then pass control into the slow path.
  // As implemented, this latter mode is horrible because we generated more
  // coherence traffic on the lock *and* artifically extended the critical section
  // length while by virtue of passing control into the slow path.

  // box is really RAX -- the following CMPXCHG depends on that binding
  // cmpxchg R,[M] is equivalent to rax = CAS(M,rax,R)
  if (os::is_MP()) { lock(); }
  cmpxchgptr(r15_thread, Address(tmpReg, OM_OFFSET_NO_MONITOR_VALUE_TAG(owner)));
  // There's no successor so we tried to regrab the lock.
  // If that didn't work, then another thread grabbed the
  // lock so we're done (and exit was a success).
  jccb  (Assembler::notEqual, LSuccess);
  // Intentional fall-through into slow-path

  bind  (LGoSlowPath);
  orl   (boxReg, 1);                      // set ICC.ZF=0 to indicate failure
  jmpb  (DONE_LABEL);

  bind  (LSuccess);
  testl (boxReg, 0);                      // set ICC.ZF=1 to indicate success
  jmpb  (DONE_LABEL);

  bind  (Stacked);
  movptr(tmpReg, Address (boxReg, 0));      // re-fetch
  if (os::is_MP()) { lock(); }
  cmpxchgptr(tmpReg, Address(objReg, oopDesc::mark_offset_in_bytes())); // Uses RAX which is box

#endif
  bind(DONE_LABEL);
}
#endif // COMPILER2

void MacroAssembler::c2bool(Register x) {
  // implements x == 0 ? 0 : 1
  // note: must only look at least-significant byte of x
  //       since C-style booleans are stored in one byte
  //       only! (was bug)
  andl(x, 0xFF);
  setb(Assembler::notZero, x);
}

// Wouldn't need if AddressLiteral version had new name
void MacroAssembler::call(Label& L, relocInfo::relocType rtype) {
  Assembler::call(L, rtype);
}

void MacroAssembler::call(Register entry) {
  Assembler::call(entry);
}

void MacroAssembler::call(AddressLiteral entry) {
  if (reachable(entry)) {
    Assembler::call_literal(entry.target(), entry.rspec());
  } else {
    lea(rscratch1, entry);
    Assembler::call(rscratch1);
  }
}

void MacroAssembler::ic_call(address entry, jint method_index) {
  RelocationHolder rh = virtual_call_Relocation::spec(pc(), method_index);
  movptr(rax, (intptr_t)Universe::non_oop_word());
  call(AddressLiteral(entry, rh));
}

// Implementation of call_VM versions

void MacroAssembler::call_VM(Register oop_result,
                             address entry_point,
                             bool check_exceptions) {
  Label C, E;
  call(C, relocInfo::none);
  jmp(E);

  bind(C);
  call_VM_helper(oop_result, entry_point, 0, check_exceptions);
  ret(0);

  bind(E);
}

void MacroAssembler::call_VM(Register oop_result,
                             address entry_point,
                             Register arg_1,
                             bool check_exceptions) {
  Label C, E;
  call(C, relocInfo::none);
  jmp(E);

  bind(C);
  pass_arg1(this, arg_1);
  call_VM_helper(oop_result, entry_point, 1, check_exceptions);
  ret(0);

  bind(E);
}

void MacroAssembler::call_VM(Register oop_result,
                             address entry_point,
                             Register arg_1,
                             Register arg_2,
                             bool check_exceptions) {
  Label C, E;
  call(C, relocInfo::none);
  jmp(E);

  bind(C);

  LP64_ONLY(assert(arg_1 != c_rarg2, "smashed arg"));

  pass_arg2(this, arg_2);
  pass_arg1(this, arg_1);
  call_VM_helper(oop_result, entry_point, 2, check_exceptions);
  ret(0);

  bind(E);
}

void MacroAssembler::call_VM(Register oop_result,
                             address entry_point,
                             Register arg_1,
                             Register arg_2,
                             Register arg_3,
                             bool check_exceptions) {
  Label C, E;
  call(C, relocInfo::none);
  jmp(E);

  bind(C);

  LP64_ONLY(assert(arg_1 != c_rarg3, "smashed arg"));
  LP64_ONLY(assert(arg_2 != c_rarg3, "smashed arg"));
  pass_arg3(this, arg_3);

  LP64_ONLY(assert(arg_1 != c_rarg2, "smashed arg"));
  pass_arg2(this, arg_2);

  pass_arg1(this, arg_1);
  call_VM_helper(oop_result, entry_point, 3, check_exceptions);
  ret(0);

  bind(E);
}

void MacroAssembler::call_VM(Register oop_result,
                             Register last_java_sp,
                             address entry_point,
                             int number_of_arguments,
                             bool check_exceptions) {
  Register thread = LP64_ONLY(r15_thread) NOT_LP64(noreg);
  call_VM_base(oop_result, thread, last_java_sp, entry_point, number_of_arguments, check_exceptions);
}

void MacroAssembler::call_VM(Register oop_result,
                             Register last_java_sp,
                             address entry_point,
                             Register arg_1,
                             bool check_exceptions) {
  pass_arg1(this, arg_1);
  call_VM(oop_result, last_java_sp, entry_point, 1, check_exceptions);
}

void MacroAssembler::call_VM(Register oop_result,
                             Register last_java_sp,
                             address entry_point,
                             Register arg_1,
                             Register arg_2,
                             bool check_exceptions) {

  LP64_ONLY(assert(arg_1 != c_rarg2, "smashed arg"));
  pass_arg2(this, arg_2);
  pass_arg1(this, arg_1);
  call_VM(oop_result, last_java_sp, entry_point, 2, check_exceptions);
}

void MacroAssembler::call_VM(Register oop_result,
                             Register last_java_sp,
                             address entry_point,
                             Register arg_1,
                             Register arg_2,
                             Register arg_3,
                             bool check_exceptions) {
  LP64_ONLY(assert(arg_1 != c_rarg3, "smashed arg"));
  LP64_ONLY(assert(arg_2 != c_rarg3, "smashed arg"));
  pass_arg3(this, arg_3);
  LP64_ONLY(assert(arg_1 != c_rarg2, "smashed arg"));
  pass_arg2(this, arg_2);
  pass_arg1(this, arg_1);
  call_VM(oop_result, last_java_sp, entry_point, 3, check_exceptions);
}

void MacroAssembler::super_call_VM(Register oop_result,
                                   Register last_java_sp,
                                   address entry_point,
                                   int number_of_arguments,
                                   bool check_exceptions) {
  Register thread = LP64_ONLY(r15_thread) NOT_LP64(noreg);
  MacroAssembler::call_VM_base(oop_result, thread, last_java_sp, entry_point, number_of_arguments, check_exceptions);
}

void MacroAssembler::super_call_VM(Register oop_result,
                                   Register last_java_sp,
                                   address entry_point,
                                   Register arg_1,
                                   bool check_exceptions) {
  pass_arg1(this, arg_1);
  super_call_VM(oop_result, last_java_sp, entry_point, 1, check_exceptions);
}

void MacroAssembler::super_call_VM(Register oop_result,
                                   Register last_java_sp,
                                   address entry_point,
                                   Register arg_1,
                                   Register arg_2,
                                   bool check_exceptions) {

  LP64_ONLY(assert(arg_1 != c_rarg2, "smashed arg"));
  pass_arg2(this, arg_2);
  pass_arg1(this, arg_1);
  super_call_VM(oop_result, last_java_sp, entry_point, 2, check_exceptions);
}

void MacroAssembler::super_call_VM(Register oop_result,
                                   Register last_java_sp,
                                   address entry_point,
                                   Register arg_1,
                                   Register arg_2,
                                   Register arg_3,
                                   bool check_exceptions) {
  LP64_ONLY(assert(arg_1 != c_rarg3, "smashed arg"));
  LP64_ONLY(assert(arg_2 != c_rarg3, "smashed arg"));
  pass_arg3(this, arg_3);
  LP64_ONLY(assert(arg_1 != c_rarg2, "smashed arg"));
  pass_arg2(this, arg_2);
  pass_arg1(this, arg_1);
  super_call_VM(oop_result, last_java_sp, entry_point, 3, check_exceptions);
}

void MacroAssembler::call_VM_base(Register oop_result,
                                  Register java_thread,
                                  Register last_java_sp,
                                  address  entry_point,
                                  int      number_of_arguments,
                                  bool     check_exceptions) {
  // determine java_thread register
  if (!java_thread->is_valid()) {
#ifdef _LP64
    java_thread = r15_thread;
#else
    java_thread = rdi;
    get_thread(java_thread);
#endif // LP64
  }
  // determine last_java_sp register
  if (!last_java_sp->is_valid()) {
    last_java_sp = rsp;
  }
  // debugging support
  assert(number_of_arguments >= 0   , "cannot have negative number of arguments");
  LP64_ONLY(assert(java_thread == r15_thread, "unexpected register"));
#ifdef ASSERT
  // TraceBytecodes does not use r12 but saves it over the call, so don't verify
  // r12 is the heapbase.
  LP64_ONLY(if ((UseCompressedOops || UseCompressedClassPointers) && !TraceBytecodes) verify_heapbase("call_VM_base: heap base corrupted?");)
#endif // ASSERT

  assert(java_thread != oop_result  , "cannot use the same register for java_thread & oop_result");
  assert(java_thread != last_java_sp, "cannot use the same register for java_thread & last_java_sp");

  // push java thread (becomes first argument of C function)

  NOT_LP64(push(java_thread); number_of_arguments++);
  LP64_ONLY(mov(c_rarg0, r15_thread));

  // set last Java frame before call
  assert(last_java_sp != rbp, "can't use ebp/rbp");

  // Only interpreter should have to set fp
  set_last_Java_frame(java_thread, last_java_sp, rbp, NULL);

  // do the call, remove parameters
  MacroAssembler::call_VM_leaf_base(entry_point, number_of_arguments);

  // restore the thread (cannot use the pushed argument since arguments
  // may be overwritten by C code generated by an optimizing compiler);
  // however can use the register value directly if it is callee saved.
  if (LP64_ONLY(true ||) java_thread == rdi || java_thread == rsi) {
    // rdi & rsi (also r15) are callee saved -> nothing to do
#ifdef ASSERT
    guarantee(java_thread != rax, "change this code");
    push(rax);
    { Label L;
      get_thread(rax);
      cmpptr(java_thread, rax);
      jcc(Assembler::equal, L);
      STOP("MacroAssembler::call_VM_base: rdi not callee saved?");
      bind(L);
    }
    pop(rax);
#endif
  } else {
    get_thread(java_thread);
  }
  // reset last Java frame
  // Only interpreter should have to clear fp
  reset_last_Java_frame(java_thread, true);

   // C++ interp handles this in the interpreter
  check_and_handle_popframe(java_thread);
  check_and_handle_earlyret(java_thread);

  if (check_exceptions) {
    // check for pending exceptions (java_thread is set upon return)
    cmpptr(Address(java_thread, Thread::pending_exception_offset()), (int32_t) NULL_WORD);
#ifndef _LP64
    jump_cc(Assembler::notEqual,
            RuntimeAddress(StubRoutines::forward_exception_entry()));
#else
    // This used to conditionally jump to forward_exception however it is
    // possible if we relocate that the branch will not reach. So we must jump
    // around so we can always reach

    Label ok;
    jcc(Assembler::equal, ok);
    jump(RuntimeAddress(StubRoutines::forward_exception_entry()));
    bind(ok);
#endif // LP64
  }

  // get oop result if there is one and reset the value in the thread
  if (oop_result->is_valid()) {
    get_vm_result(oop_result, java_thread);
  }
}

void MacroAssembler::call_VM_helper(Register oop_result, address entry_point, int number_of_arguments, bool check_exceptions) {

  // Calculate the value for last_Java_sp
  // somewhat subtle. call_VM does an intermediate call
  // which places a return address on the stack just under the
  // stack pointer as the user finsihed with it. This allows
  // use to retrieve last_Java_pc from last_Java_sp[-1].
  // On 32bit we then have to push additional args on the stack to accomplish
  // the actual requested call. On 64bit call_VM only can use register args
  // so the only extra space is the return address that call_VM created.
  // This hopefully explains the calculations here.

#ifdef _LP64
  // We've pushed one address, correct last_Java_sp
  lea(rax, Address(rsp, wordSize));
#else
  lea(rax, Address(rsp, (1 + number_of_arguments) * wordSize));
#endif // LP64

  call_VM_base(oop_result, noreg, rax, entry_point, number_of_arguments, check_exceptions);

}

// Use this method when MacroAssembler version of call_VM_leaf_base() should be called from Interpreter.
void MacroAssembler::call_VM_leaf0(address entry_point) {
  MacroAssembler::call_VM_leaf_base(entry_point, 0);
}

void MacroAssembler::call_VM_leaf(address entry_point, int number_of_arguments) {
  call_VM_leaf_base(entry_point, number_of_arguments);
}

void MacroAssembler::call_VM_leaf(address entry_point, Register arg_0) {
  pass_arg0(this, arg_0);
  call_VM_leaf(entry_point, 1);
}

void MacroAssembler::call_VM_leaf(address entry_point, Register arg_0, Register arg_1) {

  LP64_ONLY(assert(arg_0 != c_rarg1, "smashed arg"));
  pass_arg1(this, arg_1);
  pass_arg0(this, arg_0);
  call_VM_leaf(entry_point, 2);
}

void MacroAssembler::call_VM_leaf(address entry_point, Register arg_0, Register arg_1, Register arg_2) {
  LP64_ONLY(assert(arg_0 != c_rarg2, "smashed arg"));
  LP64_ONLY(assert(arg_1 != c_rarg2, "smashed arg"));
  pass_arg2(this, arg_2);
  LP64_ONLY(assert(arg_0 != c_rarg1, "smashed arg"));
  pass_arg1(this, arg_1);
  pass_arg0(this, arg_0);
  call_VM_leaf(entry_point, 3);
}

void MacroAssembler::super_call_VM_leaf(address entry_point, Register arg_0) {
  pass_arg0(this, arg_0);
  MacroAssembler::call_VM_leaf_base(entry_point, 1);
}

void MacroAssembler::super_call_VM_leaf(address entry_point, Register arg_0, Register arg_1) {

  LP64_ONLY(assert(arg_0 != c_rarg1, "smashed arg"));
  pass_arg1(this, arg_1);
  pass_arg0(this, arg_0);
  MacroAssembler::call_VM_leaf_base(entry_point, 2);
}

void MacroAssembler::super_call_VM_leaf(address entry_point, Register arg_0, Register arg_1, Register arg_2) {
  LP64_ONLY(assert(arg_0 != c_rarg2, "smashed arg"));
  LP64_ONLY(assert(arg_1 != c_rarg2, "smashed arg"));
  pass_arg2(this, arg_2);
  LP64_ONLY(assert(arg_0 != c_rarg1, "smashed arg"));
  pass_arg1(this, arg_1);
  pass_arg0(this, arg_0);
  MacroAssembler::call_VM_leaf_base(entry_point, 3);
}

void MacroAssembler::super_call_VM_leaf(address entry_point, Register arg_0, Register arg_1, Register arg_2, Register arg_3) {
  LP64_ONLY(assert(arg_0 != c_rarg3, "smashed arg"));
  LP64_ONLY(assert(arg_1 != c_rarg3, "smashed arg"));
  LP64_ONLY(assert(arg_2 != c_rarg3, "smashed arg"));
  pass_arg3(this, arg_3);
  LP64_ONLY(assert(arg_0 != c_rarg2, "smashed arg"));
  LP64_ONLY(assert(arg_1 != c_rarg2, "smashed arg"));
  pass_arg2(this, arg_2);
  LP64_ONLY(assert(arg_0 != c_rarg1, "smashed arg"));
  pass_arg1(this, arg_1);
  pass_arg0(this, arg_0);
  MacroAssembler::call_VM_leaf_base(entry_point, 4);
}

void MacroAssembler::get_vm_result(Register oop_result, Register java_thread) {
  movptr(oop_result, Address(java_thread, JavaThread::vm_result_offset()));
  movptr(Address(java_thread, JavaThread::vm_result_offset()), NULL_WORD);
  verify_oop(oop_result, "broken oop in call_VM_base");
}

void MacroAssembler::get_vm_result_2(Register metadata_result, Register java_thread) {
  movptr(metadata_result, Address(java_thread, JavaThread::vm_result_2_offset()));
  movptr(Address(java_thread, JavaThread::vm_result_2_offset()), NULL_WORD);
}

void MacroAssembler::check_and_handle_earlyret(Register java_thread) {
}

void MacroAssembler::check_and_handle_popframe(Register java_thread) {
}

void MacroAssembler::cmp32(AddressLiteral src1, int32_t imm) {
  if (reachable(src1)) {
    cmpl(as_Address(src1), imm);
  } else {
    lea(rscratch1, src1);
    cmpl(Address(rscratch1, 0), imm);
  }
}

void MacroAssembler::cmp32(Register src1, AddressLiteral src2) {
  assert(!src2.is_lval(), "use cmpptr");
  if (reachable(src2)) {
    cmpl(src1, as_Address(src2));
  } else {
    lea(rscratch1, src2);
    cmpl(src1, Address(rscratch1, 0));
  }
}

void MacroAssembler::cmp32(Register src1, int32_t imm) {
  Assembler::cmpl(src1, imm);
}

void MacroAssembler::cmp32(Register src1, Address src2) {
  Assembler::cmpl(src1, src2);
}

void MacroAssembler::cmpsd2int(XMMRegister opr1, XMMRegister opr2, Register dst, bool unordered_is_less) {
  ucomisd(opr1, opr2);

  Label L;
  if (unordered_is_less) {
    movl(dst, -1);
    jcc(Assembler::parity, L);
    jcc(Assembler::below , L);
    movl(dst, 0);
    jcc(Assembler::equal , L);
    increment(dst);
  } else { // unordered is greater
    movl(dst, 1);
    jcc(Assembler::parity, L);
    jcc(Assembler::above , L);
    movl(dst, 0);
    jcc(Assembler::equal , L);
    decrementl(dst);
  }
  bind(L);
}

void MacroAssembler::cmpss2int(XMMRegister opr1, XMMRegister opr2, Register dst, bool unordered_is_less) {
  ucomiss(opr1, opr2);

  Label L;
  if (unordered_is_less) {
    movl(dst, -1);
    jcc(Assembler::parity, L);
    jcc(Assembler::below , L);
    movl(dst, 0);
    jcc(Assembler::equal , L);
    increment(dst);
  } else { // unordered is greater
    movl(dst, 1);
    jcc(Assembler::parity, L);
    jcc(Assembler::above , L);
    movl(dst, 0);
    jcc(Assembler::equal , L);
    decrementl(dst);
  }
  bind(L);
}


void MacroAssembler::cmp8(AddressLiteral src1, int imm) {
  if (reachable(src1)) {
    cmpb(as_Address(src1), imm);
  } else {
    lea(rscratch1, src1);
    cmpb(Address(rscratch1, 0), imm);
  }
}

void MacroAssembler::cmpptr(Register src1, AddressLiteral src2) {
#ifdef _LP64
  if (src2.is_lval()) {
    movptr(rscratch1, src2);
    Assembler::cmpq(src1, rscratch1);
  } else if (reachable(src2)) {
    cmpq(src1, as_Address(src2));
  } else {
    lea(rscratch1, src2);
    Assembler::cmpq(src1, Address(rscratch1, 0));
  }
#else
  if (src2.is_lval()) {
    cmp_literal32(src1, (int32_t) src2.target(), src2.rspec());
  } else {
    cmpl(src1, as_Address(src2));
  }
#endif // _LP64
}

void MacroAssembler::cmpptr(Address src1, AddressLiteral src2) {
  assert(src2.is_lval(), "not a mem-mem compare");
#ifdef _LP64
  // moves src2's literal address
  movptr(rscratch1, src2);
  Assembler::cmpq(src1, rscratch1);
#else
  cmp_literal32(src1, (int32_t) src2.target(), src2.rspec());
#endif // _LP64
}

void MacroAssembler::cmpoop(Register src1, Register src2) {
  BarrierSetAssembler* bs = BarrierSet::barrier_set()->barrier_set_assembler();
  bs->obj_equals(this, src1, src2);
}

void MacroAssembler::cmpoop(Register src1, Address src2) {
  BarrierSetAssembler* bs = BarrierSet::barrier_set()->barrier_set_assembler();
  bs->obj_equals(this, src1, src2);
}

#ifdef _LP64
void MacroAssembler::cmpoop(Register src1, jobject src2) {
  movoop(rscratch1, src2);
  BarrierSetAssembler* bs = BarrierSet::barrier_set()->barrier_set_assembler();
  bs->obj_equals(this, src1, rscratch1);
}
#endif

void MacroAssembler::locked_cmpxchgptr(Register reg, AddressLiteral adr) {
  if (reachable(adr)) {
    if (os::is_MP())
      lock();
    cmpxchgptr(reg, as_Address(adr));
  } else {
    lea(rscratch1, adr);
    if (os::is_MP())
      lock();
    cmpxchgptr(reg, Address(rscratch1, 0));
  }
}

void MacroAssembler::cmpxchgptr(Register reg, Address adr) {
  LP64_ONLY(cmpxchgq(reg, adr)) NOT_LP64(cmpxchgl(reg, adr));
}

void MacroAssembler::comisd(XMMRegister dst, AddressLiteral src) {
  if (reachable(src)) {
    Assembler::comisd(dst, as_Address(src));
  } else {
    lea(rscratch1, src);
    Assembler::comisd(dst, Address(rscratch1, 0));
  }
}

void MacroAssembler::comiss(XMMRegister dst, AddressLiteral src) {
  if (reachable(src)) {
    Assembler::comiss(dst, as_Address(src));
  } else {
    lea(rscratch1, src);
    Assembler::comiss(dst, Address(rscratch1, 0));
  }
}


void MacroAssembler::cond_inc32(Condition cond, AddressLiteral counter_addr) {
  Condition negated_cond = negate_condition(cond);
  Label L;
  jcc(negated_cond, L);
  pushf(); // Preserve flags
  atomic_incl(counter_addr);
  popf();
  bind(L);
}

int MacroAssembler::corrected_idivl(Register reg) {
  // Full implementation of Java idiv and irem; checks for
  // special case as described in JVM spec., p.243 & p.271.
  // The function returns the (pc) offset of the idivl
  // instruction - may be needed for implicit exceptions.
  //
  //         normal case                           special case
  //
  // input : rax,: dividend                         min_int
  //         reg: divisor   (may not be rax,/rdx)   -1
  //
  // output: rax,: quotient  (= rax, idiv reg)       min_int
  //         rdx: remainder (= rax, irem reg)       0
  assert(reg != rax && reg != rdx, "reg cannot be rax, or rdx register");
  const int min_int = 0x80000000;
  Label normal_case, special_case;

  // check for special case
  cmpl(rax, min_int);
  jcc(Assembler::notEqual, normal_case);
  xorl(rdx, rdx); // prepare rdx for possible special case (where remainder = 0)
  cmpl(reg, -1);
  jcc(Assembler::equal, special_case);

  // handle normal case
  bind(normal_case);
  cdql();
  int idivl_offset = offset();
  idivl(reg);

  // normal and special case exit
  bind(special_case);

  return idivl_offset;
}



void MacroAssembler::decrementl(Register reg, int value) {
  if (value == min_jint) {subl(reg, value) ; return; }
  if (value <  0) { incrementl(reg, -value); return; }
  if (value == 0) {                        ; return; }
  if (value == 1 && UseIncDec) { decl(reg) ; return; }
  /* else */      { subl(reg, value)       ; return; }
}

void MacroAssembler::decrementl(Address dst, int value) {
  if (value == min_jint) {subl(dst, value) ; return; }
  if (value <  0) { incrementl(dst, -value); return; }
  if (value == 0) {                        ; return; }
  if (value == 1 && UseIncDec) { decl(dst) ; return; }
  /* else */      { subl(dst, value)       ; return; }
}

void MacroAssembler::division_with_shift (Register reg, int shift_value) {
  assert (shift_value > 0, "illegal shift value");
  Label _is_positive;
  testl (reg, reg);
  jcc (Assembler::positive, _is_positive);
  int offset = (1 << shift_value) - 1 ;

  if (offset == 1) {
    incrementl(reg);
  } else {
    addl(reg, offset);
  }

  bind (_is_positive);
  sarl(reg, shift_value);
}

void MacroAssembler::divsd(XMMRegister dst, AddressLiteral src) {
  if (reachable(src)) {
    Assembler::divsd(dst, as_Address(src));
  } else {
    lea(rscratch1, src);
    Assembler::divsd(dst, Address(rscratch1, 0));
  }
}

void MacroAssembler::divss(XMMRegister dst, AddressLiteral src) {
  if (reachable(src)) {
    Assembler::divss(dst, as_Address(src));
  } else {
    lea(rscratch1, src);
    Assembler::divss(dst, Address(rscratch1, 0));
  }
}

// !defined(COMPILER2) is because of stupid core builds
#if !defined(_LP64) || defined(COMPILER1) || !defined(COMPILER2) || INCLUDE_JVMCI
void MacroAssembler::empty_FPU_stack() {
  if (VM_Version::supports_mmx()) {
    emms();
  } else {
    for (int i = 8; i-- > 0; ) ffree(i);
  }
}
#endif // !LP64 || C1 || !C2 || INCLUDE_JVMCI


void MacroAssembler::enter() {
  push(rbp);
  mov(rbp, rsp);
}

// A 5 byte nop that is safe for patching (see patch_verified_entry)
void MacroAssembler::fat_nop() {
  if (UseAddressNop) {
    addr_nop_5();
  } else {
    emit_int8(0x26); // es:
    emit_int8(0x2e); // cs:
    emit_int8(0x64); // fs:
    emit_int8(0x65); // gs:
    emit_int8((unsigned char)0x90);
  }
}

void MacroAssembler::fcmp(Register tmp) {
  fcmp(tmp, 1, true, true);
}

void MacroAssembler::fcmp(Register tmp, int index, bool pop_left, bool pop_right) {
  assert(!pop_right || pop_left, "usage error");
  if (VM_Version::supports_cmov()) {
    assert(tmp == noreg, "unneeded temp");
    if (pop_left) {
      fucomip(index);
    } else {
      fucomi(index);
    }
    if (pop_right) {
      fpop();
    }
  } else {
    assert(tmp != noreg, "need temp");
    if (pop_left) {
      if (pop_right) {
        fcompp();
      } else {
        fcomp(index);
      }
    } else {
      fcom(index);
    }
    // convert FPU condition into eflags condition via rax,
    save_rax(tmp);
    fwait(); fnstsw_ax();
    sahf();
    restore_rax(tmp);
  }
  // condition codes set as follows:
  //
  // CF (corresponds to C0) if x < y
  // PF (corresponds to C2) if unordered
  // ZF (corresponds to C3) if x = y
}

void MacroAssembler::fcmp2int(Register dst, bool unordered_is_less) {
  fcmp2int(dst, unordered_is_less, 1, true, true);
}

void MacroAssembler::fcmp2int(Register dst, bool unordered_is_less, int index, bool pop_left, bool pop_right) {
  fcmp(VM_Version::supports_cmov() ? noreg : dst, index, pop_left, pop_right);
  Label L;
  if (unordered_is_less) {
    movl(dst, -1);
    jcc(Assembler::parity, L);
    jcc(Assembler::below , L);
    movl(dst, 0);
    jcc(Assembler::equal , L);
    increment(dst);
  } else { // unordered is greater
    movl(dst, 1);
    jcc(Assembler::parity, L);
    jcc(Assembler::above , L);
    movl(dst, 0);
    jcc(Assembler::equal , L);
    decrementl(dst);
  }
  bind(L);
}

void MacroAssembler::fld_d(AddressLiteral src) {
  fld_d(as_Address(src));
}

void MacroAssembler::fld_s(AddressLiteral src) {
  fld_s(as_Address(src));
}

void MacroAssembler::fld_x(AddressLiteral src) {
  Assembler::fld_x(as_Address(src));
}

void MacroAssembler::fldcw(AddressLiteral src) {
  Assembler::fldcw(as_Address(src));
}

void MacroAssembler::mulpd(XMMRegister dst, AddressLiteral src) {
  if (reachable(src)) {
    Assembler::mulpd(dst, as_Address(src));
  } else {
    lea(rscratch1, src);
    Assembler::mulpd(dst, Address(rscratch1, 0));
  }
}

void MacroAssembler::increase_precision() {
  subptr(rsp, BytesPerWord);
  fnstcw(Address(rsp, 0));
  movl(rax, Address(rsp, 0));
  orl(rax, 0x300);
  push(rax);
  fldcw(Address(rsp, 0));
  pop(rax);
}

void MacroAssembler::restore_precision() {
  fldcw(Address(rsp, 0));
  addptr(rsp, BytesPerWord);
}

void MacroAssembler::fpop() {
  ffree();
  fincstp();
}

void MacroAssembler::load_float(Address src) {
  if (UseSSE >= 1) {
    movflt(xmm0, src);
  } else {
    LP64_ONLY(ShouldNotReachHere());
    NOT_LP64(fld_s(src));
  }
}

void MacroAssembler::store_float(Address dst) {
  if (UseSSE >= 1) {
    movflt(dst, xmm0);
  } else {
    LP64_ONLY(ShouldNotReachHere());
    NOT_LP64(fstp_s(dst));
  }
}

void MacroAssembler::load_double(Address src) {
  if (UseSSE >= 2) {
    movdbl(xmm0, src);
  } else {
    LP64_ONLY(ShouldNotReachHere());
    NOT_LP64(fld_d(src));
  }
}

void MacroAssembler::store_double(Address dst) {
  if (UseSSE >= 2) {
    movdbl(dst, xmm0);
  } else {
    LP64_ONLY(ShouldNotReachHere());
    NOT_LP64(fstp_d(dst));
  }
}

void MacroAssembler::fremr(Register tmp) {
  save_rax(tmp);
  { Label L;
    bind(L);
    fprem();
    fwait(); fnstsw_ax();
#ifdef _LP64
    testl(rax, 0x400);
    jcc(Assembler::notEqual, L);
#else
    sahf();
    jcc(Assembler::parity, L);
#endif // _LP64
  }
  restore_rax(tmp);
  // Result is in ST0.
  // Note: fxch & fpop to get rid of ST1
  // (otherwise FPU stack could overflow eventually)
  fxch(1);
  fpop();
}

// dst = c = a * b + c
void MacroAssembler::fmad(XMMRegister dst, XMMRegister a, XMMRegister b, XMMRegister c) {
  Assembler::vfmadd231sd(c, a, b);
  if (dst != c) {
    movdbl(dst, c);
  }
}

// dst = c = a * b + c
void MacroAssembler::fmaf(XMMRegister dst, XMMRegister a, XMMRegister b, XMMRegister c) {
  Assembler::vfmadd231ss(c, a, b);
  if (dst != c) {
    movflt(dst, c);
  }
}

// dst = c = a * b + c
void MacroAssembler::vfmad(XMMRegister dst, XMMRegister a, XMMRegister b, XMMRegister c, int vector_len) {
  Assembler::vfmadd231pd(c, a, b, vector_len);
  if (dst != c) {
    vmovdqu(dst, c);
  }
}

// dst = c = a * b + c
void MacroAssembler::vfmaf(XMMRegister dst, XMMRegister a, XMMRegister b, XMMRegister c, int vector_len) {
  Assembler::vfmadd231ps(c, a, b, vector_len);
  if (dst != c) {
    vmovdqu(dst, c);
  }
}

// dst = c = a * b + c
void MacroAssembler::vfmad(XMMRegister dst, XMMRegister a, Address b, XMMRegister c, int vector_len) {
  Assembler::vfmadd231pd(c, a, b, vector_len);
  if (dst != c) {
    vmovdqu(dst, c);
  }
}

// dst = c = a * b + c
void MacroAssembler::vfmaf(XMMRegister dst, XMMRegister a, Address b, XMMRegister c, int vector_len) {
  Assembler::vfmadd231ps(c, a, b, vector_len);
  if (dst != c) {
    vmovdqu(dst, c);
  }
}

void MacroAssembler::incrementl(AddressLiteral dst) {
  if (reachable(dst)) {
    incrementl(as_Address(dst));
  } else {
    lea(rscratch1, dst);
    incrementl(Address(rscratch1, 0));
  }
}

void MacroAssembler::incrementl(ArrayAddress dst) {
  incrementl(as_Address(dst));
}

void MacroAssembler::incrementl(Register reg, int value) {
  if (value == min_jint) {addl(reg, value) ; return; }
  if (value <  0) { decrementl(reg, -value); return; }
  if (value == 0) {                        ; return; }
  if (value == 1 && UseIncDec) { incl(reg) ; return; }
  /* else */      { addl(reg, value)       ; return; }
}

void MacroAssembler::incrementl(Address dst, int value) {
  if (value == min_jint) {addl(dst, value) ; return; }
  if (value <  0) { decrementl(dst, -value); return; }
  if (value == 0) {                        ; return; }
  if (value == 1 && UseIncDec) { incl(dst) ; return; }
  /* else */      { addl(dst, value)       ; return; }
}

void MacroAssembler::jump(AddressLiteral dst) {
  if (reachable(dst)) {
    jmp_literal(dst.target(), dst.rspec());
  } else {
    lea(rscratch1, dst);
    jmp(rscratch1);
  }
}

void MacroAssembler::jump_cc(Condition cc, AddressLiteral dst) {
  if (reachable(dst)) {
    InstructionMark im(this);
    relocate(dst.reloc());
    const int short_size = 2;
    const int long_size = 6;
    int offs = (intptr_t)dst.target() - ((intptr_t)pc());
    if (dst.reloc() == relocInfo::none && is8bit(offs - short_size)) {
      // 0111 tttn #8-bit disp
      emit_int8(0x70 | cc);
      emit_int8((offs - short_size) & 0xFF);
    } else {
      // 0000 1111 1000 tttn #32-bit disp
      emit_int8(0x0F);
      emit_int8((unsigned char)(0x80 | cc));
      emit_int32(offs - long_size);
    }
  } else {
#ifdef ASSERT
    warning("reversing conditional branch");
#endif /* ASSERT */
    Label skip;
    jccb(reverse[cc], skip);
    lea(rscratch1, dst);
    Assembler::jmp(rscratch1);
    bind(skip);
  }
}

void MacroAssembler::ldmxcsr(AddressLiteral src) {
  if (reachable(src)) {
    Assembler::ldmxcsr(as_Address(src));
  } else {
    lea(rscratch1, src);
    Assembler::ldmxcsr(Address(rscratch1, 0));
  }
}

int MacroAssembler::load_signed_byte(Register dst, Address src) {
  int off;
  if (LP64_ONLY(true ||) VM_Version::is_P6()) {
    off = offset();
    movsbl(dst, src); // movsxb
  } else {
    off = load_unsigned_byte(dst, src);
    shll(dst, 24);
    sarl(dst, 24);
  }
  return off;
}

// Note: load_signed_short used to be called load_signed_word.
// Although the 'w' in x86 opcodes refers to the term "word" in the assembler
// manual, which means 16 bits, that usage is found nowhere in HotSpot code.
// The term "word" in HotSpot means a 32- or 64-bit machine word.
int MacroAssembler::load_signed_short(Register dst, Address src) {
  int off;
  if (LP64_ONLY(true ||) VM_Version::is_P6()) {
    // This is dubious to me since it seems safe to do a signed 16 => 64 bit
    // version but this is what 64bit has always done. This seems to imply
    // that users are only using 32bits worth.
    off = offset();
    movswl(dst, src); // movsxw
  } else {
    off = load_unsigned_short(dst, src);
    shll(dst, 16);
    sarl(dst, 16);
  }
  return off;
}

int MacroAssembler::load_unsigned_byte(Register dst, Address src) {
  // According to Intel Doc. AP-526, "Zero-Extension of Short", p.16,
  // and "3.9 Partial Register Penalties", p. 22).
  int off;
  if (LP64_ONLY(true || ) VM_Version::is_P6() || src.uses(dst)) {
    off = offset();
    movzbl(dst, src); // movzxb
  } else {
    xorl(dst, dst);
    off = offset();
    movb(dst, src);
  }
  return off;
}

// Note: load_unsigned_short used to be called load_unsigned_word.
int MacroAssembler::load_unsigned_short(Register dst, Address src) {
  // According to Intel Doc. AP-526, "Zero-Extension of Short", p.16,
  // and "3.9 Partial Register Penalties", p. 22).
  int off;
  if (LP64_ONLY(true ||) VM_Version::is_P6() || src.uses(dst)) {
    off = offset();
    movzwl(dst, src); // movzxw
  } else {
    xorl(dst, dst);
    off = offset();
    movw(dst, src);
  }
  return off;
}

void MacroAssembler::load_sized_value(Register dst, Address src, size_t size_in_bytes, bool is_signed, Register dst2) {
  switch (size_in_bytes) {
#ifndef _LP64
  case  8:
    assert(dst2 != noreg, "second dest register required");
    movl(dst,  src);
    movl(dst2, src.plus_disp(BytesPerInt));
    break;
#else
  case  8:  movq(dst, src); break;
#endif
  case  4:  movl(dst, src); break;
  case  2:  is_signed ? load_signed_short(dst, src) : load_unsigned_short(dst, src); break;
  case  1:  is_signed ? load_signed_byte( dst, src) : load_unsigned_byte( dst, src); break;
  default:  ShouldNotReachHere();
  }
}

void MacroAssembler::store_sized_value(Address dst, Register src, size_t size_in_bytes, Register src2) {
  switch (size_in_bytes) {
#ifndef _LP64
  case  8:
    assert(src2 != noreg, "second source register required");
    movl(dst,                        src);
    movl(dst.plus_disp(BytesPerInt), src2);
    break;
#else
  case  8:  movq(dst, src); break;
#endif
  case  4:  movl(dst, src); break;
  case  2:  movw(dst, src); break;
  case  1:  movb(dst, src); break;
  default:  ShouldNotReachHere();
  }
}

void MacroAssembler::mov32(AddressLiteral dst, Register src) {
  if (reachable(dst)) {
    movl(as_Address(dst), src);
  } else {
    lea(rscratch1, dst);
    movl(Address(rscratch1, 0), src);
  }
}

void MacroAssembler::mov32(Register dst, AddressLiteral src) {
  if (reachable(src)) {
    movl(dst, as_Address(src));
  } else {
    lea(rscratch1, src);
    movl(dst, Address(rscratch1, 0));
  }
}

// C++ bool manipulation

void MacroAssembler::movbool(Register dst, Address src) {
  if(sizeof(bool) == 1)
    movb(dst, src);
  else if(sizeof(bool) == 2)
    movw(dst, src);
  else if(sizeof(bool) == 4)
    movl(dst, src);
  else
    // unsupported
    ShouldNotReachHere();
}

void MacroAssembler::movbool(Address dst, bool boolconst) {
  if(sizeof(bool) == 1)
    movb(dst, (int) boolconst);
  else if(sizeof(bool) == 2)
    movw(dst, (int) boolconst);
  else if(sizeof(bool) == 4)
    movl(dst, (int) boolconst);
  else
    // unsupported
    ShouldNotReachHere();
}

void MacroAssembler::movbool(Address dst, Register src) {
  if(sizeof(bool) == 1)
    movb(dst, src);
  else if(sizeof(bool) == 2)
    movw(dst, src);
  else if(sizeof(bool) == 4)
    movl(dst, src);
  else
    // unsupported
    ShouldNotReachHere();
}

void MacroAssembler::movbyte(ArrayAddress dst, int src) {
  movb(as_Address(dst), src);
}

void MacroAssembler::movdl(XMMRegister dst, AddressLiteral src) {
  if (reachable(src)) {
    movdl(dst, as_Address(src));
  } else {
    lea(rscratch1, src);
    movdl(dst, Address(rscratch1, 0));
  }
}

void MacroAssembler::movq(XMMRegister dst, AddressLiteral src) {
  if (reachable(src)) {
    movq(dst, as_Address(src));
  } else {
    lea(rscratch1, src);
    movq(dst, Address(rscratch1, 0));
  }
}

void MacroAssembler::setvectmask(Register dst, Register src) {
  Assembler::movl(dst, 1);
  Assembler::shlxl(dst, dst, src);
  Assembler::decl(dst);
  Assembler::kmovdl(k1, dst);
  Assembler::movl(dst, src);
}

void MacroAssembler::restorevectmask() {
  Assembler::knotwl(k1, k0);
}

void MacroAssembler::movdbl(XMMRegister dst, AddressLiteral src) {
  if (reachable(src)) {
    if (UseXmmLoadAndClearUpper) {
      movsd (dst, as_Address(src));
    } else {
      movlpd(dst, as_Address(src));
    }
  } else {
    lea(rscratch1, src);
    if (UseXmmLoadAndClearUpper) {
      movsd (dst, Address(rscratch1, 0));
    } else {
      movlpd(dst, Address(rscratch1, 0));
    }
  }
}

void MacroAssembler::movflt(XMMRegister dst, AddressLiteral src) {
  if (reachable(src)) {
    movss(dst, as_Address(src));
  } else {
    lea(rscratch1, src);
    movss(dst, Address(rscratch1, 0));
  }
}

void MacroAssembler::movptr(Register dst, Register src) {
  LP64_ONLY(movq(dst, src)) NOT_LP64(movl(dst, src));
}

void MacroAssembler::movptr(Register dst, Address src) {
  LP64_ONLY(movq(dst, src)) NOT_LP64(movl(dst, src));
}

// src should NEVER be a real pointer. Use AddressLiteral for true pointers
void MacroAssembler::movptr(Register dst, intptr_t src) {
  LP64_ONLY(mov64(dst, src)) NOT_LP64(movl(dst, src));
}

void MacroAssembler::movptr(Address dst, Register src) {
  LP64_ONLY(movq(dst, src)) NOT_LP64(movl(dst, src));
}

void MacroAssembler::movdqu(Address dst, XMMRegister src) {
    assert(((src->encoding() < 16) || VM_Version::supports_avx512vl()),"XMM register should be 0-15");
    Assembler::movdqu(dst, src);
}

void MacroAssembler::movdqu(XMMRegister dst, Address src) {
    assert(((dst->encoding() < 16) || VM_Version::supports_avx512vl()),"XMM register should be 0-15");
    Assembler::movdqu(dst, src);
}

void MacroAssembler::movdqu(XMMRegister dst, XMMRegister src) {
    assert(((dst->encoding() < 16  && src->encoding() < 16) || VM_Version::supports_avx512vl()),"XMM register should be 0-15");
    Assembler::movdqu(dst, src);
}

void MacroAssembler::movdqu(XMMRegister dst, AddressLiteral src, Register scratchReg) {
  if (reachable(src)) {
    movdqu(dst, as_Address(src));
  } else {
    lea(scratchReg, src);
    movdqu(dst, Address(scratchReg, 0));
  }
}

void MacroAssembler::vmovdqu(Address dst, XMMRegister src) {
    assert(((src->encoding() < 16) || VM_Version::supports_avx512vl()),"XMM register should be 0-15");
    Assembler::vmovdqu(dst, src);
}

void MacroAssembler::vmovdqu(XMMRegister dst, Address src) {
    assert(((dst->encoding() < 16) || VM_Version::supports_avx512vl()),"XMM register should be 0-15");
    Assembler::vmovdqu(dst, src);
}

void MacroAssembler::vmovdqu(XMMRegister dst, XMMRegister src) {
    assert(((dst->encoding() < 16  && src->encoding() < 16) || VM_Version::supports_avx512vl()),"XMM register should be 0-15");
    Assembler::vmovdqu(dst, src);
}

void MacroAssembler::vmovdqu(XMMRegister dst, AddressLiteral src, Register scratch_reg) {
  if (reachable(src)) {
    vmovdqu(dst, as_Address(src));
  } else {
    lea(scratch_reg, src);
    vmovdqu(dst, Address(scratch_reg, 0));
  }
}

void MacroAssembler::evmovdqub(XMMRegister dst, KRegister mask, AddressLiteral src, bool merge,
                               int vector_len, Register scratch_reg) {
  if (reachable(src)) {
    Assembler::evmovdqub(dst, mask, as_Address(src), merge, vector_len);
  } else {
    lea(scratch_reg, src);
    Assembler::evmovdqub(dst, mask, Address(scratch_reg, 0), merge, vector_len);
  }
}

void MacroAssembler::evmovdquw(XMMRegister dst, KRegister mask, AddressLiteral src, bool merge,
                               int vector_len, Register scratch_reg) {
  if (reachable(src)) {
    Assembler::evmovdquw(dst, mask, as_Address(src), merge, vector_len);
  } else {
    lea(scratch_reg, src);
    Assembler::evmovdquw(dst, mask, Address(scratch_reg, 0), merge, vector_len);
  }
}

void MacroAssembler::evmovdqul(XMMRegister dst, KRegister mask, AddressLiteral src, bool merge,
                               int vector_len, Register scratch_reg) {
  if (reachable(src)) {
    Assembler::evmovdqul(dst, mask, as_Address(src), merge, vector_len);
  } else {
    lea(scratch_reg, src);
    Assembler::evmovdqul(dst, mask, Address(scratch_reg, 0), merge, vector_len);
  }
}

void MacroAssembler::evmovdquq(XMMRegister dst, KRegister mask, AddressLiteral src, bool merge,
                               int vector_len, Register scratch_reg) {
  if (reachable(src)) {
    Assembler::evmovdquq(dst, mask, as_Address(src), merge, vector_len);
  } else {
    lea(scratch_reg, src);
    Assembler::evmovdquq(dst, mask, Address(scratch_reg, 0), merge, vector_len);
  }
}

void MacroAssembler::evmovdquq(XMMRegister dst, AddressLiteral src, int vector_len, Register rscratch) {
  if (reachable(src)) {
    Assembler::evmovdquq(dst, as_Address(src), vector_len);
  } else {
    lea(rscratch, src);
    Assembler::evmovdquq(dst, Address(rscratch, 0), vector_len);
  }
}

void MacroAssembler::movdqa(XMMRegister dst, AddressLiteral src) {
  if (reachable(src)) {
    Assembler::movdqa(dst, as_Address(src));
  } else {
    lea(rscratch1, src);
    Assembler::movdqa(dst, Address(rscratch1, 0));
  }
}

void MacroAssembler::movsd(XMMRegister dst, AddressLiteral src) {
  if (reachable(src)) {
    Assembler::movsd(dst, as_Address(src));
  } else {
    lea(rscratch1, src);
    Assembler::movsd(dst, Address(rscratch1, 0));
  }
}

void MacroAssembler::movss(XMMRegister dst, AddressLiteral src) {
  if (reachable(src)) {
    Assembler::movss(dst, as_Address(src));
  } else {
    lea(rscratch1, src);
    Assembler::movss(dst, Address(rscratch1, 0));
  }
}

void MacroAssembler::mulsd(XMMRegister dst, AddressLiteral src) {
  if (reachable(src)) {
    Assembler::mulsd(dst, as_Address(src));
  } else {
    lea(rscratch1, src);
    Assembler::mulsd(dst, Address(rscratch1, 0));
  }
}

void MacroAssembler::mulss(XMMRegister dst, AddressLiteral src) {
  if (reachable(src)) {
    Assembler::mulss(dst, as_Address(src));
  } else {
    lea(rscratch1, src);
    Assembler::mulss(dst, Address(rscratch1, 0));
  }
}

void MacroAssembler::null_check(Register reg, int offset) {
  if (needs_explicit_null_check(offset)) {
    // provoke OS NULL exception if reg = NULL by
    // accessing M[reg] w/o changing any (non-CC) registers
    // NOTE: cmpl is plenty here to provoke a segv
    cmpptr(rax, Address(reg, 0));
    // Note: should probably use testl(rax, Address(reg, 0));
    //       may be shorter code (however, this version of
    //       testl needs to be implemented first)
  } else {
    // nothing to do, (later) access of M[reg + offset]
    // will provoke OS NULL exception if reg = NULL
  }
}

void MacroAssembler::os_breakpoint() {
  // instead of directly emitting a breakpoint, call os:breakpoint for better debugability
  // (e.g., MSVC can't call ps() otherwise)
  call(RuntimeAddress(CAST_FROM_FN_PTR(address, os::breakpoint)));
}

void MacroAssembler::unimplemented(const char* what) {
  const char* buf = NULL;
  {
    ResourceMark rm;
    stringStream ss;
    ss.print("unimplemented: %s", what);
    buf = code_string(ss.as_string());
  }
  stop(buf);
}

#ifdef _LP64
#define XSTATE_BV 0x200
#endif

void MacroAssembler::pop_CPU_state() {
  pop_FPU_state();
  pop_IU_state();
}

void MacroAssembler::pop_FPU_state() {
#ifndef _LP64
  frstor(Address(rsp, 0));
#else
  fxrstor(Address(rsp, 0));
#endif
  addptr(rsp, FPUStateSizeInWords * wordSize);
}

void MacroAssembler::pop_IU_state() {
  popa();
  LP64_ONLY(addq(rsp, 8));
  popf();
}

// Save Integer and Float state
// Warning: Stack must be 16 byte aligned (64bit)
void MacroAssembler::push_CPU_state() {
  push_IU_state();
  push_FPU_state();
}

void MacroAssembler::push_FPU_state() {
  subptr(rsp, FPUStateSizeInWords * wordSize);
#ifndef _LP64
  fnsave(Address(rsp, 0));
  fwait();
#else
  fxsave(Address(rsp, 0));
#endif // LP64
}

void MacroAssembler::push_IU_state() {
  // Push flags first because pusha kills them
  pushf();
  // Make sure rsp stays 16-byte aligned
  LP64_ONLY(subq(rsp, 8));
  pusha();
}

void MacroAssembler::reset_last_Java_frame(Register java_thread, bool clear_fp) { // determine java_thread register
  if (!java_thread->is_valid()) {
    java_thread = rdi;
    get_thread(java_thread);
  }
  // we must set sp to zero to clear frame
  movptr(Address(java_thread, JavaThread::last_Java_sp_offset()), NULL_WORD);
  if (clear_fp) {
    movptr(Address(java_thread, JavaThread::last_Java_fp_offset()), NULL_WORD);
  }

  // Always clear the pc because it could have been set by make_walkable()
  movptr(Address(java_thread, JavaThread::last_Java_pc_offset()), NULL_WORD);

  vzeroupper();
}

void MacroAssembler::restore_rax(Register tmp) {
  if (tmp == noreg) pop(rax);
  else if (tmp != rax) mov(rax, tmp);
}

void MacroAssembler::round_to(Register reg, int modulus) {
  addptr(reg, modulus - 1);
  andptr(reg, -modulus);
}

void MacroAssembler::save_rax(Register tmp) {
  if (tmp == noreg) push(rax);
  else if (tmp != rax) mov(tmp, rax);
}

// Write serialization page so VM thread can do a pseudo remote membar.
// We use the current thread pointer to calculate a thread specific
// offset to write to within the page. This minimizes bus traffic
// due to cache line collision.
void MacroAssembler::serialize_memory(Register thread, Register tmp) {
  movl(tmp, thread);
  shrl(tmp, os::get_serialize_page_shift_count());
  andl(tmp, (os::vm_page_size() - sizeof(int)));

  Address index(noreg, tmp, Address::times_1);
  ExternalAddress page(os::get_memory_serialize_page());

  // Size of store must match masking code above
  movl(as_Address(ArrayAddress(page, index)), tmp);
}

void MacroAssembler::safepoint_poll(Label& slow_path, Register thread_reg, Register temp_reg) {
  if (SafepointMechanism::uses_thread_local_poll()) {
#ifdef _LP64
    assert(thread_reg == r15_thread, "should be");
#else
    if (thread_reg == noreg) {
      thread_reg = temp_reg;
      get_thread(thread_reg);
    }
#endif
    testb(Address(thread_reg, Thread::polling_page_offset()), SafepointMechanism::poll_bit());
    jcc(Assembler::notZero, slow_path); // handshake bit set implies poll
  } else {
    cmp32(ExternalAddress(SafepointSynchronize::address_of_state()),
        SafepointSynchronize::_not_synchronized);
    jcc(Assembler::notEqual, slow_path);
  }
}

// Calls to C land
//
// When entering C land, the rbp, & rsp of the last Java frame have to be recorded
// in the (thread-local) JavaThread object. When leaving C land, the last Java fp
// has to be reset to 0. This is required to allow proper stack traversal.
void MacroAssembler::set_last_Java_frame(Register java_thread,
                                         Register last_java_sp,
                                         Register last_java_fp,
                                         address  last_java_pc) {
  vzeroupper();
  // determine java_thread register
  if (!java_thread->is_valid()) {
    java_thread = rdi;
    get_thread(java_thread);
  }
  // determine last_java_sp register
  if (!last_java_sp->is_valid()) {
    last_java_sp = rsp;
  }

  // last_java_fp is optional

  if (last_java_fp->is_valid()) {
    movptr(Address(java_thread, JavaThread::last_Java_fp_offset()), last_java_fp);
  }

  // last_java_pc is optional

  if (last_java_pc != NULL) {
    lea(Address(java_thread,
                 JavaThread::frame_anchor_offset() + JavaFrameAnchor::last_Java_pc_offset()),
        InternalAddress(last_java_pc));

  }
  movptr(Address(java_thread, JavaThread::last_Java_sp_offset()), last_java_sp);
}

void MacroAssembler::shlptr(Register dst, int imm8) {
  LP64_ONLY(shlq(dst, imm8)) NOT_LP64(shll(dst, imm8));
}

void MacroAssembler::shrptr(Register dst, int imm8) {
  LP64_ONLY(shrq(dst, imm8)) NOT_LP64(shrl(dst, imm8));
}

void MacroAssembler::sign_extend_byte(Register reg) {
  if (LP64_ONLY(true ||) (VM_Version::is_P6() && reg->has_byte_register())) {
    movsbl(reg, reg); // movsxb
  } else {
    shll(reg, 24);
    sarl(reg, 24);
  }
}

void MacroAssembler::sign_extend_short(Register reg) {
  if (LP64_ONLY(true ||) VM_Version::is_P6()) {
    movswl(reg, reg); // movsxw
  } else {
    shll(reg, 16);
    sarl(reg, 16);
  }
}

void MacroAssembler::testl(Register dst, AddressLiteral src) {
  assert(reachable(src), "Address should be reachable");
  testl(dst, as_Address(src));
}

void MacroAssembler::pcmpeqb(XMMRegister dst, XMMRegister src) {
  assert(((dst->encoding() < 16 && src->encoding() < 16) || VM_Version::supports_avx512vlbw()),"XMM register should be 0-15");
  Assembler::pcmpeqb(dst, src);
}

void MacroAssembler::pcmpeqw(XMMRegister dst, XMMRegister src) {
  assert(((dst->encoding() < 16 && src->encoding() < 16) || VM_Version::supports_avx512vlbw()),"XMM register should be 0-15");
  Assembler::pcmpeqw(dst, src);
}

void MacroAssembler::pcmpestri(XMMRegister dst, Address src, int imm8) {
  assert((dst->encoding() < 16),"XMM register should be 0-15");
  Assembler::pcmpestri(dst, src, imm8);
}

void MacroAssembler::pcmpestri(XMMRegister dst, XMMRegister src, int imm8) {
  assert((dst->encoding() < 16 && src->encoding() < 16),"XMM register should be 0-15");
  Assembler::pcmpestri(dst, src, imm8);
}

void MacroAssembler::pmovzxbw(XMMRegister dst, XMMRegister src) {
  assert(((dst->encoding() < 16 && src->encoding() < 16) || VM_Version::supports_avx512vlbw()),"XMM register should be 0-15");
  Assembler::pmovzxbw(dst, src);
}

void MacroAssembler::pmovzxbw(XMMRegister dst, Address src) {
  assert(((dst->encoding() < 16) || VM_Version::supports_avx512vlbw()),"XMM register should be 0-15");
  Assembler::pmovzxbw(dst, src);
}

void MacroAssembler::pmovmskb(Register dst, XMMRegister src) {
  assert((src->encoding() < 16),"XMM register should be 0-15");
  Assembler::pmovmskb(dst, src);
}

void MacroAssembler::ptest(XMMRegister dst, XMMRegister src) {
  assert((dst->encoding() < 16 && src->encoding() < 16),"XMM register should be 0-15");
  Assembler::ptest(dst, src);
}

void MacroAssembler::sqrtsd(XMMRegister dst, AddressLiteral src) {
  if (reachable(src)) {
    Assembler::sqrtsd(dst, as_Address(src));
  } else {
    lea(rscratch1, src);
    Assembler::sqrtsd(dst, Address(rscratch1, 0));
  }
}

void MacroAssembler::sqrtss(XMMRegister dst, AddressLiteral src) {
  if (reachable(src)) {
    Assembler::sqrtss(dst, as_Address(src));
  } else {
    lea(rscratch1, src);
    Assembler::sqrtss(dst, Address(rscratch1, 0));
  }
}

void MacroAssembler::subsd(XMMRegister dst, AddressLiteral src) {
  if (reachable(src)) {
    Assembler::subsd(dst, as_Address(src));
  } else {
    lea(rscratch1, src);
    Assembler::subsd(dst, Address(rscratch1, 0));
  }
}

void MacroAssembler::subss(XMMRegister dst, AddressLiteral src) {
  if (reachable(src)) {
    Assembler::subss(dst, as_Address(src));
  } else {
    lea(rscratch1, src);
    Assembler::subss(dst, Address(rscratch1, 0));
  }
}

void MacroAssembler::ucomisd(XMMRegister dst, AddressLiteral src) {
  if (reachable(src)) {
    Assembler::ucomisd(dst, as_Address(src));
  } else {
    lea(rscratch1, src);
    Assembler::ucomisd(dst, Address(rscratch1, 0));
  }
}

void MacroAssembler::ucomiss(XMMRegister dst, AddressLiteral src) {
  if (reachable(src)) {
    Assembler::ucomiss(dst, as_Address(src));
  } else {
    lea(rscratch1, src);
    Assembler::ucomiss(dst, Address(rscratch1, 0));
  }
}

void MacroAssembler::xorpd(XMMRegister dst, AddressLiteral src) {
  // Used in sign-bit flipping with aligned address.
  assert((UseAVX > 0) || (((intptr_t)src.target() & 15) == 0), "SSE mode requires address alignment 16 bytes");
  if (reachable(src)) {
    Assembler::xorpd(dst, as_Address(src));
  } else {
    lea(rscratch1, src);
    Assembler::xorpd(dst, Address(rscratch1, 0));
  }
}

void MacroAssembler::xorpd(XMMRegister dst, XMMRegister src) {
  if (UseAVX > 2 && !VM_Version::supports_avx512dq() && (dst->encoding() == src->encoding())) {
    Assembler::vpxor(dst, dst, src, Assembler::AVX_512bit);
  }
  else {
    Assembler::xorpd(dst, src);
  }
}

void MacroAssembler::xorps(XMMRegister dst, XMMRegister src) {
  if (UseAVX > 2 && !VM_Version::supports_avx512dq() && (dst->encoding() == src->encoding())) {
    Assembler::vpxor(dst, dst, src, Assembler::AVX_512bit);
  } else {
    Assembler::xorps(dst, src);
  }
}

void MacroAssembler::xorps(XMMRegister dst, AddressLiteral src) {
  // Used in sign-bit flipping with aligned address.
  assert((UseAVX > 0) || (((intptr_t)src.target() & 15) == 0), "SSE mode requires address alignment 16 bytes");
  if (reachable(src)) {
    Assembler::xorps(dst, as_Address(src));
  } else {
    lea(rscratch1, src);
    Assembler::xorps(dst, Address(rscratch1, 0));
  }
}

void MacroAssembler::pshufb(XMMRegister dst, AddressLiteral src) {
  // Used in sign-bit flipping with aligned address.
  bool aligned_adr = (((intptr_t)src.target() & 15) == 0);
  assert((UseAVX > 0) || aligned_adr, "SSE mode requires address alignment 16 bytes");
  if (reachable(src)) {
    Assembler::pshufb(dst, as_Address(src));
  } else {
    lea(rscratch1, src);
    Assembler::pshufb(dst, Address(rscratch1, 0));
  }
}

// AVX 3-operands instructions

void MacroAssembler::vaddsd(XMMRegister dst, XMMRegister nds, AddressLiteral src) {
  if (reachable(src)) {
    vaddsd(dst, nds, as_Address(src));
  } else {
    lea(rscratch1, src);
    vaddsd(dst, nds, Address(rscratch1, 0));
  }
}

void MacroAssembler::vaddss(XMMRegister dst, XMMRegister nds, AddressLiteral src) {
  if (reachable(src)) {
    vaddss(dst, nds, as_Address(src));
  } else {
    lea(rscratch1, src);
    vaddss(dst, nds, Address(rscratch1, 0));
  }
}

void MacroAssembler::vabsss(XMMRegister dst, XMMRegister nds, XMMRegister src, AddressLiteral negate_field, int vector_len) {
  assert(((dst->encoding() < 16 && src->encoding() < 16 && nds->encoding() < 16) || VM_Version::supports_avx512vldq()),"XMM register should be 0-15");
  vandps(dst, nds, negate_field, vector_len);
}

void MacroAssembler::vabssd(XMMRegister dst, XMMRegister nds, XMMRegister src, AddressLiteral negate_field, int vector_len) {
  assert(((dst->encoding() < 16 && src->encoding() < 16 && nds->encoding() < 16) || VM_Version::supports_avx512vldq()),"XMM register should be 0-15");
  vandpd(dst, nds, negate_field, vector_len);
}

void MacroAssembler::vpaddb(XMMRegister dst, XMMRegister nds, XMMRegister src, int vector_len) {
  assert(((dst->encoding() < 16 && src->encoding() < 16 && nds->encoding() < 16) || VM_Version::supports_avx512vlbw()),"XMM register should be 0-15");
  Assembler::vpaddb(dst, nds, src, vector_len);
}

void MacroAssembler::vpaddb(XMMRegister dst, XMMRegister nds, Address src, int vector_len) {
  assert(((dst->encoding() < 16 && nds->encoding() < 16) || VM_Version::supports_avx512vlbw()),"XMM register should be 0-15");
  Assembler::vpaddb(dst, nds, src, vector_len);
}

void MacroAssembler::vpaddw(XMMRegister dst, XMMRegister nds, XMMRegister src, int vector_len) {
  assert(((dst->encoding() < 16 && src->encoding() < 16 && nds->encoding() < 16) || VM_Version::supports_avx512vlbw()),"XMM register should be 0-15");
  Assembler::vpaddw(dst, nds, src, vector_len);
}

void MacroAssembler::vpaddw(XMMRegister dst, XMMRegister nds, Address src, int vector_len) {
  assert(((dst->encoding() < 16 && nds->encoding() < 16) || VM_Version::supports_avx512vlbw()),"XMM register should be 0-15");
  Assembler::vpaddw(dst, nds, src, vector_len);
}

void MacroAssembler::vpand(XMMRegister dst, XMMRegister nds, AddressLiteral src, int vector_len, Register scratch_reg) {
  if (reachable(src)) {
    Assembler::vpand(dst, nds, as_Address(src), vector_len);
  } else {
    lea(scratch_reg, src);
    Assembler::vpand(dst, nds, Address(scratch_reg, 0), vector_len);
  }
}

void MacroAssembler::vpbroadcastw(XMMRegister dst, XMMRegister src, int vector_len) {
  assert(((dst->encoding() < 16 && src->encoding() < 16) || VM_Version::supports_avx512vlbw()),"XMM register should be 0-15");
  Assembler::vpbroadcastw(dst, src, vector_len);
}

void MacroAssembler::vpcmpeqb(XMMRegister dst, XMMRegister nds, XMMRegister src, int vector_len) {
<<<<<<< HEAD
  int dst_enc = dst->encoding();
  int nds_enc = nds->encoding();
  int src_enc = src->encoding();

  if ((dst_enc < 16) && (src_enc < 16)) {
    Assembler::vpcmpeqb(dst, nds, src, vector_len);
    return;
  }

  // The logic below assumes dst and nds are the same.
  assert(dst_enc == nds_enc, "");
  if (src_enc < 16) {
    push_zmm(xmm0);
    evmovdqul(xmm0, dst, Assembler::AVX_512bit);
    Assembler::vpcmpeqb(xmm0, xmm0, src, vector_len);
    movdqu(dst, xmm0);
    pop_zmm(xmm0);
  } else if (dst_enc < 16) {
    push_zmm(xmm0);
    evmovdqul(xmm0, src, Assembler::AVX_512bit);
    Assembler::vpcmpeqb(dst, dst, xmm0, vector_len);
    pop_zmm(xmm0);
  } else {
    push_zmm(xmm0);
    push_zmm(xmm1);
    movdqu(xmm0, src);
    movdqu(xmm1, dst);
    Assembler::vpcmpeqb(xmm1, xmm1, xmm0, vector_len);
    movdqu(dst, xmm1);
    pop_zmm(xmm1);
    pop_zmm(xmm0);
  }
}

void MacroAssembler::vpcmpeqw(XMMRegister dst, XMMRegister nds, XMMRegister src, int vector_len) {
  int dst_enc = dst->encoding();
  int nds_enc = nds->encoding();
  int src_enc = src->encoding();

  if ((dst_enc < 16) && (src_enc < 16)) {
    Assembler::vpcmpeqw(dst, nds, src, vector_len);
    return;
  }

  // The logic below assumes dst and nds are the same. 
  assert(dst_enc == nds_enc, "");
  if (src_enc < 16) {
    push_zmm(xmm0);
    evmovdqul(xmm0, dst, Assembler::AVX_512bit);
    Assembler::vpcmpeqw(xmm0, xmm0, src, vector_len);
    movdqu(dst, xmm0);
    pop_zmm(xmm0);
  } else if (dst_enc < 16) {
    push_zmm(xmm0);
    evmovdqul(xmm0, src, Assembler::AVX_512bit);
    Assembler::vpcmpeqw(dst, dst, xmm0, vector_len);
    pop_zmm(xmm0);
  } else {
    push_zmm(xmm0);
    push_zmm(xmm1);
    movdqu(xmm0, src);
    movdqu(xmm1, dst);
    Assembler::vpcmpeqw(xmm1, xmm1, xmm0, vector_len);
    movdqu(dst, xmm1);
    pop_zmm(xmm1);
    pop_zmm(xmm0);
  }
=======
  assert(((dst->encoding() < 16 && src->encoding() < 16 && nds->encoding() < 16) || VM_Version::supports_avx512vlbw()),"XMM register should be 0-15");
  Assembler::vpcmpeqb(dst, nds, src, vector_len);
}

void MacroAssembler::vpcmpeqw(XMMRegister dst, XMMRegister nds, XMMRegister src, int vector_len) {
  assert(((dst->encoding() < 16 && src->encoding() < 16 && nds->encoding() < 16) || VM_Version::supports_avx512vlbw()),"XMM register should be 0-15");
  Assembler::vpcmpeqw(dst, nds, src, vector_len);
>>>>>>> a5733f63
}

void MacroAssembler::evpcmpeqd(KRegister kdst, KRegister mask, XMMRegister nds,
                               AddressLiteral src, int vector_len, Register scratch_reg) {
  if (reachable(src)) {
    Assembler::evpcmpeqd(kdst, mask, nds, as_Address(src), vector_len);
  } else {
    lea(scratch_reg, src);
    Assembler::evpcmpeqd(kdst, mask, nds, Address(scratch_reg, 0), vector_len);
  }
}

void MacroAssembler::evpcmpd(KRegister kdst, KRegister mask, XMMRegister nds, AddressLiteral src,
                             int comparison, int vector_len, Register scratch_reg) {
  if (reachable(src)) {
    Assembler::evpcmpd(kdst, mask, nds, as_Address(src), comparison, vector_len);
  } else {
    lea(scratch_reg, src);
    Assembler::evpcmpd(kdst, mask, nds, Address(scratch_reg, 0), comparison, vector_len);
  }
}

void MacroAssembler::evpcmpq(KRegister kdst, KRegister mask, XMMRegister nds, AddressLiteral src,
                             int comparison, int vector_len, Register scratch_reg) {
  if (reachable(src)) {
    Assembler::evpcmpq(kdst, mask, nds, as_Address(src), comparison, vector_len);
  } else {
    lea(scratch_reg, src);
    Assembler::evpcmpq(kdst, mask, nds, Address(scratch_reg, 0), comparison, vector_len);
  }
}

void MacroAssembler::evpcmpb(KRegister kdst, KRegister mask, XMMRegister nds, AddressLiteral src,
                             int comparison, int vector_len, Register scratch_reg) {
  if (reachable(src)) {
    Assembler::evpcmpb(kdst, mask, nds, as_Address(src), comparison, vector_len);
  } else {
    lea(scratch_reg, src);
    Assembler::evpcmpb(kdst, mask, nds, Address(scratch_reg, 0), comparison, vector_len);
  }
}

void MacroAssembler::evpcmpw(KRegister kdst, KRegister mask, XMMRegister nds, AddressLiteral src,
                             int comparison, int vector_len, Register scratch_reg) {
  if (reachable(src)) {
    Assembler::evpcmpw(kdst, mask, nds, as_Address(src), comparison, vector_len);
  } else {
    lea(scratch_reg, src);
    Assembler::evpcmpw(kdst, mask, nds, Address(scratch_reg, 0), comparison, vector_len);
  }
}

void MacroAssembler::vpmovzxbw(XMMRegister dst, Address src, int vector_len) {
  assert(((dst->encoding() < 16) || VM_Version::supports_avx512vlbw()),"XMM register should be 0-15");
  Assembler::vpmovzxbw(dst, src, vector_len);
}

void MacroAssembler::vpmovmskb(Register dst, XMMRegister src) {
  assert((src->encoding() < 16),"XMM register should be 0-15");
  Assembler::vpmovmskb(dst, src);
}

void MacroAssembler::vpmullw(XMMRegister dst, XMMRegister nds, XMMRegister src, int vector_len) {
  assert(((dst->encoding() < 16 && src->encoding() < 16 && nds->encoding() < 16) || VM_Version::supports_avx512vlbw()),"XMM register should be 0-15");
  Assembler::vpmullw(dst, nds, src, vector_len);
}

void MacroAssembler::vpmullw(XMMRegister dst, XMMRegister nds, Address src, int vector_len) {
  assert(((dst->encoding() < 16 && nds->encoding() < 16) || VM_Version::supports_avx512vlbw()),"XMM register should be 0-15");
  Assembler::vpmullw(dst, nds, src, vector_len);
}

void MacroAssembler::vpsubb(XMMRegister dst, XMMRegister nds, XMMRegister src, int vector_len) {
  assert(((dst->encoding() < 16 && src->encoding() < 16 && nds->encoding() < 16) || VM_Version::supports_avx512vlbw()),"XMM register should be 0-15");
  Assembler::vpsubb(dst, nds, src, vector_len);
}

void MacroAssembler::vpsubb(XMMRegister dst, XMMRegister nds, Address src, int vector_len) {
  assert(((dst->encoding() < 16 && nds->encoding() < 16) || VM_Version::supports_avx512vlbw()),"XMM register should be 0-15");
  Assembler::vpsubb(dst, nds, src, vector_len);
}

void MacroAssembler::vpsubw(XMMRegister dst, XMMRegister nds, XMMRegister src, int vector_len) {
  assert(((dst->encoding() < 16 && src->encoding() < 16 && nds->encoding() < 16) || VM_Version::supports_avx512vlbw()),"XMM register should be 0-15");
  Assembler::vpsubw(dst, nds, src, vector_len);
}

void MacroAssembler::vpsubw(XMMRegister dst, XMMRegister nds, Address src, int vector_len) {
  assert(((dst->encoding() < 16 && nds->encoding() < 16) || VM_Version::supports_avx512vlbw()),"XMM register should be 0-15");
  Assembler::vpsubw(dst, nds, src, vector_len);
}

void MacroAssembler::vpsraw(XMMRegister dst, XMMRegister nds, XMMRegister shift, int vector_len) {
  assert(((dst->encoding() < 16 && shift->encoding() < 16 && nds->encoding() < 16) || VM_Version::supports_avx512vlbw()),"XMM register should be 0-15");
  Assembler::vpsraw(dst, nds, shift, vector_len);
}

void MacroAssembler::vpsraw(XMMRegister dst, XMMRegister nds, int shift, int vector_len) {
  assert(((dst->encoding() < 16 && nds->encoding() < 16) || VM_Version::supports_avx512vlbw()),"XMM register should be 0-15");
  Assembler::vpsraw(dst, nds, shift, vector_len);
}

void MacroAssembler::vpsrlw(XMMRegister dst, XMMRegister nds, XMMRegister shift, int vector_len) {
  assert(((dst->encoding() < 16 && shift->encoding() < 16 && nds->encoding() < 16) || VM_Version::supports_avx512vlbw()),"XMM register should be 0-15");
  Assembler::vpsrlw(dst, nds, shift, vector_len);
}

void MacroAssembler::vpsrlw(XMMRegister dst, XMMRegister nds, int shift, int vector_len) {
  assert(((dst->encoding() < 16 && nds->encoding() < 16) || VM_Version::supports_avx512vlbw()),"XMM register should be 0-15");
  Assembler::vpsrlw(dst, nds, shift, vector_len);
}

void MacroAssembler::vpsllw(XMMRegister dst, XMMRegister nds, XMMRegister shift, int vector_len) {
  assert(((dst->encoding() < 16 && shift->encoding() < 16 && nds->encoding() < 16) || VM_Version::supports_avx512vlbw()),"XMM register should be 0-15");
  Assembler::vpsllw(dst, nds, shift, vector_len);
}

void MacroAssembler::vpsllw(XMMRegister dst, XMMRegister nds, int shift, int vector_len) {
  assert(((dst->encoding() < 16 && nds->encoding() < 16) || VM_Version::supports_avx512vlbw()),"XMM register should be 0-15");
  Assembler::vpsllw(dst, nds, shift, vector_len);
}

void MacroAssembler::vptest(XMMRegister dst, XMMRegister src) {
  assert((dst->encoding() < 16 && src->encoding() < 16),"XMM register should be 0-15");
  Assembler::vptest(dst, src);
}

void MacroAssembler::punpcklbw(XMMRegister dst, XMMRegister src) {
  assert(((dst->encoding() < 16 && src->encoding() < 16) || VM_Version::supports_avx512vlbw()),"XMM register should be 0-15");
  Assembler::punpcklbw(dst, src);
}

void MacroAssembler::pshufd(XMMRegister dst, Address src, int mode) {
  assert(((dst->encoding() < 16) || VM_Version::supports_avx512vl()),"XMM register should be 0-15");
  Assembler::pshufd(dst, src, mode);
}

void MacroAssembler::pshuflw(XMMRegister dst, XMMRegister src, int mode) {
  assert(((dst->encoding() < 16 && src->encoding() < 16) || VM_Version::supports_avx512vlbw()),"XMM register should be 0-15");
  Assembler::pshuflw(dst, src, mode);
}

void MacroAssembler::vandpd(XMMRegister dst, XMMRegister nds, AddressLiteral src, int vector_len) {
  if (reachable(src)) {
    vandpd(dst, nds, as_Address(src), vector_len);
  } else {
    lea(rscratch1, src);
    vandpd(dst, nds, Address(rscratch1, 0), vector_len);
  }
}

void MacroAssembler::vandps(XMMRegister dst, XMMRegister nds, AddressLiteral src, int vector_len) {
  if (reachable(src)) {
    vandps(dst, nds, as_Address(src), vector_len);
  } else {
    lea(rscratch1, src);
    vandps(dst, nds, Address(rscratch1, 0), vector_len);
  }
}

void MacroAssembler::evpord(XMMRegister dst, KRegister mask, XMMRegister nds, AddressLiteral src,
                            bool merge, int vector_len, Register scratch_reg) {
  if (reachable(src)) {
    Assembler::evpord(dst, mask, nds, as_Address(src), merge, vector_len);
  } else {
    lea(scratch_reg, src);
    Assembler::evpord(dst, mask, nds, Address(scratch_reg, 0), merge, vector_len);
  }
}

void MacroAssembler::vdivsd(XMMRegister dst, XMMRegister nds, AddressLiteral src) {
  if (reachable(src)) {
    vdivsd(dst, nds, as_Address(src));
  } else {
    lea(rscratch1, src);
    vdivsd(dst, nds, Address(rscratch1, 0));
  }
}

void MacroAssembler::vdivss(XMMRegister dst, XMMRegister nds, AddressLiteral src) {
  if (reachable(src)) {
    vdivss(dst, nds, as_Address(src));
  } else {
    lea(rscratch1, src);
    vdivss(dst, nds, Address(rscratch1, 0));
  }
}

void MacroAssembler::vmulsd(XMMRegister dst, XMMRegister nds, AddressLiteral src) {
  if (reachable(src)) {
    vmulsd(dst, nds, as_Address(src));
  } else {
    lea(rscratch1, src);
    vmulsd(dst, nds, Address(rscratch1, 0));
  }
}

void MacroAssembler::vmulss(XMMRegister dst, XMMRegister nds, AddressLiteral src) {
  if (reachable(src)) {
    vmulss(dst, nds, as_Address(src));
  } else {
    lea(rscratch1, src);
    vmulss(dst, nds, Address(rscratch1, 0));
  }
}

void MacroAssembler::vsubsd(XMMRegister dst, XMMRegister nds, AddressLiteral src) {
  if (reachable(src)) {
    vsubsd(dst, nds, as_Address(src));
  } else {
    lea(rscratch1, src);
    vsubsd(dst, nds, Address(rscratch1, 0));
  }
}

void MacroAssembler::vsubss(XMMRegister dst, XMMRegister nds, AddressLiteral src) {
  if (reachable(src)) {
    vsubss(dst, nds, as_Address(src));
  } else {
    lea(rscratch1, src);
    vsubss(dst, nds, Address(rscratch1, 0));
  }
}

void MacroAssembler::vnegatess(XMMRegister dst, XMMRegister nds, AddressLiteral src) {
  assert(((dst->encoding() < 16 && nds->encoding() < 16) || VM_Version::supports_avx512vldq()),"XMM register should be 0-15");
  vxorps(dst, nds, src, Assembler::AVX_128bit);
}

void MacroAssembler::vnegatesd(XMMRegister dst, XMMRegister nds, AddressLiteral src) {
  assert(((dst->encoding() < 16 && nds->encoding() < 16) || VM_Version::supports_avx512vldq()),"XMM register should be 0-15");
  vxorpd(dst, nds, src, Assembler::AVX_128bit);
}

void MacroAssembler::vxorpd(XMMRegister dst, XMMRegister nds, AddressLiteral src, int vector_len, Register scratch_reg) {
  if (reachable(src)) {
    vxorpd(dst, nds, as_Address(src), vector_len);
  } else {
    lea(scratch_reg, src);
    vxorpd(dst, nds, Address(scratch_reg, 0), vector_len);
  }
}

void MacroAssembler::vxorps(XMMRegister dst, XMMRegister nds, AddressLiteral src, int vector_len) {
  if (reachable(src)) {
    vxorps(dst, nds, as_Address(src), vector_len);
  } else {
    lea(rscratch1, src);
    vxorps(dst, nds, Address(rscratch1, 0), vector_len);
  }
}

void MacroAssembler::vpxor(XMMRegister dst, XMMRegister nds, AddressLiteral src, int vector_len, Register scratch_reg) {
  if (UseAVX > 1 || (vector_len < 1)) {
    if (reachable(src)) {
      Assembler::vpxor(dst, nds, as_Address(src), vector_len);
    } else {
      lea(scratch_reg, src);
      Assembler::vpxor(dst, nds, Address(scratch_reg, 0), vector_len);
    }
  }
  else {
    MacroAssembler::vxorpd(dst, nds, src, vector_len, scratch_reg);
  }
}

void MacroAssembler::vpermd(XMMRegister dst,  XMMRegister nds, AddressLiteral src, Register scratch_reg) {
  if (reachable(src)) {
    Assembler::vpermd(dst, nds, as_Address(src));
  } else {
    lea(scratch_reg, src);
    Assembler::vpermd(dst, nds, Address(scratch_reg, 0));
  }
}

void MacroAssembler::clear_jweak_tag(Register possibly_jweak) {
  const int32_t inverted_jweak_mask = ~static_cast<int32_t>(JNIHandles::weak_tag_mask);
  STATIC_ASSERT(inverted_jweak_mask == -2); // otherwise check this code
  // The inverted mask is sign-extended
  andptr(possibly_jweak, inverted_jweak_mask);
}

void MacroAssembler::resolve_jobject(Register value,
                                     Register thread,
                                     Register tmp) {
  assert_different_registers(value, thread, tmp);
  Label done, not_weak;
  testptr(value, value);
  jcc(Assembler::zero, done);                // Use NULL as-is.
  testptr(value, JNIHandles::weak_tag_mask); // Test for jweak tag.
  jcc(Assembler::zero, not_weak);
  // Resolve jweak.
  access_load_at(T_OBJECT, IN_NATIVE | ON_PHANTOM_OOP_REF,
                 value, Address(value, -JNIHandles::weak_tag_value), tmp, thread);
  verify_oop(value);
  jmp(done);
  bind(not_weak);
  // Resolve (untagged) jobject.
  access_load_at(T_OBJECT, IN_NATIVE, value, Address(value, 0), tmp, thread);
  verify_oop(value);
  bind(done);
}

void MacroAssembler::subptr(Register dst, int32_t imm32) {
  LP64_ONLY(subq(dst, imm32)) NOT_LP64(subl(dst, imm32));
}

// Force generation of a 4 byte immediate value even if it fits into 8bit
void MacroAssembler::subptr_imm32(Register dst, int32_t imm32) {
  LP64_ONLY(subq_imm32(dst, imm32)) NOT_LP64(subl_imm32(dst, imm32));
}

void MacroAssembler::subptr(Register dst, Register src) {
  LP64_ONLY(subq(dst, src)) NOT_LP64(subl(dst, src));
}

// C++ bool manipulation
void MacroAssembler::testbool(Register dst) {
  if(sizeof(bool) == 1)
    testb(dst, 0xff);
  else if(sizeof(bool) == 2) {
    // testw implementation needed for two byte bools
    ShouldNotReachHere();
  } else if(sizeof(bool) == 4)
    testl(dst, dst);
  else
    // unsupported
    ShouldNotReachHere();
}

void MacroAssembler::testptr(Register dst, Register src) {
  LP64_ONLY(testq(dst, src)) NOT_LP64(testl(dst, src));
}

// Defines obj, preserves var_size_in_bytes, okay for t2 == var_size_in_bytes.
void MacroAssembler::tlab_allocate(Register thread, Register obj,
                                   Register var_size_in_bytes,
                                   int con_size_in_bytes,
                                   Register t1,
                                   Register t2,
                                   Label& slow_case) {
  BarrierSetAssembler* bs = BarrierSet::barrier_set()->barrier_set_assembler();
  bs->tlab_allocate(this, thread, obj, var_size_in_bytes, con_size_in_bytes, t1, t2, slow_case);
}

// Defines obj, preserves var_size_in_bytes
void MacroAssembler::eden_allocate(Register thread, Register obj,
                                   Register var_size_in_bytes,
                                   int con_size_in_bytes,
                                   Register t1,
                                   Label& slow_case) {
  BarrierSetAssembler* bs = BarrierSet::barrier_set()->barrier_set_assembler();
  bs->eden_allocate(this, thread, obj, var_size_in_bytes, con_size_in_bytes, t1, slow_case);
}

// Preserves the contents of address, destroys the contents length_in_bytes and temp.
void MacroAssembler::zero_memory(Register address, Register length_in_bytes, int offset_in_bytes, Register temp) {
  assert(address != length_in_bytes && address != temp && temp != length_in_bytes, "registers must be different");
  assert((offset_in_bytes & (BytesPerWord - 1)) == 0, "offset must be a multiple of BytesPerWord");
  Label done;

  testptr(length_in_bytes, length_in_bytes);
  jcc(Assembler::zero, done);

  // initialize topmost word, divide index by 2, check if odd and test if zero
  // note: for the remaining code to work, index must be a multiple of BytesPerWord
#ifdef ASSERT
  {
    Label L;
    testptr(length_in_bytes, BytesPerWord - 1);
    jcc(Assembler::zero, L);
    stop("length must be a multiple of BytesPerWord");
    bind(L);
  }
#endif
  Register index = length_in_bytes;
  xorptr(temp, temp);    // use _zero reg to clear memory (shorter code)
  if (UseIncDec) {
    shrptr(index, 3);  // divide by 8/16 and set carry flag if bit 2 was set
  } else {
    shrptr(index, 2);  // use 2 instructions to avoid partial flag stall
    shrptr(index, 1);
  }
#ifndef _LP64
  // index could have not been a multiple of 8 (i.e., bit 2 was set)
  {
    Label even;
    // note: if index was a multiple of 8, then it cannot
    //       be 0 now otherwise it must have been 0 before
    //       => if it is even, we don't need to check for 0 again
    jcc(Assembler::carryClear, even);
    // clear topmost word (no jump would be needed if conditional assignment worked here)
    movptr(Address(address, index, Address::times_8, offset_in_bytes - 0*BytesPerWord), temp);
    // index could be 0 now, must check again
    jcc(Assembler::zero, done);
    bind(even);
  }
#endif // !_LP64
  // initialize remaining object fields: index is a multiple of 2 now
  {
    Label loop;
    bind(loop);
    movptr(Address(address, index, Address::times_8, offset_in_bytes - 1*BytesPerWord), temp);
    NOT_LP64(movptr(Address(address, index, Address::times_8, offset_in_bytes - 2*BytesPerWord), temp);)
    decrement(index);
    jcc(Assembler::notZero, loop);
  }

  bind(done);
}

// Look up the method for a megamorphic invokeinterface call.
// The target method is determined by <intf_klass, itable_index>.
// The receiver klass is in recv_klass.
// On success, the result will be in method_result, and execution falls through.
// On failure, execution transfers to the given label.
void MacroAssembler::lookup_interface_method(Register recv_klass,
                                             Register intf_klass,
                                             RegisterOrConstant itable_index,
                                             Register method_result,
                                             Register scan_temp,
                                             Label& L_no_such_interface,
                                             bool return_method) {
  assert_different_registers(recv_klass, intf_klass, scan_temp);
  assert_different_registers(method_result, intf_klass, scan_temp);
  assert(recv_klass != method_result || !return_method,
         "recv_klass can be destroyed when method isn't needed");

  assert(itable_index.is_constant() || itable_index.as_register() == method_result,
         "caller must use same register for non-constant itable index as for method");

  // Compute start of first itableOffsetEntry (which is at the end of the vtable)
  int vtable_base = in_bytes(Klass::vtable_start_offset());
  int itentry_off = itableMethodEntry::method_offset_in_bytes();
  int scan_step   = itableOffsetEntry::size() * wordSize;
  int vte_size    = vtableEntry::size_in_bytes();
  Address::ScaleFactor times_vte_scale = Address::times_ptr;
  assert(vte_size == wordSize, "else adjust times_vte_scale");

  movl(scan_temp, Address(recv_klass, Klass::vtable_length_offset()));

  // %%% Could store the aligned, prescaled offset in the klassoop.
  lea(scan_temp, Address(recv_klass, scan_temp, times_vte_scale, vtable_base));

  if (return_method) {
    // Adjust recv_klass by scaled itable_index, so we can free itable_index.
    assert(itableMethodEntry::size() * wordSize == wordSize, "adjust the scaling in the code below");
    lea(recv_klass, Address(recv_klass, itable_index, Address::times_ptr, itentry_off));
  }

  // for (scan = klass->itable(); scan->interface() != NULL; scan += scan_step) {
  //   if (scan->interface() == intf) {
  //     result = (klass + scan->offset() + itable_index);
  //   }
  // }
  Label search, found_method;

  for (int peel = 1; peel >= 0; peel--) {
    movptr(method_result, Address(scan_temp, itableOffsetEntry::interface_offset_in_bytes()));
    cmpptr(intf_klass, method_result);

    if (peel) {
      jccb(Assembler::equal, found_method);
    } else {
      jccb(Assembler::notEqual, search);
      // (invert the test to fall through to found_method...)
    }

    if (!peel)  break;

    bind(search);

    // Check that the previous entry is non-null.  A null entry means that
    // the receiver class doesn't implement the interface, and wasn't the
    // same as when the caller was compiled.
    testptr(method_result, method_result);
    jcc(Assembler::zero, L_no_such_interface);
    addptr(scan_temp, scan_step);
  }

  bind(found_method);

  if (return_method) {
    // Got a hit.
    movl(scan_temp, Address(scan_temp, itableOffsetEntry::offset_offset_in_bytes()));
    movptr(method_result, Address(recv_klass, scan_temp, Address::times_1));
  }
}


// virtual method calling
void MacroAssembler::lookup_virtual_method(Register recv_klass,
                                           RegisterOrConstant vtable_index,
                                           Register method_result) {
  const int base = in_bytes(Klass::vtable_start_offset());
  assert(vtableEntry::size() * wordSize == wordSize, "else adjust the scaling in the code below");
  Address vtable_entry_addr(recv_klass,
                            vtable_index, Address::times_ptr,
                            base + vtableEntry::method_offset_in_bytes());
  movptr(method_result, vtable_entry_addr);
}


void MacroAssembler::check_klass_subtype(Register sub_klass,
                           Register super_klass,
                           Register temp_reg,
                           Label& L_success) {
  Label L_failure;
  check_klass_subtype_fast_path(sub_klass, super_klass, temp_reg,        &L_success, &L_failure, NULL);
  check_klass_subtype_slow_path(sub_klass, super_klass, temp_reg, noreg, &L_success, NULL);
  bind(L_failure);
}


void MacroAssembler::check_klass_subtype_fast_path(Register sub_klass,
                                                   Register super_klass,
                                                   Register temp_reg,
                                                   Label* L_success,
                                                   Label* L_failure,
                                                   Label* L_slow_path,
                                        RegisterOrConstant super_check_offset) {
  assert_different_registers(sub_klass, super_klass, temp_reg);
  bool must_load_sco = (super_check_offset.constant_or_zero() == -1);
  if (super_check_offset.is_register()) {
    assert_different_registers(sub_klass, super_klass,
                               super_check_offset.as_register());
  } else if (must_load_sco) {
    assert(temp_reg != noreg, "supply either a temp or a register offset");
  }

  Label L_fallthrough;
  int label_nulls = 0;
  if (L_success == NULL)   { L_success   = &L_fallthrough; label_nulls++; }
  if (L_failure == NULL)   { L_failure   = &L_fallthrough; label_nulls++; }
  if (L_slow_path == NULL) { L_slow_path = &L_fallthrough; label_nulls++; }
  assert(label_nulls <= 1, "at most one NULL in the batch");

  int sc_offset = in_bytes(Klass::secondary_super_cache_offset());
  int sco_offset = in_bytes(Klass::super_check_offset_offset());
  Address super_check_offset_addr(super_klass, sco_offset);

  // Hacked jcc, which "knows" that L_fallthrough, at least, is in
  // range of a jccb.  If this routine grows larger, reconsider at
  // least some of these.
#define local_jcc(assembler_cond, label)                                \
  if (&(label) == &L_fallthrough)  jccb(assembler_cond, label);         \
  else                             jcc( assembler_cond, label) /*omit semi*/

  // Hacked jmp, which may only be used just before L_fallthrough.
#define final_jmp(label)                                                \
  if (&(label) == &L_fallthrough) { /*do nothing*/ }                    \
  else                            jmp(label)                /*omit semi*/

  // If the pointers are equal, we are done (e.g., String[] elements).
  // This self-check enables sharing of secondary supertype arrays among
  // non-primary types such as array-of-interface.  Otherwise, each such
  // type would need its own customized SSA.
  // We move this check to the front of the fast path because many
  // type checks are in fact trivially successful in this manner,
  // so we get a nicely predicted branch right at the start of the check.
  cmpptr(sub_klass, super_klass);
  local_jcc(Assembler::equal, *L_success);

  // Check the supertype display:
  if (must_load_sco) {
    // Positive movl does right thing on LP64.
    movl(temp_reg, super_check_offset_addr);
    super_check_offset = RegisterOrConstant(temp_reg);
  }
  Address super_check_addr(sub_klass, super_check_offset, Address::times_1, 0);
  cmpptr(super_klass, super_check_addr); // load displayed supertype

  // This check has worked decisively for primary supers.
  // Secondary supers are sought in the super_cache ('super_cache_addr').
  // (Secondary supers are interfaces and very deeply nested subtypes.)
  // This works in the same check above because of a tricky aliasing
  // between the super_cache and the primary super display elements.
  // (The 'super_check_addr' can address either, as the case requires.)
  // Note that the cache is updated below if it does not help us find
  // what we need immediately.
  // So if it was a primary super, we can just fail immediately.
  // Otherwise, it's the slow path for us (no success at this point).

  if (super_check_offset.is_register()) {
    local_jcc(Assembler::equal, *L_success);
    cmpl(super_check_offset.as_register(), sc_offset);
    if (L_failure == &L_fallthrough) {
      local_jcc(Assembler::equal, *L_slow_path);
    } else {
      local_jcc(Assembler::notEqual, *L_failure);
      final_jmp(*L_slow_path);
    }
  } else if (super_check_offset.as_constant() == sc_offset) {
    // Need a slow path; fast failure is impossible.
    if (L_slow_path == &L_fallthrough) {
      local_jcc(Assembler::equal, *L_success);
    } else {
      local_jcc(Assembler::notEqual, *L_slow_path);
      final_jmp(*L_success);
    }
  } else {
    // No slow path; it's a fast decision.
    if (L_failure == &L_fallthrough) {
      local_jcc(Assembler::equal, *L_success);
    } else {
      local_jcc(Assembler::notEqual, *L_failure);
      final_jmp(*L_success);
    }
  }

  bind(L_fallthrough);

#undef local_jcc
#undef final_jmp
}


void MacroAssembler::check_klass_subtype_slow_path(Register sub_klass,
                                                   Register super_klass,
                                                   Register temp_reg,
                                                   Register temp2_reg,
                                                   Label* L_success,
                                                   Label* L_failure,
                                                   bool set_cond_codes) {
  assert_different_registers(sub_klass, super_klass, temp_reg);
  if (temp2_reg != noreg)
    assert_different_registers(sub_klass, super_klass, temp_reg, temp2_reg);
#define IS_A_TEMP(reg) ((reg) == temp_reg || (reg) == temp2_reg)

  Label L_fallthrough;
  int label_nulls = 0;
  if (L_success == NULL)   { L_success   = &L_fallthrough; label_nulls++; }
  if (L_failure == NULL)   { L_failure   = &L_fallthrough; label_nulls++; }
  assert(label_nulls <= 1, "at most one NULL in the batch");

  // a couple of useful fields in sub_klass:
  int ss_offset = in_bytes(Klass::secondary_supers_offset());
  int sc_offset = in_bytes(Klass::secondary_super_cache_offset());
  Address secondary_supers_addr(sub_klass, ss_offset);
  Address super_cache_addr(     sub_klass, sc_offset);

  // Do a linear scan of the secondary super-klass chain.
  // This code is rarely used, so simplicity is a virtue here.
  // The repne_scan instruction uses fixed registers, which we must spill.
  // Don't worry too much about pre-existing connections with the input regs.

  assert(sub_klass != rax, "killed reg"); // killed by mov(rax, super)
  assert(sub_klass != rcx, "killed reg"); // killed by lea(rcx, &pst_counter)

  // Get super_klass value into rax (even if it was in rdi or rcx).
  bool pushed_rax = false, pushed_rcx = false, pushed_rdi = false;
  if (super_klass != rax || UseCompressedOops) {
    if (!IS_A_TEMP(rax)) { push(rax); pushed_rax = true; }
    mov(rax, super_klass);
  }
  if (!IS_A_TEMP(rcx)) { push(rcx); pushed_rcx = true; }
  if (!IS_A_TEMP(rdi)) { push(rdi); pushed_rdi = true; }

#ifndef PRODUCT
  int* pst_counter = &SharedRuntime::_partial_subtype_ctr;
  ExternalAddress pst_counter_addr((address) pst_counter);
  NOT_LP64(  incrementl(pst_counter_addr) );
  LP64_ONLY( lea(rcx, pst_counter_addr) );
  LP64_ONLY( incrementl(Address(rcx, 0)) );
#endif //PRODUCT

  // We will consult the secondary-super array.
  movptr(rdi, secondary_supers_addr);
  // Load the array length.  (Positive movl does right thing on LP64.)
  movl(rcx, Address(rdi, Array<Klass*>::length_offset_in_bytes()));
  // Skip to start of data.
  addptr(rdi, Array<Klass*>::base_offset_in_bytes());

  // Scan RCX words at [RDI] for an occurrence of RAX.
  // Set NZ/Z based on last compare.
  // Z flag value will not be set by 'repne' if RCX == 0 since 'repne' does
  // not change flags (only scas instruction which is repeated sets flags).
  // Set Z = 0 (not equal) before 'repne' to indicate that class was not found.

    testptr(rax,rax); // Set Z = 0
    repne_scan();

  // Unspill the temp. registers:
  if (pushed_rdi)  pop(rdi);
  if (pushed_rcx)  pop(rcx);
  if (pushed_rax)  pop(rax);

  if (set_cond_codes) {
    // Special hack for the AD files:  rdi is guaranteed non-zero.
    assert(!pushed_rdi, "rdi must be left non-NULL");
    // Also, the condition codes are properly set Z/NZ on succeed/failure.
  }

  if (L_failure == &L_fallthrough)
        jccb(Assembler::notEqual, *L_failure);
  else  jcc(Assembler::notEqual, *L_failure);

  // Success.  Cache the super we found and proceed in triumph.
  movptr(super_cache_addr, super_klass);

  if (L_success != &L_fallthrough) {
    jmp(*L_success);
  }

#undef IS_A_TEMP

  bind(L_fallthrough);
}


void MacroAssembler::cmov32(Condition cc, Register dst, Address src) {
  if (VM_Version::supports_cmov()) {
    cmovl(cc, dst, src);
  } else {
    Label L;
    jccb(negate_condition(cc), L);
    movl(dst, src);
    bind(L);
  }
}

void MacroAssembler::cmov32(Condition cc, Register dst, Register src) {
  if (VM_Version::supports_cmov()) {
    cmovl(cc, dst, src);
  } else {
    Label L;
    jccb(negate_condition(cc), L);
    movl(dst, src);
    bind(L);
  }
}

void MacroAssembler::verify_oop(Register reg, const char* s) {
  if (!VerifyOops) return;

  // Pass register number to verify_oop_subroutine
  const char* b = NULL;
  {
    ResourceMark rm;
    stringStream ss;
    ss.print("verify_oop: %s: %s", reg->name(), s);
    b = code_string(ss.as_string());
  }
  BLOCK_COMMENT("verify_oop {");
#ifdef _LP64
  push(rscratch1);                    // save r10, trashed by movptr()
#endif
  push(rax);                          // save rax,
  push(reg);                          // pass register argument
  ExternalAddress buffer((address) b);
  // avoid using pushptr, as it modifies scratch registers
  // and our contract is not to modify anything
  movptr(rax, buffer.addr());
  push(rax);
  // call indirectly to solve generation ordering problem
  movptr(rax, ExternalAddress(StubRoutines::verify_oop_subroutine_entry_address()));
  call(rax);
  // Caller pops the arguments (oop, message) and restores rax, r10
  BLOCK_COMMENT("} verify_oop");
}


RegisterOrConstant MacroAssembler::delayed_value_impl(intptr_t* delayed_value_addr,
                                                      Register tmp,
                                                      int offset) {
  intptr_t value = *delayed_value_addr;
  if (value != 0)
    return RegisterOrConstant(value + offset);

  // load indirectly to solve generation ordering problem
  movptr(tmp, ExternalAddress((address) delayed_value_addr));

#ifdef ASSERT
  { Label L;
    testptr(tmp, tmp);
    if (WizardMode) {
      const char* buf = NULL;
      {
        ResourceMark rm;
        stringStream ss;
        ss.print("DelayedValue=" INTPTR_FORMAT, delayed_value_addr[1]);
        buf = code_string(ss.as_string());
      }
      jcc(Assembler::notZero, L);
      STOP(buf);
    } else {
      jccb(Assembler::notZero, L);
      hlt();
    }
    bind(L);
  }
#endif

  if (offset != 0)
    addptr(tmp, offset);

  return RegisterOrConstant(tmp);
}


Address MacroAssembler::argument_address(RegisterOrConstant arg_slot,
                                         int extra_slot_offset) {
  // cf. TemplateTable::prepare_invoke(), if (load_receiver).
  int stackElementSize = Interpreter::stackElementSize;
  int offset = Interpreter::expr_offset_in_bytes(extra_slot_offset+0);
#ifdef ASSERT
  int offset1 = Interpreter::expr_offset_in_bytes(extra_slot_offset+1);
  assert(offset1 - offset == stackElementSize, "correct arithmetic");
#endif
  Register             scale_reg    = noreg;
  Address::ScaleFactor scale_factor = Address::no_scale;
  if (arg_slot.is_constant()) {
    offset += arg_slot.as_constant() * stackElementSize;
  } else {
    scale_reg    = arg_slot.as_register();
    scale_factor = Address::times(stackElementSize);
  }
  offset += wordSize;           // return PC is on stack
  return Address(rsp, scale_reg, scale_factor, offset);
}


void MacroAssembler::verify_oop_addr(Address addr, const char* s) {
  if (!VerifyOops) return;

  // Address adjust(addr.base(), addr.index(), addr.scale(), addr.disp() + BytesPerWord);
  // Pass register number to verify_oop_subroutine
  const char* b = NULL;
  {
    ResourceMark rm;
    stringStream ss;
    ss.print("verify_oop_addr: %s", s);
    b = code_string(ss.as_string());
  }
#ifdef _LP64
  push(rscratch1);                    // save r10, trashed by movptr()
#endif
  push(rax);                          // save rax,
  // addr may contain rsp so we will have to adjust it based on the push
  // we just did (and on 64 bit we do two pushes)
  // NOTE: 64bit seemed to have had a bug in that it did movq(addr, rax); which
  // stores rax into addr which is backwards of what was intended.
  if (addr.uses(rsp)) {
    lea(rax, addr);
    pushptr(Address(rax, LP64_ONLY(2 *) BytesPerWord));
  } else {
    pushptr(addr);
  }

  ExternalAddress buffer((address) b);
  // pass msg argument
  // avoid using pushptr, as it modifies scratch registers
  // and our contract is not to modify anything
  movptr(rax, buffer.addr());
  push(rax);

  // call indirectly to solve generation ordering problem
  movptr(rax, ExternalAddress(StubRoutines::verify_oop_subroutine_entry_address()));
  call(rax);
  // Caller pops the arguments (addr, message) and restores rax, r10.
}

void MacroAssembler::verify_tlab() {
#ifdef ASSERT
  if (UseTLAB && VerifyOops) {
    Label next, ok;
    Register t1 = rsi;
    Register thread_reg = NOT_LP64(rbx) LP64_ONLY(r15_thread);

    push(t1);
    NOT_LP64(push(thread_reg));
    NOT_LP64(get_thread(thread_reg));

    movptr(t1, Address(thread_reg, in_bytes(JavaThread::tlab_top_offset())));
    cmpptr(t1, Address(thread_reg, in_bytes(JavaThread::tlab_start_offset())));
    jcc(Assembler::aboveEqual, next);
    STOP("assert(top >= start)");
    should_not_reach_here();

    bind(next);
    movptr(t1, Address(thread_reg, in_bytes(JavaThread::tlab_end_offset())));
    cmpptr(t1, Address(thread_reg, in_bytes(JavaThread::tlab_top_offset())));
    jcc(Assembler::aboveEqual, ok);
    STOP("assert(top <= end)");
    should_not_reach_here();

    bind(ok);
    NOT_LP64(pop(thread_reg));
    pop(t1);
  }
#endif
}

class ControlWord {
 public:
  int32_t _value;

  int  rounding_control() const        { return  (_value >> 10) & 3      ; }
  int  precision_control() const       { return  (_value >>  8) & 3      ; }
  bool precision() const               { return ((_value >>  5) & 1) != 0; }
  bool underflow() const               { return ((_value >>  4) & 1) != 0; }
  bool overflow() const                { return ((_value >>  3) & 1) != 0; }
  bool zero_divide() const             { return ((_value >>  2) & 1) != 0; }
  bool denormalized() const            { return ((_value >>  1) & 1) != 0; }
  bool invalid() const                 { return ((_value >>  0) & 1) != 0; }

  void print() const {
    // rounding control
    const char* rc;
    switch (rounding_control()) {
      case 0: rc = "round near"; break;
      case 1: rc = "round down"; break;
      case 2: rc = "round up  "; break;
      case 3: rc = "chop      "; break;
    };
    // precision control
    const char* pc;
    switch (precision_control()) {
      case 0: pc = "24 bits "; break;
      case 1: pc = "reserved"; break;
      case 2: pc = "53 bits "; break;
      case 3: pc = "64 bits "; break;
    };
    // flags
    char f[9];
    f[0] = ' ';
    f[1] = ' ';
    f[2] = (precision   ()) ? 'P' : 'p';
    f[3] = (underflow   ()) ? 'U' : 'u';
    f[4] = (overflow    ()) ? 'O' : 'o';
    f[5] = (zero_divide ()) ? 'Z' : 'z';
    f[6] = (denormalized()) ? 'D' : 'd';
    f[7] = (invalid     ()) ? 'I' : 'i';
    f[8] = '\x0';
    // output
    printf("%04x  masks = %s, %s, %s", _value & 0xFFFF, f, rc, pc);
  }

};

class StatusWord {
 public:
  int32_t _value;

  bool busy() const                    { return ((_value >> 15) & 1) != 0; }
  bool C3() const                      { return ((_value >> 14) & 1) != 0; }
  bool C2() const                      { return ((_value >> 10) & 1) != 0; }
  bool C1() const                      { return ((_value >>  9) & 1) != 0; }
  bool C0() const                      { return ((_value >>  8) & 1) != 0; }
  int  top() const                     { return  (_value >> 11) & 7      ; }
  bool error_status() const            { return ((_value >>  7) & 1) != 0; }
  bool stack_fault() const             { return ((_value >>  6) & 1) != 0; }
  bool precision() const               { return ((_value >>  5) & 1) != 0; }
  bool underflow() const               { return ((_value >>  4) & 1) != 0; }
  bool overflow() const                { return ((_value >>  3) & 1) != 0; }
  bool zero_divide() const             { return ((_value >>  2) & 1) != 0; }
  bool denormalized() const            { return ((_value >>  1) & 1) != 0; }
  bool invalid() const                 { return ((_value >>  0) & 1) != 0; }

  void print() const {
    // condition codes
    char c[5];
    c[0] = (C3()) ? '3' : '-';
    c[1] = (C2()) ? '2' : '-';
    c[2] = (C1()) ? '1' : '-';
    c[3] = (C0()) ? '0' : '-';
    c[4] = '\x0';
    // flags
    char f[9];
    f[0] = (error_status()) ? 'E' : '-';
    f[1] = (stack_fault ()) ? 'S' : '-';
    f[2] = (precision   ()) ? 'P' : '-';
    f[3] = (underflow   ()) ? 'U' : '-';
    f[4] = (overflow    ()) ? 'O' : '-';
    f[5] = (zero_divide ()) ? 'Z' : '-';
    f[6] = (denormalized()) ? 'D' : '-';
    f[7] = (invalid     ()) ? 'I' : '-';
    f[8] = '\x0';
    // output
    printf("%04x  flags = %s, cc =  %s, top = %d", _value & 0xFFFF, f, c, top());
  }

};

class TagWord {
 public:
  int32_t _value;

  int tag_at(int i) const              { return (_value >> (i*2)) & 3; }

  void print() const {
    printf("%04x", _value & 0xFFFF);
  }

};

class FPU_Register {
 public:
  int32_t _m0;
  int32_t _m1;
  int16_t _ex;

  bool is_indefinite() const           {
    return _ex == -1 && _m1 == (int32_t)0xC0000000 && _m0 == 0;
  }

  void print() const {
    char  sign = (_ex < 0) ? '-' : '+';
    const char* kind = (_ex == 0x7FFF || _ex == (int16_t)-1) ? "NaN" : "   ";
    printf("%c%04hx.%08x%08x  %s", sign, _ex, _m1, _m0, kind);
  };

};

class FPU_State {
 public:
  enum {
    register_size       = 10,
    number_of_registers =  8,
    register_mask       =  7
  };

  ControlWord  _control_word;
  StatusWord   _status_word;
  TagWord      _tag_word;
  int32_t      _error_offset;
  int32_t      _error_selector;
  int32_t      _data_offset;
  int32_t      _data_selector;
  int8_t       _register[register_size * number_of_registers];

  int tag_for_st(int i) const          { return _tag_word.tag_at((_status_word.top() + i) & register_mask); }
  FPU_Register* st(int i) const        { return (FPU_Register*)&_register[register_size * i]; }

  const char* tag_as_string(int tag) const {
    switch (tag) {
      case 0: return "valid";
      case 1: return "zero";
      case 2: return "special";
      case 3: return "empty";
    }
    ShouldNotReachHere();
    return NULL;
  }

  void print() const {
    // print computation registers
    { int t = _status_word.top();
      for (int i = 0; i < number_of_registers; i++) {
        int j = (i - t) & register_mask;
        printf("%c r%d = ST%d = ", (j == 0 ? '*' : ' '), i, j);
        st(j)->print();
        printf(" %s\n", tag_as_string(_tag_word.tag_at(i)));
      }
    }
    printf("\n");
    // print control registers
    printf("ctrl = "); _control_word.print(); printf("\n");
    printf("stat = "); _status_word .print(); printf("\n");
    printf("tags = "); _tag_word    .print(); printf("\n");
  }

};

class Flag_Register {
 public:
  int32_t _value;

  bool overflow() const                { return ((_value >> 11) & 1) != 0; }
  bool direction() const               { return ((_value >> 10) & 1) != 0; }
  bool sign() const                    { return ((_value >>  7) & 1) != 0; }
  bool zero() const                    { return ((_value >>  6) & 1) != 0; }
  bool auxiliary_carry() const         { return ((_value >>  4) & 1) != 0; }
  bool parity() const                  { return ((_value >>  2) & 1) != 0; }
  bool carry() const                   { return ((_value >>  0) & 1) != 0; }

  void print() const {
    // flags
    char f[8];
    f[0] = (overflow       ()) ? 'O' : '-';
    f[1] = (direction      ()) ? 'D' : '-';
    f[2] = (sign           ()) ? 'S' : '-';
    f[3] = (zero           ()) ? 'Z' : '-';
    f[4] = (auxiliary_carry()) ? 'A' : '-';
    f[5] = (parity         ()) ? 'P' : '-';
    f[6] = (carry          ()) ? 'C' : '-';
    f[7] = '\x0';
    // output
    printf("%08x  flags = %s", _value, f);
  }

};

class IU_Register {
 public:
  int32_t _value;

  void print() const {
    printf("%08x  %11d", _value, _value);
  }

};

class IU_State {
 public:
  Flag_Register _eflags;
  IU_Register   _rdi;
  IU_Register   _rsi;
  IU_Register   _rbp;
  IU_Register   _rsp;
  IU_Register   _rbx;
  IU_Register   _rdx;
  IU_Register   _rcx;
  IU_Register   _rax;

  void print() const {
    // computation registers
    printf("rax,  = "); _rax.print(); printf("\n");
    printf("rbx,  = "); _rbx.print(); printf("\n");
    printf("rcx  = "); _rcx.print(); printf("\n");
    printf("rdx  = "); _rdx.print(); printf("\n");
    printf("rdi  = "); _rdi.print(); printf("\n");
    printf("rsi  = "); _rsi.print(); printf("\n");
    printf("rbp,  = "); _rbp.print(); printf("\n");
    printf("rsp  = "); _rsp.print(); printf("\n");
    printf("\n");
    // control registers
    printf("flgs = "); _eflags.print(); printf("\n");
  }
};


class CPU_State {
 public:
  FPU_State _fpu_state;
  IU_State  _iu_state;

  void print() const {
    printf("--------------------------------------------------\n");
    _iu_state .print();
    printf("\n");
    _fpu_state.print();
    printf("--------------------------------------------------\n");
  }

};


static void _print_CPU_state(CPU_State* state) {
  state->print();
};


void MacroAssembler::print_CPU_state() {
  push_CPU_state();
  push(rsp);                // pass CPU state
  call(RuntimeAddress(CAST_FROM_FN_PTR(address, _print_CPU_state)));
  addptr(rsp, wordSize);       // discard argument
  pop_CPU_state();
}


static bool _verify_FPU(int stack_depth, char* s, CPU_State* state) {
  static int counter = 0;
  FPU_State* fs = &state->_fpu_state;
  counter++;
  // For leaf calls, only verify that the top few elements remain empty.
  // We only need 1 empty at the top for C2 code.
  if( stack_depth < 0 ) {
    if( fs->tag_for_st(7) != 3 ) {
      printf("FPR7 not empty\n");
      state->print();
      assert(false, "error");
      return false;
    }
    return true;                // All other stack states do not matter
  }

  assert((fs->_control_word._value & 0xffff) == StubRoutines::_fpu_cntrl_wrd_std,
         "bad FPU control word");

  // compute stack depth
  int i = 0;
  while (i < FPU_State::number_of_registers && fs->tag_for_st(i)  < 3) i++;
  int d = i;
  while (i < FPU_State::number_of_registers && fs->tag_for_st(i) == 3) i++;
  // verify findings
  if (i != FPU_State::number_of_registers) {
    // stack not contiguous
    printf("%s: stack not contiguous at ST%d\n", s, i);
    state->print();
    assert(false, "error");
    return false;
  }
  // check if computed stack depth corresponds to expected stack depth
  if (stack_depth < 0) {
    // expected stack depth is -stack_depth or less
    if (d > -stack_depth) {
      // too many elements on the stack
      printf("%s: <= %d stack elements expected but found %d\n", s, -stack_depth, d);
      state->print();
      assert(false, "error");
      return false;
    }
  } else {
    // expected stack depth is stack_depth
    if (d != stack_depth) {
      // wrong stack depth
      printf("%s: %d stack elements expected but found %d\n", s, stack_depth, d);
      state->print();
      assert(false, "error");
      return false;
    }
  }
  // everything is cool
  return true;
}


void MacroAssembler::verify_FPU(int stack_depth, const char* s) {
  if (!VerifyFPU) return;
  push_CPU_state();
  push(rsp);                // pass CPU state
  ExternalAddress msg((address) s);
  // pass message string s
  pushptr(msg.addr());
  push(stack_depth);        // pass stack depth
  call(RuntimeAddress(CAST_FROM_FN_PTR(address, _verify_FPU)));
  addptr(rsp, 3 * wordSize);   // discard arguments
  // check for error
  { Label L;
    testl(rax, rax);
    jcc(Assembler::notZero, L);
    int3();                  // break if error condition
    bind(L);
  }
  pop_CPU_state();
}

void MacroAssembler::restore_cpu_control_state_after_jni() {
  // Either restore the MXCSR register after returning from the JNI Call
  // or verify that it wasn't changed (with -Xcheck:jni flag).
  if (VM_Version::supports_sse()) {
    if (RestoreMXCSROnJNICalls) {
      ldmxcsr(ExternalAddress(StubRoutines::addr_mxcsr_std()));
    } else if (CheckJNICalls) {
      call(RuntimeAddress(StubRoutines::x86::verify_mxcsr_entry()));
    }
  }
  // Clear upper bits of YMM registers to avoid SSE <-> AVX transition penalty.
  vzeroupper();
  // Reset k1 to 0xffff.
  if (VM_Version::supports_evex()) {
    push(rcx);
    movl(rcx, 0xffff);
    kmovwl(k1, rcx);
    pop(rcx);
  }

#ifndef _LP64
  // Either restore the x87 floating pointer control word after returning
  // from the JNI call or verify that it wasn't changed.
  if (CheckJNICalls) {
    call(RuntimeAddress(StubRoutines::x86::verify_fpu_cntrl_wrd_entry()));
  }
#endif // _LP64
}

// ((OopHandle)result).resolve();
void MacroAssembler::resolve_oop_handle(Register result, Register tmp) {
  assert_different_registers(result, tmp);

  // Only 64 bit platforms support GCs that require a tmp register
  // Only IN_HEAP loads require a thread_tmp register
  // OopHandle::resolve is an indirection like jobject.
  access_load_at(T_OBJECT, IN_NATIVE,
                 result, Address(result, 0), tmp, /*tmp_thread*/noreg);
}

void MacroAssembler::load_mirror(Register mirror, Register method, Register tmp) {
  // get mirror
  const int mirror_offset = in_bytes(Klass::java_mirror_offset());
  movptr(mirror, Address(method, Method::const_offset()));
  movptr(mirror, Address(mirror, ConstMethod::constants_offset()));
  movptr(mirror, Address(mirror, ConstantPool::pool_holder_offset_in_bytes()));
  movptr(mirror, Address(mirror, mirror_offset));
  resolve_oop_handle(mirror, tmp);
}

void MacroAssembler::load_klass(Register dst, Register src) {
#ifdef _LP64
  if (UseCompressedClassPointers) {
    movl(dst, Address(src, oopDesc::klass_offset_in_bytes()));
    decode_klass_not_null(dst);
  } else
#endif
    movptr(dst, Address(src, oopDesc::klass_offset_in_bytes()));
}

void MacroAssembler::load_prototype_header(Register dst, Register src) {
  load_klass(dst, src);
  movptr(dst, Address(dst, Klass::prototype_header_offset()));
}

void MacroAssembler::store_klass(Register dst, Register src) {
#ifdef _LP64
  if (UseCompressedClassPointers) {
    encode_klass_not_null(src);
    movl(Address(dst, oopDesc::klass_offset_in_bytes()), src);
  } else
#endif
    movptr(Address(dst, oopDesc::klass_offset_in_bytes()), src);
}

void MacroAssembler::access_load_at(BasicType type, DecoratorSet decorators, Register dst, Address src,
                                    Register tmp1, Register thread_tmp) {
  BarrierSetAssembler* bs = BarrierSet::barrier_set()->barrier_set_assembler();
  decorators = AccessInternal::decorator_fixup(decorators);
  bool as_raw = (decorators & AS_RAW) != 0;
  if (as_raw) {
    bs->BarrierSetAssembler::load_at(this, decorators, type, dst, src, tmp1, thread_tmp);
  } else {
    bs->load_at(this, decorators, type, dst, src, tmp1, thread_tmp);
  }
}

void MacroAssembler::access_store_at(BasicType type, DecoratorSet decorators, Address dst, Register src,
                                     Register tmp1, Register tmp2) {
  BarrierSetAssembler* bs = BarrierSet::barrier_set()->barrier_set_assembler();
  decorators = AccessInternal::decorator_fixup(decorators);
  bool as_raw = (decorators & AS_RAW) != 0;
  if (as_raw) {
    bs->BarrierSetAssembler::store_at(this, decorators, type, dst, src, tmp1, tmp2);
  } else {
    bs->store_at(this, decorators, type, dst, src, tmp1, tmp2);
  }
}

void MacroAssembler::resolve(DecoratorSet decorators, Register obj) {
  // Use stronger ACCESS_WRITE|ACCESS_READ by default.
  if ((decorators & (ACCESS_READ | ACCESS_WRITE)) == 0) {
    decorators |= ACCESS_READ | ACCESS_WRITE;
  }
  BarrierSetAssembler* bs = BarrierSet::barrier_set()->barrier_set_assembler();
  return bs->resolve(this, decorators, obj);
}

void MacroAssembler::load_heap_oop(Register dst, Address src, Register tmp1,
                                   Register thread_tmp, DecoratorSet decorators) {
  access_load_at(T_OBJECT, IN_HEAP | decorators, dst, src, tmp1, thread_tmp);
}

// Doesn't do verfication, generates fixed size code
void MacroAssembler::load_heap_oop_not_null(Register dst, Address src, Register tmp1,
                                            Register thread_tmp, DecoratorSet decorators) {
  access_load_at(T_OBJECT, IN_HEAP | IS_NOT_NULL | decorators, dst, src, tmp1, thread_tmp);
}

void MacroAssembler::store_heap_oop(Address dst, Register src, Register tmp1,
                                    Register tmp2, DecoratorSet decorators) {
  access_store_at(T_OBJECT, IN_HEAP | decorators, dst, src, tmp1, tmp2);
}

// Used for storing NULLs.
void MacroAssembler::store_heap_oop_null(Address dst) {
  access_store_at(T_OBJECT, IN_HEAP, dst, noreg, noreg, noreg);
}

#ifdef _LP64
void MacroAssembler::store_klass_gap(Register dst, Register src) {
  if (UseCompressedClassPointers) {
    // Store to klass gap in destination
    movl(Address(dst, oopDesc::klass_gap_offset_in_bytes()), src);
  }
}

#ifdef ASSERT
void MacroAssembler::verify_heapbase(const char* msg) {
  assert (UseCompressedOops, "should be compressed");
  assert (Universe::heap() != NULL, "java heap should be initialized");
  if (CheckCompressedOops) {
    Label ok;
    push(rscratch1); // cmpptr trashes rscratch1
    cmpptr(r12_heapbase, ExternalAddress((address)Universe::narrow_ptrs_base_addr()));
    jcc(Assembler::equal, ok);
    STOP(msg);
    bind(ok);
    pop(rscratch1);
  }
}
#endif

// Algorithm must match oop.inline.hpp encode_heap_oop.
void MacroAssembler::encode_heap_oop(Register r) {
#ifdef ASSERT
  verify_heapbase("MacroAssembler::encode_heap_oop: heap base corrupted?");
#endif
  verify_oop(r, "broken oop in encode_heap_oop");
  if (Universe::narrow_oop_base() == NULL) {
    if (Universe::narrow_oop_shift() != 0) {
      assert (LogMinObjAlignmentInBytes == Universe::narrow_oop_shift(), "decode alg wrong");
      shrq(r, LogMinObjAlignmentInBytes);
    }
    return;
  }
  testq(r, r);
  cmovq(Assembler::equal, r, r12_heapbase);
  subq(r, r12_heapbase);
  shrq(r, LogMinObjAlignmentInBytes);
}

void MacroAssembler::encode_heap_oop_not_null(Register r) {
#ifdef ASSERT
  verify_heapbase("MacroAssembler::encode_heap_oop_not_null: heap base corrupted?");
  if (CheckCompressedOops) {
    Label ok;
    testq(r, r);
    jcc(Assembler::notEqual, ok);
    STOP("null oop passed to encode_heap_oop_not_null");
    bind(ok);
  }
#endif
  verify_oop(r, "broken oop in encode_heap_oop_not_null");
  if (Universe::narrow_oop_base() != NULL) {
    subq(r, r12_heapbase);
  }
  if (Universe::narrow_oop_shift() != 0) {
    assert (LogMinObjAlignmentInBytes == Universe::narrow_oop_shift(), "decode alg wrong");
    shrq(r, LogMinObjAlignmentInBytes);
  }
}

void MacroAssembler::encode_heap_oop_not_null(Register dst, Register src) {
#ifdef ASSERT
  verify_heapbase("MacroAssembler::encode_heap_oop_not_null2: heap base corrupted?");
  if (CheckCompressedOops) {
    Label ok;
    testq(src, src);
    jcc(Assembler::notEqual, ok);
    STOP("null oop passed to encode_heap_oop_not_null2");
    bind(ok);
  }
#endif
  verify_oop(src, "broken oop in encode_heap_oop_not_null2");
  if (dst != src) {
    movq(dst, src);
  }
  if (Universe::narrow_oop_base() != NULL) {
    subq(dst, r12_heapbase);
  }
  if (Universe::narrow_oop_shift() != 0) {
    assert (LogMinObjAlignmentInBytes == Universe::narrow_oop_shift(), "decode alg wrong");
    shrq(dst, LogMinObjAlignmentInBytes);
  }
}

void  MacroAssembler::decode_heap_oop(Register r) {
#ifdef ASSERT
  verify_heapbase("MacroAssembler::decode_heap_oop: heap base corrupted?");
#endif
  if (Universe::narrow_oop_base() == NULL) {
    if (Universe::narrow_oop_shift() != 0) {
      assert (LogMinObjAlignmentInBytes == Universe::narrow_oop_shift(), "decode alg wrong");
      shlq(r, LogMinObjAlignmentInBytes);
    }
  } else {
    Label done;
    shlq(r, LogMinObjAlignmentInBytes);
    jccb(Assembler::equal, done);
    addq(r, r12_heapbase);
    bind(done);
  }
  verify_oop(r, "broken oop in decode_heap_oop");
}

void  MacroAssembler::decode_heap_oop_not_null(Register r) {
  // Note: it will change flags
  assert (UseCompressedOops, "should only be used for compressed headers");
  assert (Universe::heap() != NULL, "java heap should be initialized");
  // Cannot assert, unverified entry point counts instructions (see .ad file)
  // vtableStubs also counts instructions in pd_code_size_limit.
  // Also do not verify_oop as this is called by verify_oop.
  if (Universe::narrow_oop_shift() != 0) {
    assert(LogMinObjAlignmentInBytes == Universe::narrow_oop_shift(), "decode alg wrong");
    shlq(r, LogMinObjAlignmentInBytes);
    if (Universe::narrow_oop_base() != NULL) {
      addq(r, r12_heapbase);
    }
  } else {
    assert (Universe::narrow_oop_base() == NULL, "sanity");
  }
}

void  MacroAssembler::decode_heap_oop_not_null(Register dst, Register src) {
  // Note: it will change flags
  assert (UseCompressedOops, "should only be used for compressed headers");
  assert (Universe::heap() != NULL, "java heap should be initialized");
  // Cannot assert, unverified entry point counts instructions (see .ad file)
  // vtableStubs also counts instructions in pd_code_size_limit.
  // Also do not verify_oop as this is called by verify_oop.
  if (Universe::narrow_oop_shift() != 0) {
    assert(LogMinObjAlignmentInBytes == Universe::narrow_oop_shift(), "decode alg wrong");
    if (LogMinObjAlignmentInBytes == Address::times_8) {
      leaq(dst, Address(r12_heapbase, src, Address::times_8, 0));
    } else {
      if (dst != src) {
        movq(dst, src);
      }
      shlq(dst, LogMinObjAlignmentInBytes);
      if (Universe::narrow_oop_base() != NULL) {
        addq(dst, r12_heapbase);
      }
    }
  } else {
    assert (Universe::narrow_oop_base() == NULL, "sanity");
    if (dst != src) {
      movq(dst, src);
    }
  }
}

void MacroAssembler::encode_klass_not_null(Register r) {
  if (Universe::narrow_klass_base() != NULL) {
    // Use r12 as a scratch register in which to temporarily load the narrow_klass_base.
    assert(r != r12_heapbase, "Encoding a klass in r12");
    mov64(r12_heapbase, (int64_t)Universe::narrow_klass_base());
    subq(r, r12_heapbase);
  }
  if (Universe::narrow_klass_shift() != 0) {
    assert (LogKlassAlignmentInBytes == Universe::narrow_klass_shift(), "decode alg wrong");
    shrq(r, LogKlassAlignmentInBytes);
  }
  if (Universe::narrow_klass_base() != NULL) {
    reinit_heapbase();
  }
}

void MacroAssembler::encode_klass_not_null(Register dst, Register src) {
  if (dst == src) {
    encode_klass_not_null(src);
  } else {
    if (Universe::narrow_klass_base() != NULL) {
      mov64(dst, (int64_t)Universe::narrow_klass_base());
      negq(dst);
      addq(dst, src);
    } else {
      movptr(dst, src);
    }
    if (Universe::narrow_klass_shift() != 0) {
      assert (LogKlassAlignmentInBytes == Universe::narrow_klass_shift(), "decode alg wrong");
      shrq(dst, LogKlassAlignmentInBytes);
    }
  }
}

// Function instr_size_for_decode_klass_not_null() counts the instructions
// generated by decode_klass_not_null(register r) and reinit_heapbase(),
// when (Universe::heap() != NULL).  Hence, if the instructions they
// generate change, then this method needs to be updated.
int MacroAssembler::instr_size_for_decode_klass_not_null() {
  assert (UseCompressedClassPointers, "only for compressed klass ptrs");
  if (Universe::narrow_klass_base() != NULL) {
    // mov64 + addq + shlq? + mov64  (for reinit_heapbase()).
    return (Universe::narrow_klass_shift() == 0 ? 20 : 24);
  } else {
    // longest load decode klass function, mov64, leaq
    return 16;
  }
}

// !!! If the instructions that get generated here change then function
// instr_size_for_decode_klass_not_null() needs to get updated.
void  MacroAssembler::decode_klass_not_null(Register r) {
  // Note: it will change flags
  assert (UseCompressedClassPointers, "should only be used for compressed headers");
  assert(r != r12_heapbase, "Decoding a klass in r12");
  // Cannot assert, unverified entry point counts instructions (see .ad file)
  // vtableStubs also counts instructions in pd_code_size_limit.
  // Also do not verify_oop as this is called by verify_oop.
  if (Universe::narrow_klass_shift() != 0) {
    assert(LogKlassAlignmentInBytes == Universe::narrow_klass_shift(), "decode alg wrong");
    shlq(r, LogKlassAlignmentInBytes);
  }
  // Use r12 as a scratch register in which to temporarily load the narrow_klass_base.
  if (Universe::narrow_klass_base() != NULL) {
    mov64(r12_heapbase, (int64_t)Universe::narrow_klass_base());
    addq(r, r12_heapbase);
    reinit_heapbase();
  }
}

void  MacroAssembler::decode_klass_not_null(Register dst, Register src) {
  // Note: it will change flags
  assert (UseCompressedClassPointers, "should only be used for compressed headers");
  if (dst == src) {
    decode_klass_not_null(dst);
  } else {
    // Cannot assert, unverified entry point counts instructions (see .ad file)
    // vtableStubs also counts instructions in pd_code_size_limit.
    // Also do not verify_oop as this is called by verify_oop.
    mov64(dst, (int64_t)Universe::narrow_klass_base());
    if (Universe::narrow_klass_shift() != 0) {
      assert(LogKlassAlignmentInBytes == Universe::narrow_klass_shift(), "decode alg wrong");
      assert(LogKlassAlignmentInBytes == Address::times_8, "klass not aligned on 64bits?");
      leaq(dst, Address(dst, src, Address::times_8, 0));
    } else {
      addq(dst, src);
    }
  }
}

void  MacroAssembler::set_narrow_oop(Register dst, jobject obj) {
  assert (UseCompressedOops, "should only be used for compressed headers");
  assert (Universe::heap() != NULL, "java heap should be initialized");
  assert (oop_recorder() != NULL, "this assembler needs an OopRecorder");
  int oop_index = oop_recorder()->find_index(obj);
  RelocationHolder rspec = oop_Relocation::spec(oop_index);
  mov_narrow_oop(dst, oop_index, rspec);
}

void  MacroAssembler::set_narrow_oop(Address dst, jobject obj) {
  assert (UseCompressedOops, "should only be used for compressed headers");
  assert (Universe::heap() != NULL, "java heap should be initialized");
  assert (oop_recorder() != NULL, "this assembler needs an OopRecorder");
  int oop_index = oop_recorder()->find_index(obj);
  RelocationHolder rspec = oop_Relocation::spec(oop_index);
  mov_narrow_oop(dst, oop_index, rspec);
}

void  MacroAssembler::set_narrow_klass(Register dst, Klass* k) {
  assert (UseCompressedClassPointers, "should only be used for compressed headers");
  assert (oop_recorder() != NULL, "this assembler needs an OopRecorder");
  int klass_index = oop_recorder()->find_index(k);
  RelocationHolder rspec = metadata_Relocation::spec(klass_index);
  mov_narrow_oop(dst, Klass::encode_klass(k), rspec);
}

void  MacroAssembler::set_narrow_klass(Address dst, Klass* k) {
  assert (UseCompressedClassPointers, "should only be used for compressed headers");
  assert (oop_recorder() != NULL, "this assembler needs an OopRecorder");
  int klass_index = oop_recorder()->find_index(k);
  RelocationHolder rspec = metadata_Relocation::spec(klass_index);
  mov_narrow_oop(dst, Klass::encode_klass(k), rspec);
}

void  MacroAssembler::cmp_narrow_oop(Register dst, jobject obj) {
  assert (UseCompressedOops, "should only be used for compressed headers");
  assert (Universe::heap() != NULL, "java heap should be initialized");
  assert (oop_recorder() != NULL, "this assembler needs an OopRecorder");
  int oop_index = oop_recorder()->find_index(obj);
  RelocationHolder rspec = oop_Relocation::spec(oop_index);
  Assembler::cmp_narrow_oop(dst, oop_index, rspec);
}

void  MacroAssembler::cmp_narrow_oop(Address dst, jobject obj) {
  assert (UseCompressedOops, "should only be used for compressed headers");
  assert (Universe::heap() != NULL, "java heap should be initialized");
  assert (oop_recorder() != NULL, "this assembler needs an OopRecorder");
  int oop_index = oop_recorder()->find_index(obj);
  RelocationHolder rspec = oop_Relocation::spec(oop_index);
  Assembler::cmp_narrow_oop(dst, oop_index, rspec);
}

void  MacroAssembler::cmp_narrow_klass(Register dst, Klass* k) {
  assert (UseCompressedClassPointers, "should only be used for compressed headers");
  assert (oop_recorder() != NULL, "this assembler needs an OopRecorder");
  int klass_index = oop_recorder()->find_index(k);
  RelocationHolder rspec = metadata_Relocation::spec(klass_index);
  Assembler::cmp_narrow_oop(dst, Klass::encode_klass(k), rspec);
}

void  MacroAssembler::cmp_narrow_klass(Address dst, Klass* k) {
  assert (UseCompressedClassPointers, "should only be used for compressed headers");
  assert (oop_recorder() != NULL, "this assembler needs an OopRecorder");
  int klass_index = oop_recorder()->find_index(k);
  RelocationHolder rspec = metadata_Relocation::spec(klass_index);
  Assembler::cmp_narrow_oop(dst, Klass::encode_klass(k), rspec);
}

void MacroAssembler::reinit_heapbase() {
  if (UseCompressedOops || UseCompressedClassPointers) {
    if (Universe::heap() != NULL) {
      if (Universe::narrow_oop_base() == NULL) {
        MacroAssembler::xorptr(r12_heapbase, r12_heapbase);
      } else {
        mov64(r12_heapbase, (int64_t)Universe::narrow_ptrs_base());
      }
    } else {
      movptr(r12_heapbase, ExternalAddress((address)Universe::narrow_ptrs_base_addr()));
    }
  }
}

#endif // _LP64

// C2 compiled method's prolog code.
void MacroAssembler::verified_entry(int framesize, int stack_bang_size, bool fp_mode_24b) {

  // WARNING: Initial instruction MUST be 5 bytes or longer so that
  // NativeJump::patch_verified_entry will be able to patch out the entry
  // code safely. The push to verify stack depth is ok at 5 bytes,
  // the frame allocation can be either 3 or 6 bytes. So if we don't do
  // stack bang then we must use the 6 byte frame allocation even if
  // we have no frame. :-(
  assert(stack_bang_size >= framesize || stack_bang_size <= 0, "stack bang size incorrect");

  assert((framesize & (StackAlignmentInBytes-1)) == 0, "frame size not aligned");
  // Remove word for return addr
  framesize -= wordSize;
  stack_bang_size -= wordSize;

  // Calls to C2R adapters often do not accept exceptional returns.
  // We require that their callers must bang for them.  But be careful, because
  // some VM calls (such as call site linkage) can use several kilobytes of
  // stack.  But the stack safety zone should account for that.
  // See bugs 4446381, 4468289, 4497237.
  if (stack_bang_size > 0) {
    generate_stack_overflow_check(stack_bang_size);

    // We always push rbp, so that on return to interpreter rbp, will be
    // restored correctly and we can correct the stack.
    push(rbp);
    // Save caller's stack pointer into RBP if the frame pointer is preserved.
    if (PreserveFramePointer) {
      mov(rbp, rsp);
    }
    // Remove word for ebp
    framesize -= wordSize;

    // Create frame
    if (framesize) {
      subptr(rsp, framesize);
    }
  } else {
    // Create frame (force generation of a 4 byte immediate value)
    subptr_imm32(rsp, framesize);

    // Save RBP register now.
    framesize -= wordSize;
    movptr(Address(rsp, framesize), rbp);
    // Save caller's stack pointer into RBP if the frame pointer is preserved.
    if (PreserveFramePointer) {
      movptr(rbp, rsp);
      if (framesize > 0) {
        addptr(rbp, framesize);
      }
    }
  }

  if (VerifyStackAtCalls) { // Majik cookie to verify stack depth
    framesize -= wordSize;
    movptr(Address(rsp, framesize), (int32_t)0xbadb100d);
  }

#ifndef _LP64
  // If method sets FPU control word do it now
  if (fp_mode_24b) {
    fldcw(ExternalAddress(StubRoutines::addr_fpu_cntrl_wrd_24()));
  }
  if (UseSSE >= 2 && VerifyFPU) {
    verify_FPU(0, "FPU stack must be clean on entry");
  }
#endif

#ifdef ASSERT
  if (VerifyStackAtCalls) {
    Label L;
    push(rax);
    mov(rax, rsp);
    andptr(rax, StackAlignmentInBytes-1);
    cmpptr(rax, StackAlignmentInBytes-wordSize);
    pop(rax);
    jcc(Assembler::equal, L);
    STOP("Stack is not properly aligned!");
    bind(L);
  }
#endif

}

// clear memory of size 'cnt' qwords, starting at 'base' using XMM/YMM registers
void MacroAssembler::xmm_clear_mem(Register base, Register cnt, XMMRegister xtmp) {
  // cnt - number of qwords (8-byte words).
  // base - start address, qword aligned.
  Label L_zero_64_bytes, L_loop, L_sloop, L_tail, L_end;
  if (UseAVX >= 2) {
    vpxor(xtmp, xtmp, xtmp, AVX_256bit);
  } else {
    pxor(xtmp, xtmp);
  }
  jmp(L_zero_64_bytes);

  BIND(L_loop);
  if (UseAVX >= 2) {
    vmovdqu(Address(base,  0), xtmp);
    vmovdqu(Address(base, 32), xtmp);
  } else {
    movdqu(Address(base,  0), xtmp);
    movdqu(Address(base, 16), xtmp);
    movdqu(Address(base, 32), xtmp);
    movdqu(Address(base, 48), xtmp);
  }
  addptr(base, 64);

  BIND(L_zero_64_bytes);
  subptr(cnt, 8);
  jccb(Assembler::greaterEqual, L_loop);
  addptr(cnt, 4);
  jccb(Assembler::less, L_tail);
  // Copy trailing 32 bytes
  if (UseAVX >= 2) {
    vmovdqu(Address(base, 0), xtmp);
  } else {
    movdqu(Address(base,  0), xtmp);
    movdqu(Address(base, 16), xtmp);
  }
  addptr(base, 32);
  subptr(cnt, 4);

  BIND(L_tail);
  addptr(cnt, 4);
  jccb(Assembler::lessEqual, L_end);
  decrement(cnt);

  BIND(L_sloop);
  movq(Address(base, 0), xtmp);
  addptr(base, 8);
  decrement(cnt);
  jccb(Assembler::greaterEqual, L_sloop);
  BIND(L_end);
}

void MacroAssembler::clear_mem(Register base, Register cnt, Register tmp, XMMRegister xtmp, bool is_large) {
  // cnt - number of qwords (8-byte words).
  // base - start address, qword aligned.
  // is_large - if optimizers know cnt is larger than InitArrayShortSize
  assert(base==rdi, "base register must be edi for rep stos");
  assert(tmp==rax,   "tmp register must be eax for rep stos");
  assert(cnt==rcx,   "cnt register must be ecx for rep stos");
  assert(InitArrayShortSize % BytesPerLong == 0,
    "InitArrayShortSize should be the multiple of BytesPerLong");

  Label DONE;

  if (!is_large || !UseXMMForObjInit) {
    xorptr(tmp, tmp);
  }

  if (!is_large) {
    Label LOOP, LONG;
    cmpptr(cnt, InitArrayShortSize/BytesPerLong);
    jccb(Assembler::greater, LONG);

    NOT_LP64(shlptr(cnt, 1);) // convert to number of 32-bit words for 32-bit VM

    decrement(cnt);
    jccb(Assembler::negative, DONE); // Zero length

    // Use individual pointer-sized stores for small counts:
    BIND(LOOP);
    movptr(Address(base, cnt, Address::times_ptr), tmp);
    decrement(cnt);
    jccb(Assembler::greaterEqual, LOOP);
    jmpb(DONE);

    BIND(LONG);
  }

  // Use longer rep-prefixed ops for non-small counts:
  if (UseFastStosb) {
    shlptr(cnt, 3); // convert to number of bytes
    rep_stosb();
  } else if (UseXMMForObjInit) {
    movptr(tmp, base);
    xmm_clear_mem(tmp, cnt, xtmp);
  } else {
    NOT_LP64(shlptr(cnt, 1);) // convert to number of 32-bit words for 32-bit VM
    rep_stos();
  }

  BIND(DONE);
}

#ifdef COMPILER2

// IndexOf for constant substrings with size >= 8 chars
// which don't need to be loaded through stack.
void MacroAssembler::string_indexofC8(Register str1, Register str2,
                                      Register cnt1, Register cnt2,
                                      int int_cnt2,  Register result,
                                      XMMRegister vec, Register tmp,
                                      int ae) {
  ShortBranchVerifier sbv(this);
  assert(UseSSE42Intrinsics, "SSE4.2 intrinsics are required");
  assert(ae != StrIntrinsicNode::LU, "Invalid encoding");

  // This method uses the pcmpestri instruction with bound registers
  //   inputs:
  //     xmm - substring
  //     rax - substring length (elements count)
  //     mem - scanned string
  //     rdx - string length (elements count)
  //     0xd - mode: 1100 (substring search) + 01 (unsigned shorts)
  //     0xc - mode: 1100 (substring search) + 00 (unsigned bytes)
  //   outputs:
  //     rcx - matched index in string
  assert(cnt1 == rdx && cnt2 == rax && tmp == rcx, "pcmpestri");
  int mode   = (ae == StrIntrinsicNode::LL) ? 0x0c : 0x0d; // bytes or shorts
  int stride = (ae == StrIntrinsicNode::LL) ? 16 : 8; //UU, UL -> 8
  Address::ScaleFactor scale1 = (ae == StrIntrinsicNode::LL) ? Address::times_1 : Address::times_2;
  Address::ScaleFactor scale2 = (ae == StrIntrinsicNode::UL) ? Address::times_1 : scale1;

  Label RELOAD_SUBSTR, SCAN_TO_SUBSTR, SCAN_SUBSTR,
        RET_FOUND, RET_NOT_FOUND, EXIT, FOUND_SUBSTR,
        MATCH_SUBSTR_HEAD, RELOAD_STR, FOUND_CANDIDATE;

  // Note, inline_string_indexOf() generates checks:
  // if (substr.count > string.count) return -1;
  // if (substr.count == 0) return 0;
  assert(int_cnt2 >= stride, "this code is used only for cnt2 >= 8 chars");

  // Load substring.
  if (ae == StrIntrinsicNode::UL) {
    pmovzxbw(vec, Address(str2, 0));
  } else {
    movdqu(vec, Address(str2, 0));
  }
  movl(cnt2, int_cnt2);
  movptr(result, str1); // string addr

  if (int_cnt2 > stride) {
    jmpb(SCAN_TO_SUBSTR);

    // Reload substr for rescan, this code
    // is executed only for large substrings (> 8 chars)
    bind(RELOAD_SUBSTR);
    if (ae == StrIntrinsicNode::UL) {
      pmovzxbw(vec, Address(str2, 0));
    } else {
      movdqu(vec, Address(str2, 0));
    }
    negptr(cnt2); // Jumped here with negative cnt2, convert to positive

    bind(RELOAD_STR);
    // We came here after the beginning of the substring was
    // matched but the rest of it was not so we need to search
    // again. Start from the next element after the previous match.

    // cnt2 is number of substring reminding elements and
    // cnt1 is number of string reminding elements when cmp failed.
    // Restored cnt1 = cnt1 - cnt2 + int_cnt2
    subl(cnt1, cnt2);
    addl(cnt1, int_cnt2);
    movl(cnt2, int_cnt2); // Now restore cnt2

    decrementl(cnt1);     // Shift to next element
    cmpl(cnt1, cnt2);
    jcc(Assembler::negative, RET_NOT_FOUND);  // Left less then substring

    addptr(result, (1<<scale1));

  } // (int_cnt2 > 8)

  // Scan string for start of substr in 16-byte vectors
  bind(SCAN_TO_SUBSTR);
  pcmpestri(vec, Address(result, 0), mode);
  jccb(Assembler::below, FOUND_CANDIDATE);   // CF == 1
  subl(cnt1, stride);
  jccb(Assembler::lessEqual, RET_NOT_FOUND); // Scanned full string
  cmpl(cnt1, cnt2);
  jccb(Assembler::negative, RET_NOT_FOUND);  // Left less then substring
  addptr(result, 16);
  jmpb(SCAN_TO_SUBSTR);

  // Found a potential substr
  bind(FOUND_CANDIDATE);
  // Matched whole vector if first element matched (tmp(rcx) == 0).
  if (int_cnt2 == stride) {
    jccb(Assembler::overflow, RET_FOUND);    // OF == 1
  } else { // int_cnt2 > 8
    jccb(Assembler::overflow, FOUND_SUBSTR);
  }
  // After pcmpestri tmp(rcx) contains matched element index
  // Compute start addr of substr
  lea(result, Address(result, tmp, scale1));

  // Make sure string is still long enough
  subl(cnt1, tmp);
  cmpl(cnt1, cnt2);
  if (int_cnt2 == stride) {
    jccb(Assembler::greaterEqual, SCAN_TO_SUBSTR);
  } else { // int_cnt2 > 8
    jccb(Assembler::greaterEqual, MATCH_SUBSTR_HEAD);
  }
  // Left less then substring.

  bind(RET_NOT_FOUND);
  movl(result, -1);
  jmp(EXIT);

  if (int_cnt2 > stride) {
    // This code is optimized for the case when whole substring
    // is matched if its head is matched.
    bind(MATCH_SUBSTR_HEAD);
    pcmpestri(vec, Address(result, 0), mode);
    // Reload only string if does not match
    jcc(Assembler::noOverflow, RELOAD_STR); // OF == 0

    Label CONT_SCAN_SUBSTR;
    // Compare the rest of substring (> 8 chars).
    bind(FOUND_SUBSTR);
    // First 8 chars are already matched.
    negptr(cnt2);
    addptr(cnt2, stride);

    bind(SCAN_SUBSTR);
    subl(cnt1, stride);
    cmpl(cnt2, -stride); // Do not read beyond substring
    jccb(Assembler::lessEqual, CONT_SCAN_SUBSTR);
    // Back-up strings to avoid reading beyond substring:
    // cnt1 = cnt1 - cnt2 + 8
    addl(cnt1, cnt2); // cnt2 is negative
    addl(cnt1, stride);
    movl(cnt2, stride); negptr(cnt2);
    bind(CONT_SCAN_SUBSTR);
    if (int_cnt2 < (int)G) {
      int tail_off1 = int_cnt2<<scale1;
      int tail_off2 = int_cnt2<<scale2;
      if (ae == StrIntrinsicNode::UL) {
        pmovzxbw(vec, Address(str2, cnt2, scale2, tail_off2));
      } else {
        movdqu(vec, Address(str2, cnt2, scale2, tail_off2));
      }
      pcmpestri(vec, Address(result, cnt2, scale1, tail_off1), mode);
    } else {
      // calculate index in register to avoid integer overflow (int_cnt2*2)
      movl(tmp, int_cnt2);
      addptr(tmp, cnt2);
      if (ae == StrIntrinsicNode::UL) {
        pmovzxbw(vec, Address(str2, tmp, scale2, 0));
      } else {
        movdqu(vec, Address(str2, tmp, scale2, 0));
      }
      pcmpestri(vec, Address(result, tmp, scale1, 0), mode);
    }
    // Need to reload strings pointers if not matched whole vector
    jcc(Assembler::noOverflow, RELOAD_SUBSTR); // OF == 0
    addptr(cnt2, stride);
    jcc(Assembler::negative, SCAN_SUBSTR);
    // Fall through if found full substring

  } // (int_cnt2 > 8)

  bind(RET_FOUND);
  // Found result if we matched full small substring.
  // Compute substr offset
  subptr(result, str1);
  if (ae == StrIntrinsicNode::UU || ae == StrIntrinsicNode::UL) {
    shrl(result, 1); // index
  }
  bind(EXIT);

} // string_indexofC8

// Small strings are loaded through stack if they cross page boundary.
void MacroAssembler::string_indexof(Register str1, Register str2,
                                    Register cnt1, Register cnt2,
                                    int int_cnt2,  Register result,
                                    XMMRegister vec, Register tmp,
                                    int ae) {
  ShortBranchVerifier sbv(this);
  assert(UseSSE42Intrinsics, "SSE4.2 intrinsics are required");
  assert(ae != StrIntrinsicNode::LU, "Invalid encoding");

  //
  // int_cnt2 is length of small (< 8 chars) constant substring
  // or (-1) for non constant substring in which case its length
  // is in cnt2 register.
  //
  // Note, inline_string_indexOf() generates checks:
  // if (substr.count > string.count) return -1;
  // if (substr.count == 0) return 0;
  //
  int stride = (ae == StrIntrinsicNode::LL) ? 16 : 8; //UU, UL -> 8
  assert(int_cnt2 == -1 || (0 < int_cnt2 && int_cnt2 < stride), "should be != 0");
  // This method uses the pcmpestri instruction with bound registers
  //   inputs:
  //     xmm - substring
  //     rax - substring length (elements count)
  //     mem - scanned string
  //     rdx - string length (elements count)
  //     0xd - mode: 1100 (substring search) + 01 (unsigned shorts)
  //     0xc - mode: 1100 (substring search) + 00 (unsigned bytes)
  //   outputs:
  //     rcx - matched index in string
  assert(cnt1 == rdx && cnt2 == rax && tmp == rcx, "pcmpestri");
  int mode = (ae == StrIntrinsicNode::LL) ? 0x0c : 0x0d; // bytes or shorts
  Address::ScaleFactor scale1 = (ae == StrIntrinsicNode::LL) ? Address::times_1 : Address::times_2;
  Address::ScaleFactor scale2 = (ae == StrIntrinsicNode::UL) ? Address::times_1 : scale1;

  Label RELOAD_SUBSTR, SCAN_TO_SUBSTR, SCAN_SUBSTR, ADJUST_STR,
        RET_FOUND, RET_NOT_FOUND, CLEANUP, FOUND_SUBSTR,
        FOUND_CANDIDATE;

  { //========================================================
    // We don't know where these strings are located
    // and we can't read beyond them. Load them through stack.
    Label BIG_STRINGS, CHECK_STR, COPY_SUBSTR, COPY_STR;

    movptr(tmp, rsp); // save old SP

    if (int_cnt2 > 0) {     // small (< 8 chars) constant substring
      if (int_cnt2 == (1>>scale2)) { // One byte
        assert((ae == StrIntrinsicNode::LL || ae == StrIntrinsicNode::UL), "Only possible for latin1 encoding");
        load_unsigned_byte(result, Address(str2, 0));
        movdl(vec, result); // move 32 bits
      } else if (ae == StrIntrinsicNode::LL && int_cnt2 == 3) {  // Three bytes
        // Not enough header space in 32-bit VM: 12+3 = 15.
        movl(result, Address(str2, -1));
        shrl(result, 8);
        movdl(vec, result); // move 32 bits
      } else if (ae != StrIntrinsicNode::UL && int_cnt2 == (2>>scale2)) {  // One char
        load_unsigned_short(result, Address(str2, 0));
        movdl(vec, result); // move 32 bits
      } else if (ae != StrIntrinsicNode::UL && int_cnt2 == (4>>scale2)) { // Two chars
        movdl(vec, Address(str2, 0)); // move 32 bits
      } else if (ae != StrIntrinsicNode::UL && int_cnt2 == (8>>scale2)) { // Four chars
        movq(vec, Address(str2, 0));  // move 64 bits
      } else { // cnt2 = { 3, 5, 6, 7 } || (ae == StrIntrinsicNode::UL && cnt2 ={2, ..., 7})
        // Array header size is 12 bytes in 32-bit VM
        // + 6 bytes for 3 chars == 18 bytes,
        // enough space to load vec and shift.
        assert(HeapWordSize*TypeArrayKlass::header_size() >= 12,"sanity");
        if (ae == StrIntrinsicNode::UL) {
          int tail_off = int_cnt2-8;
          pmovzxbw(vec, Address(str2, tail_off));
          psrldq(vec, -2*tail_off);
        }
        else {
          int tail_off = int_cnt2*(1<<scale2);
          movdqu(vec, Address(str2, tail_off-16));
          psrldq(vec, 16-tail_off);
        }
      }
    } else { // not constant substring
      cmpl(cnt2, stride);
      jccb(Assembler::aboveEqual, BIG_STRINGS); // Both strings are big enough

      // We can read beyond string if srt+16 does not cross page boundary
      // since heaps are aligned and mapped by pages.
      assert(os::vm_page_size() < (int)G, "default page should be small");
      movl(result, str2); // We need only low 32 bits
      andl(result, (os::vm_page_size()-1));
      cmpl(result, (os::vm_page_size()-16));
      jccb(Assembler::belowEqual, CHECK_STR);

      // Move small strings to stack to allow load 16 bytes into vec.
      subptr(rsp, 16);
      int stk_offset = wordSize-(1<<scale2);
      push(cnt2);

      bind(COPY_SUBSTR);
      if (ae == StrIntrinsicNode::LL || ae == StrIntrinsicNode::UL) {
        load_unsigned_byte(result, Address(str2, cnt2, scale2, -1));
        movb(Address(rsp, cnt2, scale2, stk_offset), result);
      } else if (ae == StrIntrinsicNode::UU) {
        load_unsigned_short(result, Address(str2, cnt2, scale2, -2));
        movw(Address(rsp, cnt2, scale2, stk_offset), result);
      }
      decrement(cnt2);
      jccb(Assembler::notZero, COPY_SUBSTR);

      pop(cnt2);
      movptr(str2, rsp);  // New substring address
    } // non constant

    bind(CHECK_STR);
    cmpl(cnt1, stride);
    jccb(Assembler::aboveEqual, BIG_STRINGS);

    // Check cross page boundary.
    movl(result, str1); // We need only low 32 bits
    andl(result, (os::vm_page_size()-1));
    cmpl(result, (os::vm_page_size()-16));
    jccb(Assembler::belowEqual, BIG_STRINGS);

    subptr(rsp, 16);
    int stk_offset = -(1<<scale1);
    if (int_cnt2 < 0) { // not constant
      push(cnt2);
      stk_offset += wordSize;
    }
    movl(cnt2, cnt1);

    bind(COPY_STR);
    if (ae == StrIntrinsicNode::LL) {
      load_unsigned_byte(result, Address(str1, cnt2, scale1, -1));
      movb(Address(rsp, cnt2, scale1, stk_offset), result);
    } else {
      load_unsigned_short(result, Address(str1, cnt2, scale1, -2));
      movw(Address(rsp, cnt2, scale1, stk_offset), result);
    }
    decrement(cnt2);
    jccb(Assembler::notZero, COPY_STR);

    if (int_cnt2 < 0) { // not constant
      pop(cnt2);
    }
    movptr(str1, rsp);  // New string address

    bind(BIG_STRINGS);
    // Load substring.
    if (int_cnt2 < 0) { // -1
      if (ae == StrIntrinsicNode::UL) {
        pmovzxbw(vec, Address(str2, 0));
      } else {
        movdqu(vec, Address(str2, 0));
      }
      push(cnt2);       // substr count
      push(str2);       // substr addr
      push(str1);       // string addr
    } else {
      // Small (< 8 chars) constant substrings are loaded already.
      movl(cnt2, int_cnt2);
    }
    push(tmp);  // original SP

  } // Finished loading

  //========================================================
  // Start search
  //

  movptr(result, str1); // string addr

  if (int_cnt2  < 0) {  // Only for non constant substring
    jmpb(SCAN_TO_SUBSTR);

    // SP saved at sp+0
    // String saved at sp+1*wordSize
    // Substr saved at sp+2*wordSize
    // Substr count saved at sp+3*wordSize

    // Reload substr for rescan, this code
    // is executed only for large substrings (> 8 chars)
    bind(RELOAD_SUBSTR);
    movptr(str2, Address(rsp, 2*wordSize));
    movl(cnt2, Address(rsp, 3*wordSize));
    if (ae == StrIntrinsicNode::UL) {
      pmovzxbw(vec, Address(str2, 0));
    } else {
      movdqu(vec, Address(str2, 0));
    }
    // We came here after the beginning of the substring was
    // matched but the rest of it was not so we need to search
    // again. Start from the next element after the previous match.
    subptr(str1, result); // Restore counter
    if (ae == StrIntrinsicNode::UU || ae == StrIntrinsicNode::UL) {
      shrl(str1, 1);
    }
    addl(cnt1, str1);
    decrementl(cnt1);   // Shift to next element
    cmpl(cnt1, cnt2);
    jcc(Assembler::negative, RET_NOT_FOUND);  // Left less then substring

    addptr(result, (1<<scale1));
  } // non constant

  // Scan string for start of substr in 16-byte vectors
  bind(SCAN_TO_SUBSTR);
  assert(cnt1 == rdx && cnt2 == rax && tmp == rcx, "pcmpestri");
  pcmpestri(vec, Address(result, 0), mode);
  jccb(Assembler::below, FOUND_CANDIDATE);   // CF == 1
  subl(cnt1, stride);
  jccb(Assembler::lessEqual, RET_NOT_FOUND); // Scanned full string
  cmpl(cnt1, cnt2);
  jccb(Assembler::negative, RET_NOT_FOUND);  // Left less then substring
  addptr(result, 16);

  bind(ADJUST_STR);
  cmpl(cnt1, stride); // Do not read beyond string
  jccb(Assembler::greaterEqual, SCAN_TO_SUBSTR);
  // Back-up string to avoid reading beyond string.
  lea(result, Address(result, cnt1, scale1, -16));
  movl(cnt1, stride);
  jmpb(SCAN_TO_SUBSTR);

  // Found a potential substr
  bind(FOUND_CANDIDATE);
  // After pcmpestri tmp(rcx) contains matched element index

  // Make sure string is still long enough
  subl(cnt1, tmp);
  cmpl(cnt1, cnt2);
  jccb(Assembler::greaterEqual, FOUND_SUBSTR);
  // Left less then substring.

  bind(RET_NOT_FOUND);
  movl(result, -1);
  jmp(CLEANUP);

  bind(FOUND_SUBSTR);
  // Compute start addr of substr
  lea(result, Address(result, tmp, scale1));
  if (int_cnt2 > 0) { // Constant substring
    // Repeat search for small substring (< 8 chars)
    // from new point without reloading substring.
    // Have to check that we don't read beyond string.
    cmpl(tmp, stride-int_cnt2);
    jccb(Assembler::greater, ADJUST_STR);
    // Fall through if matched whole substring.
  } else { // non constant
    assert(int_cnt2 == -1, "should be != 0");

    addl(tmp, cnt2);
    // Found result if we matched whole substring.
    cmpl(tmp, stride);
    jcc(Assembler::lessEqual, RET_FOUND);

    // Repeat search for small substring (<= 8 chars)
    // from new point 'str1' without reloading substring.
    cmpl(cnt2, stride);
    // Have to check that we don't read beyond string.
    jccb(Assembler::lessEqual, ADJUST_STR);

    Label CHECK_NEXT, CONT_SCAN_SUBSTR, RET_FOUND_LONG;
    // Compare the rest of substring (> 8 chars).
    movptr(str1, result);

    cmpl(tmp, cnt2);
    // First 8 chars are already matched.
    jccb(Assembler::equal, CHECK_NEXT);

    bind(SCAN_SUBSTR);
    pcmpestri(vec, Address(str1, 0), mode);
    // Need to reload strings pointers if not matched whole vector
    jcc(Assembler::noOverflow, RELOAD_SUBSTR); // OF == 0

    bind(CHECK_NEXT);
    subl(cnt2, stride);
    jccb(Assembler::lessEqual, RET_FOUND_LONG); // Found full substring
    addptr(str1, 16);
    if (ae == StrIntrinsicNode::UL) {
      addptr(str2, 8);
    } else {
      addptr(str2, 16);
    }
    subl(cnt1, stride);
    cmpl(cnt2, stride); // Do not read beyond substring
    jccb(Assembler::greaterEqual, CONT_SCAN_SUBSTR);
    // Back-up strings to avoid reading beyond substring.

    if (ae == StrIntrinsicNode::UL) {
      lea(str2, Address(str2, cnt2, scale2, -8));
      lea(str1, Address(str1, cnt2, scale1, -16));
    } else {
      lea(str2, Address(str2, cnt2, scale2, -16));
      lea(str1, Address(str1, cnt2, scale1, -16));
    }
    subl(cnt1, cnt2);
    movl(cnt2, stride);
    addl(cnt1, stride);
    bind(CONT_SCAN_SUBSTR);
    if (ae == StrIntrinsicNode::UL) {
      pmovzxbw(vec, Address(str2, 0));
    } else {
      movdqu(vec, Address(str2, 0));
    }
    jmp(SCAN_SUBSTR);

    bind(RET_FOUND_LONG);
    movptr(str1, Address(rsp, wordSize));
  } // non constant

  bind(RET_FOUND);
  // Compute substr offset
  subptr(result, str1);
  if (ae == StrIntrinsicNode::UU || ae == StrIntrinsicNode::UL) {
    shrl(result, 1); // index
  }
  bind(CLEANUP);
  pop(rsp); // restore SP

} // string_indexof

void MacroAssembler::string_indexof_char(Register str1, Register cnt1, Register ch, Register result,
                                         XMMRegister vec1, XMMRegister vec2, XMMRegister vec3, Register tmp) {
  ShortBranchVerifier sbv(this);
  assert(UseSSE42Intrinsics, "SSE4.2 intrinsics are required");

  int stride = 8;

  Label FOUND_CHAR, SCAN_TO_CHAR, SCAN_TO_CHAR_LOOP,
        SCAN_TO_8_CHAR, SCAN_TO_8_CHAR_LOOP, SCAN_TO_16_CHAR_LOOP,
        RET_NOT_FOUND, SCAN_TO_8_CHAR_INIT,
        FOUND_SEQ_CHAR, DONE_LABEL;

  movptr(result, str1);
  if (UseAVX >= 2) {
    cmpl(cnt1, stride);
    jcc(Assembler::less, SCAN_TO_CHAR_LOOP);
    cmpl(cnt1, 2*stride);
    jcc(Assembler::less, SCAN_TO_8_CHAR_INIT);
    movdl(vec1, ch);
    vpbroadcastw(vec1, vec1, Assembler::AVX_256bit);
    vpxor(vec2, vec2);
    movl(tmp, cnt1);
    andl(tmp, 0xFFFFFFF0);  //vector count (in chars)
    andl(cnt1,0x0000000F);  //tail count (in chars)

    bind(SCAN_TO_16_CHAR_LOOP);
    vmovdqu(vec3, Address(result, 0));
    vpcmpeqw(vec3, vec3, vec1, 1);
    vptest(vec2, vec3);
    jcc(Assembler::carryClear, FOUND_CHAR);
    addptr(result, 32);
    subl(tmp, 2*stride);
    jcc(Assembler::notZero, SCAN_TO_16_CHAR_LOOP);
    jmp(SCAN_TO_8_CHAR);
    bind(SCAN_TO_8_CHAR_INIT);
    movdl(vec1, ch);
    pshuflw(vec1, vec1, 0x00);
    pshufd(vec1, vec1, 0);
    pxor(vec2, vec2);
  }
  bind(SCAN_TO_8_CHAR);
  cmpl(cnt1, stride);
  if (UseAVX >= 2) {
    jcc(Assembler::less, SCAN_TO_CHAR);
  } else {
    jcc(Assembler::less, SCAN_TO_CHAR_LOOP);
    movdl(vec1, ch);
    pshuflw(vec1, vec1, 0x00);
    pshufd(vec1, vec1, 0);
    pxor(vec2, vec2);
  }
  movl(tmp, cnt1);
  andl(tmp, 0xFFFFFFF8);  //vector count (in chars)
  andl(cnt1,0x00000007);  //tail count (in chars)

  bind(SCAN_TO_8_CHAR_LOOP);
  movdqu(vec3, Address(result, 0));
  pcmpeqw(vec3, vec1);
  ptest(vec2, vec3);
  jcc(Assembler::carryClear, FOUND_CHAR);
  addptr(result, 16);
  subl(tmp, stride);
  jcc(Assembler::notZero, SCAN_TO_8_CHAR_LOOP);
  bind(SCAN_TO_CHAR);
  testl(cnt1, cnt1);
  jcc(Assembler::zero, RET_NOT_FOUND);
  bind(SCAN_TO_CHAR_LOOP);
  load_unsigned_short(tmp, Address(result, 0));
  cmpl(ch, tmp);
  jccb(Assembler::equal, FOUND_SEQ_CHAR);
  addptr(result, 2);
  subl(cnt1, 1);
  jccb(Assembler::zero, RET_NOT_FOUND);
  jmp(SCAN_TO_CHAR_LOOP);

  bind(RET_NOT_FOUND);
  movl(result, -1);
  jmpb(DONE_LABEL);

  bind(FOUND_CHAR);
  if (UseAVX >= 2) {
    vpmovmskb(tmp, vec3);
  } else {
    pmovmskb(tmp, vec3);
  }
  bsfl(ch, tmp);
  addl(result, ch);

  bind(FOUND_SEQ_CHAR);
  subptr(result, str1);
  shrl(result, 1);

  bind(DONE_LABEL);
} // string_indexof_char

// helper function for string_compare
void MacroAssembler::load_next_elements(Register elem1, Register elem2, Register str1, Register str2,
                                        Address::ScaleFactor scale, Address::ScaleFactor scale1,
                                        Address::ScaleFactor scale2, Register index, int ae) {
  if (ae == StrIntrinsicNode::LL) {
    load_unsigned_byte(elem1, Address(str1, index, scale, 0));
    load_unsigned_byte(elem2, Address(str2, index, scale, 0));
  } else if (ae == StrIntrinsicNode::UU) {
    load_unsigned_short(elem1, Address(str1, index, scale, 0));
    load_unsigned_short(elem2, Address(str2, index, scale, 0));
  } else {
    load_unsigned_byte(elem1, Address(str1, index, scale1, 0));
    load_unsigned_short(elem2, Address(str2, index, scale2, 0));
  }
}

// Compare strings, used for char[] and byte[].
void MacroAssembler::string_compare(Register str1, Register str2,
                                    Register cnt1, Register cnt2, Register result,
                                    XMMRegister vec1, int ae) {
  ShortBranchVerifier sbv(this);
  Label LENGTH_DIFF_LABEL, POP_LABEL, DONE_LABEL, WHILE_HEAD_LABEL;
  Label COMPARE_WIDE_VECTORS_LOOP_FAILED;  // used only _LP64 && AVX3
  int stride, stride2, adr_stride, adr_stride1, adr_stride2;
  int stride2x2 = 0x40;
  Address::ScaleFactor scale = Address::no_scale;
  Address::ScaleFactor scale1 = Address::no_scale;
  Address::ScaleFactor scale2 = Address::no_scale;

  if (ae != StrIntrinsicNode::LL) {
    stride2x2 = 0x20;
  }

  if (ae == StrIntrinsicNode::LU || ae == StrIntrinsicNode::UL) {
    shrl(cnt2, 1);
  }
  // Compute the minimum of the string lengths and the
  // difference of the string lengths (stack).
  // Do the conditional move stuff
  movl(result, cnt1);
  subl(cnt1, cnt2);
  push(cnt1);
  cmov32(Assembler::lessEqual, cnt2, result);    // cnt2 = min(cnt1, cnt2)

  // Is the minimum length zero?
  testl(cnt2, cnt2);
  jcc(Assembler::zero, LENGTH_DIFF_LABEL);
  if (ae == StrIntrinsicNode::LL) {
    // Load first bytes
    load_unsigned_byte(result, Address(str1, 0));  // result = str1[0]
    load_unsigned_byte(cnt1, Address(str2, 0));    // cnt1   = str2[0]
  } else if (ae == StrIntrinsicNode::UU) {
    // Load first characters
    load_unsigned_short(result, Address(str1, 0));
    load_unsigned_short(cnt1, Address(str2, 0));
  } else {
    load_unsigned_byte(result, Address(str1, 0));
    load_unsigned_short(cnt1, Address(str2, 0));
  }
  subl(result, cnt1);
  jcc(Assembler::notZero,  POP_LABEL);

  if (ae == StrIntrinsicNode::UU) {
    // Divide length by 2 to get number of chars
    shrl(cnt2, 1);
  }
  cmpl(cnt2, 1);
  jcc(Assembler::equal, LENGTH_DIFF_LABEL);

  // Check if the strings start at the same location and setup scale and stride
  if (ae == StrIntrinsicNode::LL || ae == StrIntrinsicNode::UU) {
    cmpptr(str1, str2);
    jcc(Assembler::equal, LENGTH_DIFF_LABEL);
    if (ae == StrIntrinsicNode::LL) {
      scale = Address::times_1;
      stride = 16;
    } else {
      scale = Address::times_2;
      stride = 8;
    }
  } else {
    scale1 = Address::times_1;
    scale2 = Address::times_2;
    // scale not used
    stride = 8;
  }

  if (UseAVX >= 2 && UseSSE42Intrinsics) {
    Label COMPARE_WIDE_VECTORS, VECTOR_NOT_EQUAL, COMPARE_WIDE_TAIL, COMPARE_SMALL_STR;
    Label COMPARE_WIDE_VECTORS_LOOP, COMPARE_16_CHARS, COMPARE_INDEX_CHAR;
    Label COMPARE_WIDE_VECTORS_LOOP_AVX2;
    Label COMPARE_TAIL_LONG;
    Label COMPARE_WIDE_VECTORS_LOOP_AVX3;  // used only _LP64 && AVX3

    int pcmpmask = 0x19;
    if (ae == StrIntrinsicNode::LL) {
      pcmpmask &= ~0x01;
    }

    // Setup to compare 16-chars (32-bytes) vectors,
    // start from first character again because it has aligned address.
    if (ae == StrIntrinsicNode::LL) {
      stride2 = 32;
    } else {
      stride2 = 16;
    }
    if (ae == StrIntrinsicNode::LL || ae == StrIntrinsicNode::UU) {
      adr_stride = stride << scale;
    } else {
      adr_stride1 = 8;  //stride << scale1;
      adr_stride2 = 16; //stride << scale2;
    }

    assert(result == rax && cnt2 == rdx && cnt1 == rcx, "pcmpestri");
    // rax and rdx are used by pcmpestri as elements counters
    movl(result, cnt2);
    andl(cnt2, ~(stride2-1));   // cnt2 holds the vector count
    jcc(Assembler::zero, COMPARE_TAIL_LONG);

    // fast path : compare first 2 8-char vectors.
    bind(COMPARE_16_CHARS);
    if (ae == StrIntrinsicNode::LL || ae == StrIntrinsicNode::UU) {
      movdqu(vec1, Address(str1, 0));
    } else {
      pmovzxbw(vec1, Address(str1, 0));
    }
    pcmpestri(vec1, Address(str2, 0), pcmpmask);
    jccb(Assembler::below, COMPARE_INDEX_CHAR);

    if (ae == StrIntrinsicNode::LL || ae == StrIntrinsicNode::UU) {
      movdqu(vec1, Address(str1, adr_stride));
      pcmpestri(vec1, Address(str2, adr_stride), pcmpmask);
    } else {
      pmovzxbw(vec1, Address(str1, adr_stride1));
      pcmpestri(vec1, Address(str2, adr_stride2), pcmpmask);
    }
    jccb(Assembler::aboveEqual, COMPARE_WIDE_VECTORS);
    addl(cnt1, stride);

    // Compare the characters at index in cnt1
    bind(COMPARE_INDEX_CHAR); // cnt1 has the offset of the mismatching character
    load_next_elements(result, cnt2, str1, str2, scale, scale1, scale2, cnt1, ae);
    subl(result, cnt2);
    jmp(POP_LABEL);

    // Setup the registers to start vector comparison loop
    bind(COMPARE_WIDE_VECTORS);
    if (ae == StrIntrinsicNode::LL || ae == StrIntrinsicNode::UU) {
      lea(str1, Address(str1, result, scale));
      lea(str2, Address(str2, result, scale));
    } else {
      lea(str1, Address(str1, result, scale1));
      lea(str2, Address(str2, result, scale2));
    }
    subl(result, stride2);
    subl(cnt2, stride2);
    jcc(Assembler::zero, COMPARE_WIDE_TAIL);
    negptr(result);

    //  In a loop, compare 16-chars (32-bytes) at once using (vpxor+vptest)
    bind(COMPARE_WIDE_VECTORS_LOOP);

#ifdef _LP64
    if (VM_Version::supports_avx512vlbw()) { // trying 64 bytes fast loop
      cmpl(cnt2, stride2x2);
      jccb(Assembler::below, COMPARE_WIDE_VECTORS_LOOP_AVX2);
      testl(cnt2, stride2x2-1);   // cnt2 holds the vector count
      jccb(Assembler::notZero, COMPARE_WIDE_VECTORS_LOOP_AVX2);   // means we cannot subtract by 0x40

      bind(COMPARE_WIDE_VECTORS_LOOP_AVX3); // the hottest loop
      if (ae == StrIntrinsicNode::LL || ae == StrIntrinsicNode::UU) {
        evmovdquq(vec1, Address(str1, result, scale), Assembler::AVX_512bit);
        evpcmpeqb(k7, vec1, Address(str2, result, scale), Assembler::AVX_512bit); // k7 == 11..11, if operands equal, otherwise k7 has some 0
      } else {
        vpmovzxbw(vec1, Address(str1, result, scale1), Assembler::AVX_512bit);
        evpcmpeqb(k7, vec1, Address(str2, result, scale2), Assembler::AVX_512bit); // k7 == 11..11, if operands equal, otherwise k7 has some 0
      }
      kortestql(k7, k7);
      jcc(Assembler::aboveEqual, COMPARE_WIDE_VECTORS_LOOP_FAILED);     // miscompare
      addptr(result, stride2x2);  // update since we already compared at this addr
      subl(cnt2, stride2x2);      // and sub the size too
      jccb(Assembler::notZero, COMPARE_WIDE_VECTORS_LOOP_AVX3);

      vpxor(vec1, vec1);
      jmpb(COMPARE_WIDE_TAIL);
    }//if (VM_Version::supports_avx512vlbw())
#endif // _LP64


    bind(COMPARE_WIDE_VECTORS_LOOP_AVX2);
    if (ae == StrIntrinsicNode::LL || ae == StrIntrinsicNode::UU) {
      vmovdqu(vec1, Address(str1, result, scale));
      vpxor(vec1, Address(str2, result, scale));
    } else {
      vpmovzxbw(vec1, Address(str1, result, scale1), Assembler::AVX_256bit);
      vpxor(vec1, Address(str2, result, scale2));
    }
    vptest(vec1, vec1);
    jcc(Assembler::notZero, VECTOR_NOT_EQUAL);
    addptr(result, stride2);
    subl(cnt2, stride2);
    jcc(Assembler::notZero, COMPARE_WIDE_VECTORS_LOOP);
    // clean upper bits of YMM registers
    vpxor(vec1, vec1);

    // compare wide vectors tail
    bind(COMPARE_WIDE_TAIL);
    testptr(result, result);
    jcc(Assembler::zero, LENGTH_DIFF_LABEL);

    movl(result, stride2);
    movl(cnt2, result);
    negptr(result);
    jmp(COMPARE_WIDE_VECTORS_LOOP_AVX2);

    // Identifies the mismatching (higher or lower)16-bytes in the 32-byte vectors.
    bind(VECTOR_NOT_EQUAL);
    // clean upper bits of YMM registers
    vpxor(vec1, vec1);
    if (ae == StrIntrinsicNode::LL || ae == StrIntrinsicNode::UU) {
      lea(str1, Address(str1, result, scale));
      lea(str2, Address(str2, result, scale));
    } else {
      lea(str1, Address(str1, result, scale1));
      lea(str2, Address(str2, result, scale2));
    }
    jmp(COMPARE_16_CHARS);

    // Compare tail chars, length between 1 to 15 chars
    bind(COMPARE_TAIL_LONG);
    movl(cnt2, result);
    cmpl(cnt2, stride);
    jcc(Assembler::less, COMPARE_SMALL_STR);

    if (ae == StrIntrinsicNode::LL || ae == StrIntrinsicNode::UU) {
      movdqu(vec1, Address(str1, 0));
    } else {
      pmovzxbw(vec1, Address(str1, 0));
    }
    pcmpestri(vec1, Address(str2, 0), pcmpmask);
    jcc(Assembler::below, COMPARE_INDEX_CHAR);
    subptr(cnt2, stride);
    jcc(Assembler::zero, LENGTH_DIFF_LABEL);
    if (ae == StrIntrinsicNode::LL || ae == StrIntrinsicNode::UU) {
      lea(str1, Address(str1, result, scale));
      lea(str2, Address(str2, result, scale));
    } else {
      lea(str1, Address(str1, result, scale1));
      lea(str2, Address(str2, result, scale2));
    }
    negptr(cnt2);
    jmpb(WHILE_HEAD_LABEL);

    bind(COMPARE_SMALL_STR);
  } else if (UseSSE42Intrinsics) {
    Label COMPARE_WIDE_VECTORS, VECTOR_NOT_EQUAL, COMPARE_TAIL;
    int pcmpmask = 0x19;
    // Setup to compare 8-char (16-byte) vectors,
    // start from first character again because it has aligned address.
    movl(result, cnt2);
    andl(cnt2, ~(stride - 1));   // cnt2 holds the vector count
    if (ae == StrIntrinsicNode::LL) {
      pcmpmask &= ~0x01;
    }
    jcc(Assembler::zero, COMPARE_TAIL);
    if (ae == StrIntrinsicNode::LL || ae == StrIntrinsicNode::UU) {
      lea(str1, Address(str1, result, scale));
      lea(str2, Address(str2, result, scale));
    } else {
      lea(str1, Address(str1, result, scale1));
      lea(str2, Address(str2, result, scale2));
    }
    negptr(result);

    // pcmpestri
    //   inputs:
    //     vec1- substring
    //     rax - negative string length (elements count)
    //     mem - scanned string
    //     rdx - string length (elements count)
    //     pcmpmask - cmp mode: 11000 (string compare with negated result)
    //               + 00 (unsigned bytes) or  + 01 (unsigned shorts)
    //   outputs:
    //     rcx - first mismatched element index
    assert(result == rax && cnt2 == rdx && cnt1 == rcx, "pcmpestri");

    bind(COMPARE_WIDE_VECTORS);
    if (ae == StrIntrinsicNode::LL || ae == StrIntrinsicNode::UU) {
      movdqu(vec1, Address(str1, result, scale));
      pcmpestri(vec1, Address(str2, result, scale), pcmpmask);
    } else {
      pmovzxbw(vec1, Address(str1, result, scale1));
      pcmpestri(vec1, Address(str2, result, scale2), pcmpmask);
    }
    // After pcmpestri cnt1(rcx) contains mismatched element index

    jccb(Assembler::below, VECTOR_NOT_EQUAL);  // CF==1
    addptr(result, stride);
    subptr(cnt2, stride);
    jccb(Assembler::notZero, COMPARE_WIDE_VECTORS);

    // compare wide vectors tail
    testptr(result, result);
    jcc(Assembler::zero, LENGTH_DIFF_LABEL);

    movl(cnt2, stride);
    movl(result, stride);
    negptr(result);
    if (ae == StrIntrinsicNode::LL || ae == StrIntrinsicNode::UU) {
      movdqu(vec1, Address(str1, result, scale));
      pcmpestri(vec1, Address(str2, result, scale), pcmpmask);
    } else {
      pmovzxbw(vec1, Address(str1, result, scale1));
      pcmpestri(vec1, Address(str2, result, scale2), pcmpmask);
    }
    jccb(Assembler::aboveEqual, LENGTH_DIFF_LABEL);

    // Mismatched characters in the vectors
    bind(VECTOR_NOT_EQUAL);
    addptr(cnt1, result);
    load_next_elements(result, cnt2, str1, str2, scale, scale1, scale2, cnt1, ae);
    subl(result, cnt2);
    jmpb(POP_LABEL);

    bind(COMPARE_TAIL); // limit is zero
    movl(cnt2, result);
    // Fallthru to tail compare
  }
  // Shift str2 and str1 to the end of the arrays, negate min
  if (ae == StrIntrinsicNode::LL || ae == StrIntrinsicNode::UU) {
    lea(str1, Address(str1, cnt2, scale));
    lea(str2, Address(str2, cnt2, scale));
  } else {
    lea(str1, Address(str1, cnt2, scale1));
    lea(str2, Address(str2, cnt2, scale2));
  }
  decrementl(cnt2);  // first character was compared already
  negptr(cnt2);

  // Compare the rest of the elements
  bind(WHILE_HEAD_LABEL);
  load_next_elements(result, cnt1, str1, str2, scale, scale1, scale2, cnt2, ae);
  subl(result, cnt1);
  jccb(Assembler::notZero, POP_LABEL);
  increment(cnt2);
  jccb(Assembler::notZero, WHILE_HEAD_LABEL);

  // Strings are equal up to min length.  Return the length difference.
  bind(LENGTH_DIFF_LABEL);
  pop(result);
  if (ae == StrIntrinsicNode::UU) {
    // Divide diff by 2 to get number of chars
    sarl(result, 1);
  }
  jmpb(DONE_LABEL);

#ifdef _LP64
  if (VM_Version::supports_avx512vlbw()) {

    bind(COMPARE_WIDE_VECTORS_LOOP_FAILED);

    kmovql(cnt1, k7);
    notq(cnt1);
    bsfq(cnt2, cnt1);
    if (ae != StrIntrinsicNode::LL) {
      // Divide diff by 2 to get number of chars
      sarl(cnt2, 1);
    }
    addq(result, cnt2);
    if (ae == StrIntrinsicNode::LL) {
      load_unsigned_byte(cnt1, Address(str2, result));
      load_unsigned_byte(result, Address(str1, result));
    } else if (ae == StrIntrinsicNode::UU) {
      load_unsigned_short(cnt1, Address(str2, result, scale));
      load_unsigned_short(result, Address(str1, result, scale));
    } else {
      load_unsigned_short(cnt1, Address(str2, result, scale2));
      load_unsigned_byte(result, Address(str1, result, scale1));
    }
    subl(result, cnt1);
    jmpb(POP_LABEL);
  }//if (VM_Version::supports_avx512vlbw())
#endif // _LP64

  // Discard the stored length difference
  bind(POP_LABEL);
  pop(cnt1);

  // That's it
  bind(DONE_LABEL);
  if(ae == StrIntrinsicNode::UL) {
    negl(result);
  }

}

// Search for Non-ASCII character (Negative byte value) in a byte array,
// return true if it has any and false otherwise.
//   ..\jdk\src\java.base\share\classes\java\lang\StringCoding.java
//   @HotSpotIntrinsicCandidate
//   private static boolean hasNegatives(byte[] ba, int off, int len) {
//     for (int i = off; i < off + len; i++) {
//       if (ba[i] < 0) {
//         return true;
//       }
//     }
//     return false;
//   }
void MacroAssembler::has_negatives(Register ary1, Register len,
  Register result, Register tmp1,
  XMMRegister vec1, XMMRegister vec2) {
  // rsi: byte array
  // rcx: len
  // rax: result
  ShortBranchVerifier sbv(this);
  assert_different_registers(ary1, len, result, tmp1);
  assert_different_registers(vec1, vec2);
  Label TRUE_LABEL, FALSE_LABEL, DONE, COMPARE_CHAR, COMPARE_VECTORS, COMPARE_BYTE;

  // len == 0
  testl(len, len);
  jcc(Assembler::zero, FALSE_LABEL);

  if ((UseAVX > 2) && // AVX512
    VM_Version::supports_avx512vlbw() &&
    VM_Version::supports_bmi2()) {

    set_vector_masking();  // opening of the stub context for programming mask registers

    Label test_64_loop, test_tail;
    Register tmp3_aliased = len;

    movl(tmp1, len);
    vpxor(vec2, vec2, vec2, Assembler::AVX_512bit);

    andl(tmp1, 64 - 1);   // tail count (in chars) 0x3F
    andl(len, ~(64 - 1));    // vector count (in chars)
    jccb(Assembler::zero, test_tail);

    lea(ary1, Address(ary1, len, Address::times_1));
    negptr(len);

    bind(test_64_loop);
    // Check whether our 64 elements of size byte contain negatives
    evpcmpgtb(k2, vec2, Address(ary1, len, Address::times_1), Assembler::AVX_512bit);
    kortestql(k2, k2);
    jcc(Assembler::notZero, TRUE_LABEL);

    addptr(len, 64);
    jccb(Assembler::notZero, test_64_loop);


    bind(test_tail);
    // bail out when there is nothing to be done
    testl(tmp1, -1);
    jcc(Assembler::zero, FALSE_LABEL);

    // Save k1
    kmovql(k3, k1);

    // ~(~0 << len) applied up to two times (for 32-bit scenario)
#ifdef _LP64
    mov64(tmp3_aliased, 0xFFFFFFFFFFFFFFFF);
    shlxq(tmp3_aliased, tmp3_aliased, tmp1);
    notq(tmp3_aliased);
    kmovql(k1, tmp3_aliased);
#else
    Label k_init;
    jmp(k_init);

    // We could not read 64-bits from a general purpose register thus we move
    // data required to compose 64 1's to the instruction stream
    // We emit 64 byte wide series of elements from 0..63 which later on would
    // be used as a compare targets with tail count contained in tmp1 register.
    // Result would be a k1 register having tmp1 consecutive number or 1
    // counting from least significant bit.
    address tmp = pc();
    emit_int64(0x0706050403020100);
    emit_int64(0x0F0E0D0C0B0A0908);
    emit_int64(0x1716151413121110);
    emit_int64(0x1F1E1D1C1B1A1918);
    emit_int64(0x2726252423222120);
    emit_int64(0x2F2E2D2C2B2A2928);
    emit_int64(0x3736353433323130);
    emit_int64(0x3F3E3D3C3B3A3938);

    bind(k_init);
    lea(len, InternalAddress(tmp));
    // create mask to test for negative byte inside a vector
    evpbroadcastb(vec1, tmp1, Assembler::AVX_512bit);
    evpcmpgtb(k1, vec1, Address(len, 0), Assembler::AVX_512bit);

#endif
    evpcmpgtb(k2, k1, vec2, Address(ary1, 0), Assembler::AVX_512bit);
    ktestq(k2, k1);
    // Restore k1
    kmovql(k1, k3);
    jcc(Assembler::notZero, TRUE_LABEL);

    jmp(FALSE_LABEL);

    clear_vector_masking();   // closing of the stub context for programming mask registers
  } else {
    movl(result, len); // copy

    if (UseAVX == 2 && UseSSE >= 2) {
      // With AVX2, use 32-byte vector compare
      Label COMPARE_WIDE_VECTORS, COMPARE_TAIL;

      // Compare 32-byte vectors
      andl(result, 0x0000001f);  //   tail count (in bytes)
      andl(len, 0xffffffe0);   // vector count (in bytes)
      jccb(Assembler::zero, COMPARE_TAIL);

      lea(ary1, Address(ary1, len, Address::times_1));
      negptr(len);

      movl(tmp1, 0x80808080);   // create mask to test for Unicode chars in vector
      movdl(vec2, tmp1);
      vpbroadcastd(vec2, vec2, Assembler::AVX_256bit);

      bind(COMPARE_WIDE_VECTORS);
      vmovdqu(vec1, Address(ary1, len, Address::times_1));
      vptest(vec1, vec2);
      jccb(Assembler::notZero, TRUE_LABEL);
      addptr(len, 32);
      jcc(Assembler::notZero, COMPARE_WIDE_VECTORS);

      testl(result, result);
      jccb(Assembler::zero, FALSE_LABEL);

      vmovdqu(vec1, Address(ary1, result, Address::times_1, -32));
      vptest(vec1, vec2);
      jccb(Assembler::notZero, TRUE_LABEL);
      jmpb(FALSE_LABEL);

      bind(COMPARE_TAIL); // len is zero
      movl(len, result);
      // Fallthru to tail compare
    } else if (UseSSE42Intrinsics) {
      // With SSE4.2, use double quad vector compare
      Label COMPARE_WIDE_VECTORS, COMPARE_TAIL;

      // Compare 16-byte vectors
      andl(result, 0x0000000f);  //   tail count (in bytes)
      andl(len, 0xfffffff0);   // vector count (in bytes)
      jcc(Assembler::zero, COMPARE_TAIL);

      lea(ary1, Address(ary1, len, Address::times_1));
      negptr(len);

      movl(tmp1, 0x80808080);
      movdl(vec2, tmp1);
      pshufd(vec2, vec2, 0);

      bind(COMPARE_WIDE_VECTORS);
      movdqu(vec1, Address(ary1, len, Address::times_1));
      ptest(vec1, vec2);
      jcc(Assembler::notZero, TRUE_LABEL);
      addptr(len, 16);
      jcc(Assembler::notZero, COMPARE_WIDE_VECTORS);

      testl(result, result);
      jcc(Assembler::zero, FALSE_LABEL);

      movdqu(vec1, Address(ary1, result, Address::times_1, -16));
      ptest(vec1, vec2);
      jccb(Assembler::notZero, TRUE_LABEL);
      jmpb(FALSE_LABEL);

      bind(COMPARE_TAIL); // len is zero
      movl(len, result);
      // Fallthru to tail compare
    }
  }
  // Compare 4-byte vectors
  andl(len, 0xfffffffc); // vector count (in bytes)
  jccb(Assembler::zero, COMPARE_CHAR);

  lea(ary1, Address(ary1, len, Address::times_1));
  negptr(len);

  bind(COMPARE_VECTORS);
  movl(tmp1, Address(ary1, len, Address::times_1));
  andl(tmp1, 0x80808080);
  jccb(Assembler::notZero, TRUE_LABEL);
  addptr(len, 4);
  jcc(Assembler::notZero, COMPARE_VECTORS);

  // Compare trailing char (final 2 bytes), if any
  bind(COMPARE_CHAR);
  testl(result, 0x2);   // tail  char
  jccb(Assembler::zero, COMPARE_BYTE);
  load_unsigned_short(tmp1, Address(ary1, 0));
  andl(tmp1, 0x00008080);
  jccb(Assembler::notZero, TRUE_LABEL);
  subptr(result, 2);
  lea(ary1, Address(ary1, 2));

  bind(COMPARE_BYTE);
  testl(result, 0x1);   // tail  byte
  jccb(Assembler::zero, FALSE_LABEL);
  load_unsigned_byte(tmp1, Address(ary1, 0));
  andl(tmp1, 0x00000080);
  jccb(Assembler::notEqual, TRUE_LABEL);
  jmpb(FALSE_LABEL);

  bind(TRUE_LABEL);
  movl(result, 1);   // return true
  jmpb(DONE);

  bind(FALSE_LABEL);
  xorl(result, result); // return false

  // That's it
  bind(DONE);
  if (UseAVX >= 2 && UseSSE >= 2) {
    // clean upper bits of YMM registers
    vpxor(vec1, vec1);
    vpxor(vec2, vec2);
  }
}
// Compare char[] or byte[] arrays aligned to 4 bytes or substrings.
void MacroAssembler::arrays_equals(bool is_array_equ, Register ary1, Register ary2,
                                   Register limit, Register result, Register chr,
                                   XMMRegister vec1, XMMRegister vec2, bool is_char) {
  ShortBranchVerifier sbv(this);
  Label TRUE_LABEL, FALSE_LABEL, DONE, COMPARE_VECTORS, COMPARE_CHAR, COMPARE_BYTE;

  int length_offset  = arrayOopDesc::length_offset_in_bytes();
  int base_offset    = arrayOopDesc::base_offset_in_bytes(is_char ? T_CHAR : T_BYTE);

  if (is_array_equ) {
    // Check the input args
    cmpoop(ary1, ary2);
    jcc(Assembler::equal, TRUE_LABEL);

    // Need additional checks for arrays_equals.
    testptr(ary1, ary1);
    jcc(Assembler::zero, FALSE_LABEL);
    testptr(ary2, ary2);
    jcc(Assembler::zero, FALSE_LABEL);

    // Check the lengths
    movl(limit, Address(ary1, length_offset));
    cmpl(limit, Address(ary2, length_offset));
    jcc(Assembler::notEqual, FALSE_LABEL);
  }

  // count == 0
  testl(limit, limit);
  jcc(Assembler::zero, TRUE_LABEL);

  if (is_array_equ) {
    // Load array address
    lea(ary1, Address(ary1, base_offset));
    lea(ary2, Address(ary2, base_offset));
  }

  if (is_array_equ && is_char) {
    // arrays_equals when used for char[].
    shll(limit, 1);      // byte count != 0
  }
  movl(result, limit); // copy

  if (UseAVX >= 2) {
    // With AVX2, use 32-byte vector compare
    Label COMPARE_WIDE_VECTORS, COMPARE_TAIL;

    // Compare 32-byte vectors
    andl(result, 0x0000001f);  //   tail count (in bytes)
    andl(limit, 0xffffffe0);   // vector count (in bytes)
    jcc(Assembler::zero, COMPARE_TAIL);

    lea(ary1, Address(ary1, limit, Address::times_1));
    lea(ary2, Address(ary2, limit, Address::times_1));
    negptr(limit);

    bind(COMPARE_WIDE_VECTORS);

#ifdef _LP64
    if (VM_Version::supports_avx512vlbw()) { // trying 64 bytes fast loop
      Label COMPARE_WIDE_VECTORS_LOOP_AVX2, COMPARE_WIDE_VECTORS_LOOP_AVX3;

      cmpl(limit, -64);
      jccb(Assembler::greater, COMPARE_WIDE_VECTORS_LOOP_AVX2);

      bind(COMPARE_WIDE_VECTORS_LOOP_AVX3); // the hottest loop

      evmovdquq(vec1, Address(ary1, limit, Address::times_1), Assembler::AVX_512bit);
      evpcmpeqb(k7, vec1, Address(ary2, limit, Address::times_1), Assembler::AVX_512bit);
      kortestql(k7, k7);
      jcc(Assembler::aboveEqual, FALSE_LABEL);     // miscompare
      addptr(limit, 64);  // update since we already compared at this addr
      cmpl(limit, -64);
      jccb(Assembler::lessEqual, COMPARE_WIDE_VECTORS_LOOP_AVX3);

      // At this point we may still need to compare -limit+result bytes.
      // We could execute the next two instruction and just continue via non-wide path:
      //  cmpl(limit, 0);
      //  jcc(Assembler::equal, COMPARE_TAIL);  // true
      // But since we stopped at the points ary{1,2}+limit which are
      // not farther than 64 bytes from the ends of arrays ary{1,2}+result
      // (|limit| <= 32 and result < 32),
      // we may just compare the last 64 bytes.
      //
      addptr(result, -64);   // it is safe, bc we just came from this area
      evmovdquq(vec1, Address(ary1, result, Address::times_1), Assembler::AVX_512bit);
      evpcmpeqb(k7, vec1, Address(ary2, result, Address::times_1), Assembler::AVX_512bit);
      kortestql(k7, k7);
      jcc(Assembler::aboveEqual, FALSE_LABEL);     // miscompare

      jmp(TRUE_LABEL);

      bind(COMPARE_WIDE_VECTORS_LOOP_AVX2);

    }//if (VM_Version::supports_avx512vlbw())
#endif //_LP64

    vmovdqu(vec1, Address(ary1, limit, Address::times_1));
    vmovdqu(vec2, Address(ary2, limit, Address::times_1));
    vpxor(vec1, vec2);

    vptest(vec1, vec1);
    jcc(Assembler::notZero, FALSE_LABEL);
    addptr(limit, 32);
    jcc(Assembler::notZero, COMPARE_WIDE_VECTORS);

    testl(result, result);
    jcc(Assembler::zero, TRUE_LABEL);

    vmovdqu(vec1, Address(ary1, result, Address::times_1, -32));
    vmovdqu(vec2, Address(ary2, result, Address::times_1, -32));
    vpxor(vec1, vec2);

    vptest(vec1, vec1);
    jccb(Assembler::notZero, FALSE_LABEL);
    jmpb(TRUE_LABEL);

    bind(COMPARE_TAIL); // limit is zero
    movl(limit, result);
    // Fallthru to tail compare
  } else if (UseSSE42Intrinsics) {
    // With SSE4.2, use double quad vector compare
    Label COMPARE_WIDE_VECTORS, COMPARE_TAIL;

    // Compare 16-byte vectors
    andl(result, 0x0000000f);  //   tail count (in bytes)
    andl(limit, 0xfffffff0);   // vector count (in bytes)
    jcc(Assembler::zero, COMPARE_TAIL);

    lea(ary1, Address(ary1, limit, Address::times_1));
    lea(ary2, Address(ary2, limit, Address::times_1));
    negptr(limit);

    bind(COMPARE_WIDE_VECTORS);
    movdqu(vec1, Address(ary1, limit, Address::times_1));
    movdqu(vec2, Address(ary2, limit, Address::times_1));
    pxor(vec1, vec2);

    ptest(vec1, vec1);
    jcc(Assembler::notZero, FALSE_LABEL);
    addptr(limit, 16);
    jcc(Assembler::notZero, COMPARE_WIDE_VECTORS);

    testl(result, result);
    jcc(Assembler::zero, TRUE_LABEL);

    movdqu(vec1, Address(ary1, result, Address::times_1, -16));
    movdqu(vec2, Address(ary2, result, Address::times_1, -16));
    pxor(vec1, vec2);

    ptest(vec1, vec1);
    jccb(Assembler::notZero, FALSE_LABEL);
    jmpb(TRUE_LABEL);

    bind(COMPARE_TAIL); // limit is zero
    movl(limit, result);
    // Fallthru to tail compare
  }

  // Compare 4-byte vectors
  andl(limit, 0xfffffffc); // vector count (in bytes)
  jccb(Assembler::zero, COMPARE_CHAR);

  lea(ary1, Address(ary1, limit, Address::times_1));
  lea(ary2, Address(ary2, limit, Address::times_1));
  negptr(limit);

  bind(COMPARE_VECTORS);
  movl(chr, Address(ary1, limit, Address::times_1));
  cmpl(chr, Address(ary2, limit, Address::times_1));
  jccb(Assembler::notEqual, FALSE_LABEL);
  addptr(limit, 4);
  jcc(Assembler::notZero, COMPARE_VECTORS);

  // Compare trailing char (final 2 bytes), if any
  bind(COMPARE_CHAR);
  testl(result, 0x2);   // tail  char
  jccb(Assembler::zero, COMPARE_BYTE);
  load_unsigned_short(chr, Address(ary1, 0));
  load_unsigned_short(limit, Address(ary2, 0));
  cmpl(chr, limit);
  jccb(Assembler::notEqual, FALSE_LABEL);

  if (is_array_equ && is_char) {
    bind(COMPARE_BYTE);
  } else {
    lea(ary1, Address(ary1, 2));
    lea(ary2, Address(ary2, 2));

    bind(COMPARE_BYTE);
    testl(result, 0x1);   // tail  byte
    jccb(Assembler::zero, TRUE_LABEL);
    load_unsigned_byte(chr, Address(ary1, 0));
    load_unsigned_byte(limit, Address(ary2, 0));
    cmpl(chr, limit);
    jccb(Assembler::notEqual, FALSE_LABEL);
  }
  bind(TRUE_LABEL);
  movl(result, 1);   // return true
  jmpb(DONE);

  bind(FALSE_LABEL);
  xorl(result, result); // return false

  // That's it
  bind(DONE);
  if (UseAVX >= 2) {
    // clean upper bits of YMM registers
    vpxor(vec1, vec1);
    vpxor(vec2, vec2);
  }
}

#endif

void MacroAssembler::generate_fill(BasicType t, bool aligned,
                                   Register to, Register value, Register count,
                                   Register rtmp, XMMRegister xtmp) {
  ShortBranchVerifier sbv(this);
  assert_different_registers(to, value, count, rtmp);
  Label L_exit;
  Label L_fill_2_bytes, L_fill_4_bytes;

  int shift = -1;
  switch (t) {
    case T_BYTE:
      shift = 2;
      break;
    case T_SHORT:
      shift = 1;
      break;
    case T_INT:
      shift = 0;
      break;
    default: ShouldNotReachHere();
  }

  if (t == T_BYTE) {
    andl(value, 0xff);
    movl(rtmp, value);
    shll(rtmp, 8);
    orl(value, rtmp);
  }
  if (t == T_SHORT) {
    andl(value, 0xffff);
  }
  if (t == T_BYTE || t == T_SHORT) {
    movl(rtmp, value);
    shll(rtmp, 16);
    orl(value, rtmp);
  }

  cmpl(count, 2<<shift); // Short arrays (< 8 bytes) fill by element
  jcc(Assembler::below, L_fill_4_bytes); // use unsigned cmp
  if (!UseUnalignedLoadStores && !aligned && (t == T_BYTE || t == T_SHORT)) {
    Label L_skip_align2;
    // align source address at 4 bytes address boundary
    if (t == T_BYTE) {
      Label L_skip_align1;
      // One byte misalignment happens only for byte arrays
      testptr(to, 1);
      jccb(Assembler::zero, L_skip_align1);
      movb(Address(to, 0), value);
      increment(to);
      decrement(count);
      BIND(L_skip_align1);
    }
    // Two bytes misalignment happens only for byte and short (char) arrays
    testptr(to, 2);
    jccb(Assembler::zero, L_skip_align2);
    movw(Address(to, 0), value);
    addptr(to, 2);
    subl(count, 1<<(shift-1));
    BIND(L_skip_align2);
  }
  if (UseSSE < 2) {
    Label L_fill_32_bytes_loop, L_check_fill_8_bytes, L_fill_8_bytes_loop, L_fill_8_bytes;
    // Fill 32-byte chunks
    subl(count, 8 << shift);
    jcc(Assembler::less, L_check_fill_8_bytes);
    align(16);

    BIND(L_fill_32_bytes_loop);

    for (int i = 0; i < 32; i += 4) {
      movl(Address(to, i), value);
    }

    addptr(to, 32);
    subl(count, 8 << shift);
    jcc(Assembler::greaterEqual, L_fill_32_bytes_loop);
    BIND(L_check_fill_8_bytes);
    addl(count, 8 << shift);
    jccb(Assembler::zero, L_exit);
    jmpb(L_fill_8_bytes);

    //
    // length is too short, just fill qwords
    //
    BIND(L_fill_8_bytes_loop);
    movl(Address(to, 0), value);
    movl(Address(to, 4), value);
    addptr(to, 8);
    BIND(L_fill_8_bytes);
    subl(count, 1 << (shift + 1));
    jcc(Assembler::greaterEqual, L_fill_8_bytes_loop);
    // fall through to fill 4 bytes
  } else {
    Label L_fill_32_bytes;
    if (!UseUnalignedLoadStores) {
      // align to 8 bytes, we know we are 4 byte aligned to start
      testptr(to, 4);
      jccb(Assembler::zero, L_fill_32_bytes);
      movl(Address(to, 0), value);
      addptr(to, 4);
      subl(count, 1<<shift);
    }
    BIND(L_fill_32_bytes);
    {
      assert( UseSSE >= 2, "supported cpu only" );
      Label L_fill_32_bytes_loop, L_check_fill_8_bytes, L_fill_8_bytes_loop, L_fill_8_bytes;
      if (UseAVX > 2) {
        movl(rtmp, 0xffff);
        kmovwl(k1, rtmp);
      }
      movdl(xtmp, value);
      if (UseAVX > 2 && UseUnalignedLoadStores) {
        // Fill 64-byte chunks
        Label L_fill_64_bytes_loop, L_check_fill_32_bytes;
        vpbroadcastd(xtmp, xtmp, Assembler::AVX_512bit);

        subl(count, 16 << shift);
        jcc(Assembler::less, L_check_fill_32_bytes);
        align(16);

        BIND(L_fill_64_bytes_loop);
        evmovdqul(Address(to, 0), xtmp, Assembler::AVX_512bit);
        addptr(to, 64);
        subl(count, 16 << shift);
        jcc(Assembler::greaterEqual, L_fill_64_bytes_loop);

        BIND(L_check_fill_32_bytes);
        addl(count, 8 << shift);
        jccb(Assembler::less, L_check_fill_8_bytes);
        vmovdqu(Address(to, 0), xtmp);
        addptr(to, 32);
        subl(count, 8 << shift);

        BIND(L_check_fill_8_bytes);
      } else if (UseAVX == 2 && UseUnalignedLoadStores) {
        // Fill 64-byte chunks
        Label L_fill_64_bytes_loop, L_check_fill_32_bytes;
        vpbroadcastd(xtmp, xtmp, Assembler::AVX_256bit);

        subl(count, 16 << shift);
        jcc(Assembler::less, L_check_fill_32_bytes);
        align(16);

        BIND(L_fill_64_bytes_loop);
        vmovdqu(Address(to, 0), xtmp);
        vmovdqu(Address(to, 32), xtmp);
        addptr(to, 64);
        subl(count, 16 << shift);
        jcc(Assembler::greaterEqual, L_fill_64_bytes_loop);

        BIND(L_check_fill_32_bytes);
        addl(count, 8 << shift);
        jccb(Assembler::less, L_check_fill_8_bytes);
        vmovdqu(Address(to, 0), xtmp);
        addptr(to, 32);
        subl(count, 8 << shift);

        BIND(L_check_fill_8_bytes);
        // clean upper bits of YMM registers
        movdl(xtmp, value);
        pshufd(xtmp, xtmp, 0);
      } else {
        // Fill 32-byte chunks
        pshufd(xtmp, xtmp, 0);

        subl(count, 8 << shift);
        jcc(Assembler::less, L_check_fill_8_bytes);
        align(16);

        BIND(L_fill_32_bytes_loop);

        if (UseUnalignedLoadStores) {
          movdqu(Address(to, 0), xtmp);
          movdqu(Address(to, 16), xtmp);
        } else {
          movq(Address(to, 0), xtmp);
          movq(Address(to, 8), xtmp);
          movq(Address(to, 16), xtmp);
          movq(Address(to, 24), xtmp);
        }

        addptr(to, 32);
        subl(count, 8 << shift);
        jcc(Assembler::greaterEqual, L_fill_32_bytes_loop);

        BIND(L_check_fill_8_bytes);
      }
      addl(count, 8 << shift);
      jccb(Assembler::zero, L_exit);
      jmpb(L_fill_8_bytes);

      //
      // length is too short, just fill qwords
      //
      BIND(L_fill_8_bytes_loop);
      movq(Address(to, 0), xtmp);
      addptr(to, 8);
      BIND(L_fill_8_bytes);
      subl(count, 1 << (shift + 1));
      jcc(Assembler::greaterEqual, L_fill_8_bytes_loop);
    }
  }
  // fill trailing 4 bytes
  BIND(L_fill_4_bytes);
  testl(count, 1<<shift);
  jccb(Assembler::zero, L_fill_2_bytes);
  movl(Address(to, 0), value);
  if (t == T_BYTE || t == T_SHORT) {
    Label L_fill_byte;
    addptr(to, 4);
    BIND(L_fill_2_bytes);
    // fill trailing 2 bytes
    testl(count, 1<<(shift-1));
    jccb(Assembler::zero, L_fill_byte);
    movw(Address(to, 0), value);
    if (t == T_BYTE) {
      addptr(to, 2);
      BIND(L_fill_byte);
      // fill trailing byte
      testl(count, 1);
      jccb(Assembler::zero, L_exit);
      movb(Address(to, 0), value);
    } else {
      BIND(L_fill_byte);
    }
  } else {
    BIND(L_fill_2_bytes);
  }
  BIND(L_exit);
}

// encode char[] to byte[] in ISO_8859_1
   //@HotSpotIntrinsicCandidate
   //private static int implEncodeISOArray(byte[] sa, int sp,
   //byte[] da, int dp, int len) {
   //  int i = 0;
   //  for (; i < len; i++) {
   //    char c = StringUTF16.getChar(sa, sp++);
   //    if (c > '\u00FF')
   //      break;
   //    da[dp++] = (byte)c;
   //  }
   //  return i;
   //}
void MacroAssembler::encode_iso_array(Register src, Register dst, Register len,
  XMMRegister tmp1Reg, XMMRegister tmp2Reg,
  XMMRegister tmp3Reg, XMMRegister tmp4Reg,
  Register tmp5, Register result) {

  // rsi: src
  // rdi: dst
  // rdx: len
  // rcx: tmp5
  // rax: result
  ShortBranchVerifier sbv(this);
  assert_different_registers(src, dst, len, tmp5, result);
  Label L_done, L_copy_1_char, L_copy_1_char_exit;

  // set result
  xorl(result, result);
  // check for zero length
  testl(len, len);
  jcc(Assembler::zero, L_done);

  movl(result, len);

  // Setup pointers
  lea(src, Address(src, len, Address::times_2)); // char[]
  lea(dst, Address(dst, len, Address::times_1)); // byte[]
  negptr(len);

  if (UseSSE42Intrinsics || UseAVX >= 2) {
    Label L_copy_8_chars, L_copy_8_chars_exit;
    Label L_chars_16_check, L_copy_16_chars, L_copy_16_chars_exit;

    if (UseAVX >= 2) {
      Label L_chars_32_check, L_copy_32_chars, L_copy_32_chars_exit;
      movl(tmp5, 0xff00ff00);   // create mask to test for Unicode chars in vector
      movdl(tmp1Reg, tmp5);
      vpbroadcastd(tmp1Reg, tmp1Reg, Assembler::AVX_256bit);
      jmp(L_chars_32_check);

      bind(L_copy_32_chars);
      vmovdqu(tmp3Reg, Address(src, len, Address::times_2, -64));
      vmovdqu(tmp4Reg, Address(src, len, Address::times_2, -32));
      vpor(tmp2Reg, tmp3Reg, tmp4Reg, /* vector_len */ 1);
      vptest(tmp2Reg, tmp1Reg);       // check for Unicode chars in  vector
      jccb(Assembler::notZero, L_copy_32_chars_exit);
      vpackuswb(tmp3Reg, tmp3Reg, tmp4Reg, /* vector_len */ 1);
      vpermq(tmp4Reg, tmp3Reg, 0xD8, /* vector_len */ 1);
      vmovdqu(Address(dst, len, Address::times_1, -32), tmp4Reg);

      bind(L_chars_32_check);
      addptr(len, 32);
      jcc(Assembler::lessEqual, L_copy_32_chars);

      bind(L_copy_32_chars_exit);
      subptr(len, 16);
      jccb(Assembler::greater, L_copy_16_chars_exit);

    } else if (UseSSE42Intrinsics) {
      movl(tmp5, 0xff00ff00);   // create mask to test for Unicode chars in vector
      movdl(tmp1Reg, tmp5);
      pshufd(tmp1Reg, tmp1Reg, 0);
      jmpb(L_chars_16_check);
    }

    bind(L_copy_16_chars);
    if (UseAVX >= 2) {
      vmovdqu(tmp2Reg, Address(src, len, Address::times_2, -32));
      vptest(tmp2Reg, tmp1Reg);
      jcc(Assembler::notZero, L_copy_16_chars_exit);
      vpackuswb(tmp2Reg, tmp2Reg, tmp1Reg, /* vector_len */ 1);
      vpermq(tmp3Reg, tmp2Reg, 0xD8, /* vector_len */ 1);
    } else {
      if (UseAVX > 0) {
        movdqu(tmp3Reg, Address(src, len, Address::times_2, -32));
        movdqu(tmp4Reg, Address(src, len, Address::times_2, -16));
        vpor(tmp2Reg, tmp3Reg, tmp4Reg, /* vector_len */ 0);
      } else {
        movdqu(tmp3Reg, Address(src, len, Address::times_2, -32));
        por(tmp2Reg, tmp3Reg);
        movdqu(tmp4Reg, Address(src, len, Address::times_2, -16));
        por(tmp2Reg, tmp4Reg);
      }
      ptest(tmp2Reg, tmp1Reg);       // check for Unicode chars in  vector
      jccb(Assembler::notZero, L_copy_16_chars_exit);
      packuswb(tmp3Reg, tmp4Reg);
    }
    movdqu(Address(dst, len, Address::times_1, -16), tmp3Reg);

    bind(L_chars_16_check);
    addptr(len, 16);
    jcc(Assembler::lessEqual, L_copy_16_chars);

    bind(L_copy_16_chars_exit);
    if (UseAVX >= 2) {
      // clean upper bits of YMM registers
      vpxor(tmp2Reg, tmp2Reg);
      vpxor(tmp3Reg, tmp3Reg);
      vpxor(tmp4Reg, tmp4Reg);
      movdl(tmp1Reg, tmp5);
      pshufd(tmp1Reg, tmp1Reg, 0);
    }
    subptr(len, 8);
    jccb(Assembler::greater, L_copy_8_chars_exit);

    bind(L_copy_8_chars);
    movdqu(tmp3Reg, Address(src, len, Address::times_2, -16));
    ptest(tmp3Reg, tmp1Reg);
    jccb(Assembler::notZero, L_copy_8_chars_exit);
    packuswb(tmp3Reg, tmp1Reg);
    movq(Address(dst, len, Address::times_1, -8), tmp3Reg);
    addptr(len, 8);
    jccb(Assembler::lessEqual, L_copy_8_chars);

    bind(L_copy_8_chars_exit);
    subptr(len, 8);
    jccb(Assembler::zero, L_done);
  }

  bind(L_copy_1_char);
  load_unsigned_short(tmp5, Address(src, len, Address::times_2, 0));
  testl(tmp5, 0xff00);      // check if Unicode char
  jccb(Assembler::notZero, L_copy_1_char_exit);
  movb(Address(dst, len, Address::times_1, 0), tmp5);
  addptr(len, 1);
  jccb(Assembler::less, L_copy_1_char);

  bind(L_copy_1_char_exit);
  addptr(result, len); // len is negative count of not processed elements

  bind(L_done);
}

#ifdef _LP64
/**
 * Helper for multiply_to_len().
 */
void MacroAssembler::add2_with_carry(Register dest_hi, Register dest_lo, Register src1, Register src2) {
  addq(dest_lo, src1);
  adcq(dest_hi, 0);
  addq(dest_lo, src2);
  adcq(dest_hi, 0);
}

/**
 * Multiply 64 bit by 64 bit first loop.
 */
void MacroAssembler::multiply_64_x_64_loop(Register x, Register xstart, Register x_xstart,
                                           Register y, Register y_idx, Register z,
                                           Register carry, Register product,
                                           Register idx, Register kdx) {
  //
  //  jlong carry, x[], y[], z[];
  //  for (int idx=ystart, kdx=ystart+1+xstart; idx >= 0; idx-, kdx--) {
  //    huge_128 product = y[idx] * x[xstart] + carry;
  //    z[kdx] = (jlong)product;
  //    carry  = (jlong)(product >>> 64);
  //  }
  //  z[xstart] = carry;
  //

  Label L_first_loop, L_first_loop_exit;
  Label L_one_x, L_one_y, L_multiply;

  decrementl(xstart);
  jcc(Assembler::negative, L_one_x);

  movq(x_xstart, Address(x, xstart, Address::times_4,  0));
  rorq(x_xstart, 32); // convert big-endian to little-endian

  bind(L_first_loop);
  decrementl(idx);
  jcc(Assembler::negative, L_first_loop_exit);
  decrementl(idx);
  jcc(Assembler::negative, L_one_y);
  movq(y_idx, Address(y, idx, Address::times_4,  0));
  rorq(y_idx, 32); // convert big-endian to little-endian
  bind(L_multiply);
  movq(product, x_xstart);
  mulq(y_idx); // product(rax) * y_idx -> rdx:rax
  addq(product, carry);
  adcq(rdx, 0);
  subl(kdx, 2);
  movl(Address(z, kdx, Address::times_4,  4), product);
  shrq(product, 32);
  movl(Address(z, kdx, Address::times_4,  0), product);
  movq(carry, rdx);
  jmp(L_first_loop);

  bind(L_one_y);
  movl(y_idx, Address(y,  0));
  jmp(L_multiply);

  bind(L_one_x);
  movl(x_xstart, Address(x,  0));
  jmp(L_first_loop);

  bind(L_first_loop_exit);
}

/**
 * Multiply 64 bit by 64 bit and add 128 bit.
 */
void MacroAssembler::multiply_add_128_x_128(Register x_xstart, Register y, Register z,
                                            Register yz_idx, Register idx,
                                            Register carry, Register product, int offset) {
  //     huge_128 product = (y[idx] * x_xstart) + z[kdx] + carry;
  //     z[kdx] = (jlong)product;

  movq(yz_idx, Address(y, idx, Address::times_4,  offset));
  rorq(yz_idx, 32); // convert big-endian to little-endian
  movq(product, x_xstart);
  mulq(yz_idx);     // product(rax) * yz_idx -> rdx:product(rax)
  movq(yz_idx, Address(z, idx, Address::times_4,  offset));
  rorq(yz_idx, 32); // convert big-endian to little-endian

  add2_with_carry(rdx, product, carry, yz_idx);

  movl(Address(z, idx, Address::times_4,  offset+4), product);
  shrq(product, 32);
  movl(Address(z, idx, Address::times_4,  offset), product);

}

/**
 * Multiply 128 bit by 128 bit. Unrolled inner loop.
 */
void MacroAssembler::multiply_128_x_128_loop(Register x_xstart, Register y, Register z,
                                             Register yz_idx, Register idx, Register jdx,
                                             Register carry, Register product,
                                             Register carry2) {
  //   jlong carry, x[], y[], z[];
  //   int kdx = ystart+1;
  //   for (int idx=ystart-2; idx >= 0; idx -= 2) { // Third loop
  //     huge_128 product = (y[idx+1] * x_xstart) + z[kdx+idx+1] + carry;
  //     z[kdx+idx+1] = (jlong)product;
  //     jlong carry2  = (jlong)(product >>> 64);
  //     product = (y[idx] * x_xstart) + z[kdx+idx] + carry2;
  //     z[kdx+idx] = (jlong)product;
  //     carry  = (jlong)(product >>> 64);
  //   }
  //   idx += 2;
  //   if (idx > 0) {
  //     product = (y[idx] * x_xstart) + z[kdx+idx] + carry;
  //     z[kdx+idx] = (jlong)product;
  //     carry  = (jlong)(product >>> 64);
  //   }
  //

  Label L_third_loop, L_third_loop_exit, L_post_third_loop_done;

  movl(jdx, idx);
  andl(jdx, 0xFFFFFFFC);
  shrl(jdx, 2);

  bind(L_third_loop);
  subl(jdx, 1);
  jcc(Assembler::negative, L_third_loop_exit);
  subl(idx, 4);

  multiply_add_128_x_128(x_xstart, y, z, yz_idx, idx, carry, product, 8);
  movq(carry2, rdx);

  multiply_add_128_x_128(x_xstart, y, z, yz_idx, idx, carry2, product, 0);
  movq(carry, rdx);
  jmp(L_third_loop);

  bind (L_third_loop_exit);

  andl (idx, 0x3);
  jcc(Assembler::zero, L_post_third_loop_done);

  Label L_check_1;
  subl(idx, 2);
  jcc(Assembler::negative, L_check_1);

  multiply_add_128_x_128(x_xstart, y, z, yz_idx, idx, carry, product, 0);
  movq(carry, rdx);

  bind (L_check_1);
  addl (idx, 0x2);
  andl (idx, 0x1);
  subl(idx, 1);
  jcc(Assembler::negative, L_post_third_loop_done);

  movl(yz_idx, Address(y, idx, Address::times_4,  0));
  movq(product, x_xstart);
  mulq(yz_idx); // product(rax) * yz_idx -> rdx:product(rax)
  movl(yz_idx, Address(z, idx, Address::times_4,  0));

  add2_with_carry(rdx, product, yz_idx, carry);

  movl(Address(z, idx, Address::times_4,  0), product);
  shrq(product, 32);

  shlq(rdx, 32);
  orq(product, rdx);
  movq(carry, product);

  bind(L_post_third_loop_done);
}

/**
 * Multiply 128 bit by 128 bit using BMI2. Unrolled inner loop.
 *
 */
void MacroAssembler::multiply_128_x_128_bmi2_loop(Register y, Register z,
                                                  Register carry, Register carry2,
                                                  Register idx, Register jdx,
                                                  Register yz_idx1, Register yz_idx2,
                                                  Register tmp, Register tmp3, Register tmp4) {
  assert(UseBMI2Instructions, "should be used only when BMI2 is available");

  //   jlong carry, x[], y[], z[];
  //   int kdx = ystart+1;
  //   for (int idx=ystart-2; idx >= 0; idx -= 2) { // Third loop
  //     huge_128 tmp3 = (y[idx+1] * rdx) + z[kdx+idx+1] + carry;
  //     jlong carry2  = (jlong)(tmp3 >>> 64);
  //     huge_128 tmp4 = (y[idx]   * rdx) + z[kdx+idx] + carry2;
  //     carry  = (jlong)(tmp4 >>> 64);
  //     z[kdx+idx+1] = (jlong)tmp3;
  //     z[kdx+idx] = (jlong)tmp4;
  //   }
  //   idx += 2;
  //   if (idx > 0) {
  //     yz_idx1 = (y[idx] * rdx) + z[kdx+idx] + carry;
  //     z[kdx+idx] = (jlong)yz_idx1;
  //     carry  = (jlong)(yz_idx1 >>> 64);
  //   }
  //

  Label L_third_loop, L_third_loop_exit, L_post_third_loop_done;

  movl(jdx, idx);
  andl(jdx, 0xFFFFFFFC);
  shrl(jdx, 2);

  bind(L_third_loop);
  subl(jdx, 1);
  jcc(Assembler::negative, L_third_loop_exit);
  subl(idx, 4);

  movq(yz_idx1,  Address(y, idx, Address::times_4,  8));
  rorxq(yz_idx1, yz_idx1, 32); // convert big-endian to little-endian
  movq(yz_idx2, Address(y, idx, Address::times_4,  0));
  rorxq(yz_idx2, yz_idx2, 32);

  mulxq(tmp4, tmp3, yz_idx1);  //  yz_idx1 * rdx -> tmp4:tmp3
  mulxq(carry2, tmp, yz_idx2); //  yz_idx2 * rdx -> carry2:tmp

  movq(yz_idx1,  Address(z, idx, Address::times_4,  8));
  rorxq(yz_idx1, yz_idx1, 32);
  movq(yz_idx2, Address(z, idx, Address::times_4,  0));
  rorxq(yz_idx2, yz_idx2, 32);

  if (VM_Version::supports_adx()) {
    adcxq(tmp3, carry);
    adoxq(tmp3, yz_idx1);

    adcxq(tmp4, tmp);
    adoxq(tmp4, yz_idx2);

    movl(carry, 0); // does not affect flags
    adcxq(carry2, carry);
    adoxq(carry2, carry);
  } else {
    add2_with_carry(tmp4, tmp3, carry, yz_idx1);
    add2_with_carry(carry2, tmp4, tmp, yz_idx2);
  }
  movq(carry, carry2);

  movl(Address(z, idx, Address::times_4, 12), tmp3);
  shrq(tmp3, 32);
  movl(Address(z, idx, Address::times_4,  8), tmp3);

  movl(Address(z, idx, Address::times_4,  4), tmp4);
  shrq(tmp4, 32);
  movl(Address(z, idx, Address::times_4,  0), tmp4);

  jmp(L_third_loop);

  bind (L_third_loop_exit);

  andl (idx, 0x3);
  jcc(Assembler::zero, L_post_third_loop_done);

  Label L_check_1;
  subl(idx, 2);
  jcc(Assembler::negative, L_check_1);

  movq(yz_idx1, Address(y, idx, Address::times_4,  0));
  rorxq(yz_idx1, yz_idx1, 32);
  mulxq(tmp4, tmp3, yz_idx1); //  yz_idx1 * rdx -> tmp4:tmp3
  movq(yz_idx2, Address(z, idx, Address::times_4,  0));
  rorxq(yz_idx2, yz_idx2, 32);

  add2_with_carry(tmp4, tmp3, carry, yz_idx2);

  movl(Address(z, idx, Address::times_4,  4), tmp3);
  shrq(tmp3, 32);
  movl(Address(z, idx, Address::times_4,  0), tmp3);
  movq(carry, tmp4);

  bind (L_check_1);
  addl (idx, 0x2);
  andl (idx, 0x1);
  subl(idx, 1);
  jcc(Assembler::negative, L_post_third_loop_done);
  movl(tmp4, Address(y, idx, Address::times_4,  0));
  mulxq(carry2, tmp3, tmp4);  //  tmp4 * rdx -> carry2:tmp3
  movl(tmp4, Address(z, idx, Address::times_4,  0));

  add2_with_carry(carry2, tmp3, tmp4, carry);

  movl(Address(z, idx, Address::times_4,  0), tmp3);
  shrq(tmp3, 32);

  shlq(carry2, 32);
  orq(tmp3, carry2);
  movq(carry, tmp3);

  bind(L_post_third_loop_done);
}

/**
 * Code for BigInteger::multiplyToLen() instrinsic.
 *
 * rdi: x
 * rax: xlen
 * rsi: y
 * rcx: ylen
 * r8:  z
 * r11: zlen
 * r12: tmp1
 * r13: tmp2
 * r14: tmp3
 * r15: tmp4
 * rbx: tmp5
 *
 */
void MacroAssembler::multiply_to_len(Register x, Register xlen, Register y, Register ylen, Register z, Register zlen,
                                     Register tmp1, Register tmp2, Register tmp3, Register tmp4, Register tmp5) {
  ShortBranchVerifier sbv(this);
  assert_different_registers(x, xlen, y, ylen, z, zlen, tmp1, tmp2, tmp3, tmp4, tmp5, rdx);

  push(tmp1);
  push(tmp2);
  push(tmp3);
  push(tmp4);
  push(tmp5);

  push(xlen);
  push(zlen);

  const Register idx = tmp1;
  const Register kdx = tmp2;
  const Register xstart = tmp3;

  const Register y_idx = tmp4;
  const Register carry = tmp5;
  const Register product  = xlen;
  const Register x_xstart = zlen;  // reuse register

  // First Loop.
  //
  //  final static long LONG_MASK = 0xffffffffL;
  //  int xstart = xlen - 1;
  //  int ystart = ylen - 1;
  //  long carry = 0;
  //  for (int idx=ystart, kdx=ystart+1+xstart; idx >= 0; idx-, kdx--) {
  //    long product = (y[idx] & LONG_MASK) * (x[xstart] & LONG_MASK) + carry;
  //    z[kdx] = (int)product;
  //    carry = product >>> 32;
  //  }
  //  z[xstart] = (int)carry;
  //

  movl(idx, ylen);      // idx = ylen;
  movl(kdx, zlen);      // kdx = xlen+ylen;
  xorq(carry, carry);   // carry = 0;

  Label L_done;

  movl(xstart, xlen);
  decrementl(xstart);
  jcc(Assembler::negative, L_done);

  multiply_64_x_64_loop(x, xstart, x_xstart, y, y_idx, z, carry, product, idx, kdx);

  Label L_second_loop;
  testl(kdx, kdx);
  jcc(Assembler::zero, L_second_loop);

  Label L_carry;
  subl(kdx, 1);
  jcc(Assembler::zero, L_carry);

  movl(Address(z, kdx, Address::times_4,  0), carry);
  shrq(carry, 32);
  subl(kdx, 1);

  bind(L_carry);
  movl(Address(z, kdx, Address::times_4,  0), carry);

  // Second and third (nested) loops.
  //
  // for (int i = xstart-1; i >= 0; i--) { // Second loop
  //   carry = 0;
  //   for (int jdx=ystart, k=ystart+1+i; jdx >= 0; jdx--, k--) { // Third loop
  //     long product = (y[jdx] & LONG_MASK) * (x[i] & LONG_MASK) +
  //                    (z[k] & LONG_MASK) + carry;
  //     z[k] = (int)product;
  //     carry = product >>> 32;
  //   }
  //   z[i] = (int)carry;
  // }
  //
  // i = xlen, j = tmp1, k = tmp2, carry = tmp5, x[i] = rdx

  const Register jdx = tmp1;

  bind(L_second_loop);
  xorl(carry, carry);    // carry = 0;
  movl(jdx, ylen);       // j = ystart+1

  subl(xstart, 1);       // i = xstart-1;
  jcc(Assembler::negative, L_done);

  push (z);

  Label L_last_x;
  lea(z, Address(z, xstart, Address::times_4, 4)); // z = z + k - j
  subl(xstart, 1);       // i = xstart-1;
  jcc(Assembler::negative, L_last_x);

  if (UseBMI2Instructions) {
    movq(rdx,  Address(x, xstart, Address::times_4,  0));
    rorxq(rdx, rdx, 32); // convert big-endian to little-endian
  } else {
    movq(x_xstart, Address(x, xstart, Address::times_4,  0));
    rorq(x_xstart, 32);  // convert big-endian to little-endian
  }

  Label L_third_loop_prologue;
  bind(L_third_loop_prologue);

  push (x);
  push (xstart);
  push (ylen);


  if (UseBMI2Instructions) {
    multiply_128_x_128_bmi2_loop(y, z, carry, x, jdx, ylen, product, tmp2, x_xstart, tmp3, tmp4);
  } else { // !UseBMI2Instructions
    multiply_128_x_128_loop(x_xstart, y, z, y_idx, jdx, ylen, carry, product, x);
  }

  pop(ylen);
  pop(xlen);
  pop(x);
  pop(z);

  movl(tmp3, xlen);
  addl(tmp3, 1);
  movl(Address(z, tmp3, Address::times_4,  0), carry);
  subl(tmp3, 1);
  jccb(Assembler::negative, L_done);

  shrq(carry, 32);
  movl(Address(z, tmp3, Address::times_4,  0), carry);
  jmp(L_second_loop);

  // Next infrequent code is moved outside loops.
  bind(L_last_x);
  if (UseBMI2Instructions) {
    movl(rdx, Address(x,  0));
  } else {
    movl(x_xstart, Address(x,  0));
  }
  jmp(L_third_loop_prologue);

  bind(L_done);

  pop(zlen);
  pop(xlen);

  pop(tmp5);
  pop(tmp4);
  pop(tmp3);
  pop(tmp2);
  pop(tmp1);
}

void MacroAssembler::vectorized_mismatch(Register obja, Register objb, Register length, Register log2_array_indxscale,
  Register result, Register tmp1, Register tmp2, XMMRegister rymm0, XMMRegister rymm1, XMMRegister rymm2){
  assert(UseSSE42Intrinsics, "SSE4.2 must be enabled.");
  Label VECTOR16_LOOP, VECTOR8_LOOP, VECTOR4_LOOP;
  Label VECTOR8_TAIL, VECTOR4_TAIL;
  Label VECTOR32_NOT_EQUAL, VECTOR16_NOT_EQUAL, VECTOR8_NOT_EQUAL, VECTOR4_NOT_EQUAL;
  Label SAME_TILL_END, DONE;
  Label BYTES_LOOP, BYTES_TAIL, BYTES_NOT_EQUAL;

  //scale is in rcx in both Win64 and Unix
  ShortBranchVerifier sbv(this);

  shlq(length);
  xorq(result, result);

  if ((UseAVX > 2) &&
      VM_Version::supports_avx512vlbw()) {
    Label VECTOR64_LOOP, VECTOR64_NOT_EQUAL, VECTOR32_TAIL;

    set_vector_masking();  // opening of the stub context for programming mask registers
    cmpq(length, 64);
    jcc(Assembler::less, VECTOR32_TAIL);
    movq(tmp1, length);
    andq(tmp1, 0x3F);      // tail count
    andq(length, ~(0x3F)); //vector count

    bind(VECTOR64_LOOP);
    // AVX512 code to compare 64 byte vectors.
    evmovdqub(rymm0, Address(obja, result), false, Assembler::AVX_512bit);
    evpcmpeqb(k7, rymm0, Address(objb, result), Assembler::AVX_512bit);
    kortestql(k7, k7);
    jcc(Assembler::aboveEqual, VECTOR64_NOT_EQUAL);     // mismatch
    addq(result, 64);
    subq(length, 64);
    jccb(Assembler::notZero, VECTOR64_LOOP);

    //bind(VECTOR64_TAIL);
    testq(tmp1, tmp1);
    jcc(Assembler::zero, SAME_TILL_END);

    //bind(VECTOR64_TAIL);
    // AVX512 code to compare upto 63 byte vectors.
    // Save k1
    kmovql(k3, k1);
    mov64(tmp2, 0xFFFFFFFFFFFFFFFF);
    shlxq(tmp2, tmp2, tmp1);
    notq(tmp2);
    kmovql(k1, tmp2);

    evmovdqub(rymm0, k1, Address(obja, result), false, Assembler::AVX_512bit);
    evpcmpeqb(k7, k1, rymm0, Address(objb, result), Assembler::AVX_512bit);

    ktestql(k7, k1);
    // Restore k1
    kmovql(k1, k3);
    jcc(Assembler::below, SAME_TILL_END);     // not mismatch

    bind(VECTOR64_NOT_EQUAL);
    kmovql(tmp1, k7);
    notq(tmp1);
    tzcntq(tmp1, tmp1);
    addq(result, tmp1);
    shrq(result);
    jmp(DONE);
    bind(VECTOR32_TAIL);
    clear_vector_masking();   // closing of the stub context for programming mask registers
  }

  cmpq(length, 8);
  jcc(Assembler::equal, VECTOR8_LOOP);
  jcc(Assembler::less, VECTOR4_TAIL);

  if (UseAVX >= 2) {
    Label VECTOR16_TAIL, VECTOR32_LOOP;

    cmpq(length, 16);
    jcc(Assembler::equal, VECTOR16_LOOP);
    jcc(Assembler::less, VECTOR8_LOOP);

    cmpq(length, 32);
    jccb(Assembler::less, VECTOR16_TAIL);

    subq(length, 32);
    bind(VECTOR32_LOOP);
    vmovdqu(rymm0, Address(obja, result));
    vmovdqu(rymm1, Address(objb, result));
    vpxor(rymm2, rymm0, rymm1, Assembler::AVX_256bit);
    vptest(rymm2, rymm2);
    jcc(Assembler::notZero, VECTOR32_NOT_EQUAL);//mismatch found
    addq(result, 32);
    subq(length, 32);
    jcc(Assembler::greaterEqual, VECTOR32_LOOP);
    addq(length, 32);
    jcc(Assembler::equal, SAME_TILL_END);
    //falling through if less than 32 bytes left //close the branch here.

    bind(VECTOR16_TAIL);
    cmpq(length, 16);
    jccb(Assembler::less, VECTOR8_TAIL);
    bind(VECTOR16_LOOP);
    movdqu(rymm0, Address(obja, result));
    movdqu(rymm1, Address(objb, result));
    vpxor(rymm2, rymm0, rymm1, Assembler::AVX_128bit);
    ptest(rymm2, rymm2);
    jcc(Assembler::notZero, VECTOR16_NOT_EQUAL);//mismatch found
    addq(result, 16);
    subq(length, 16);
    jcc(Assembler::equal, SAME_TILL_END);
    //falling through if less than 16 bytes left
  } else {//regular intrinsics

    cmpq(length, 16);
    jccb(Assembler::less, VECTOR8_TAIL);

    subq(length, 16);
    bind(VECTOR16_LOOP);
    movdqu(rymm0, Address(obja, result));
    movdqu(rymm1, Address(objb, result));
    pxor(rymm0, rymm1);
    ptest(rymm0, rymm0);
    jcc(Assembler::notZero, VECTOR16_NOT_EQUAL);//mismatch found
    addq(result, 16);
    subq(length, 16);
    jccb(Assembler::greaterEqual, VECTOR16_LOOP);
    addq(length, 16);
    jcc(Assembler::equal, SAME_TILL_END);
    //falling through if less than 16 bytes left
  }

  bind(VECTOR8_TAIL);
  cmpq(length, 8);
  jccb(Assembler::less, VECTOR4_TAIL);
  bind(VECTOR8_LOOP);
  movq(tmp1, Address(obja, result));
  movq(tmp2, Address(objb, result));
  xorq(tmp1, tmp2);
  testq(tmp1, tmp1);
  jcc(Assembler::notZero, VECTOR8_NOT_EQUAL);//mismatch found
  addq(result, 8);
  subq(length, 8);
  jcc(Assembler::equal, SAME_TILL_END);
  //falling through if less than 8 bytes left

  bind(VECTOR4_TAIL);
  cmpq(length, 4);
  jccb(Assembler::less, BYTES_TAIL);
  bind(VECTOR4_LOOP);
  movl(tmp1, Address(obja, result));
  xorl(tmp1, Address(objb, result));
  testl(tmp1, tmp1);
  jcc(Assembler::notZero, VECTOR4_NOT_EQUAL);//mismatch found
  addq(result, 4);
  subq(length, 4);
  jcc(Assembler::equal, SAME_TILL_END);
  //falling through if less than 4 bytes left

  bind(BYTES_TAIL);
  bind(BYTES_LOOP);
  load_unsigned_byte(tmp1, Address(obja, result));
  load_unsigned_byte(tmp2, Address(objb, result));
  xorl(tmp1, tmp2);
  testl(tmp1, tmp1);
  jcc(Assembler::notZero, BYTES_NOT_EQUAL);//mismatch found
  decq(length);
  jcc(Assembler::zero, SAME_TILL_END);
  incq(result);
  load_unsigned_byte(tmp1, Address(obja, result));
  load_unsigned_byte(tmp2, Address(objb, result));
  xorl(tmp1, tmp2);
  testl(tmp1, tmp1);
  jcc(Assembler::notZero, BYTES_NOT_EQUAL);//mismatch found
  decq(length);
  jcc(Assembler::zero, SAME_TILL_END);
  incq(result);
  load_unsigned_byte(tmp1, Address(obja, result));
  load_unsigned_byte(tmp2, Address(objb, result));
  xorl(tmp1, tmp2);
  testl(tmp1, tmp1);
  jcc(Assembler::notZero, BYTES_NOT_EQUAL);//mismatch found
  jmp(SAME_TILL_END);

  if (UseAVX >= 2) {
    bind(VECTOR32_NOT_EQUAL);
    vpcmpeqb(rymm2, rymm2, rymm2, Assembler::AVX_256bit);
    vpcmpeqb(rymm0, rymm0, rymm1, Assembler::AVX_256bit);
    vpxor(rymm0, rymm0, rymm2, Assembler::AVX_256bit);
    vpmovmskb(tmp1, rymm0);
    bsfq(tmp1, tmp1);
    addq(result, tmp1);
    shrq(result);
    jmp(DONE);
  }

  bind(VECTOR16_NOT_EQUAL);
  if (UseAVX >= 2) {
    vpcmpeqb(rymm2, rymm2, rymm2, Assembler::AVX_128bit);
    vpcmpeqb(rymm0, rymm0, rymm1, Assembler::AVX_128bit);
    pxor(rymm0, rymm2);
  } else {
    pcmpeqb(rymm2, rymm2);
    pxor(rymm0, rymm1);
    pcmpeqb(rymm0, rymm1);
    pxor(rymm0, rymm2);
  }
  pmovmskb(tmp1, rymm0);
  bsfq(tmp1, tmp1);
  addq(result, tmp1);
  shrq(result);
  jmpb(DONE);

  bind(VECTOR8_NOT_EQUAL);
  bind(VECTOR4_NOT_EQUAL);
  bsfq(tmp1, tmp1);
  shrq(tmp1, 3);
  addq(result, tmp1);
  bind(BYTES_NOT_EQUAL);
  shrq(result);
  jmpb(DONE);

  bind(SAME_TILL_END);
  mov64(result, -1);

  bind(DONE);
}

//Helper functions for square_to_len()

/**
 * Store the squares of x[], right shifted one bit (divided by 2) into z[]
 * Preserves x and z and modifies rest of the registers.
 */
void MacroAssembler::square_rshift(Register x, Register xlen, Register z, Register tmp1, Register tmp3, Register tmp4, Register tmp5, Register rdxReg, Register raxReg) {
  // Perform square and right shift by 1
  // Handle odd xlen case first, then for even xlen do the following
  // jlong carry = 0;
  // for (int j=0, i=0; j < xlen; j+=2, i+=4) {
  //     huge_128 product = x[j:j+1] * x[j:j+1];
  //     z[i:i+1] = (carry << 63) | (jlong)(product >>> 65);
  //     z[i+2:i+3] = (jlong)(product >>> 1);
  //     carry = (jlong)product;
  // }

  xorq(tmp5, tmp5);     // carry
  xorq(rdxReg, rdxReg);
  xorl(tmp1, tmp1);     // index for x
  xorl(tmp4, tmp4);     // index for z

  Label L_first_loop, L_first_loop_exit;

  testl(xlen, 1);
  jccb(Assembler::zero, L_first_loop); //jump if xlen is even

  // Square and right shift by 1 the odd element using 32 bit multiply
  movl(raxReg, Address(x, tmp1, Address::times_4, 0));
  imulq(raxReg, raxReg);
  shrq(raxReg, 1);
  adcq(tmp5, 0);
  movq(Address(z, tmp4, Address::times_4, 0), raxReg);
  incrementl(tmp1);
  addl(tmp4, 2);

  // Square and  right shift by 1 the rest using 64 bit multiply
  bind(L_first_loop);
  cmpptr(tmp1, xlen);
  jccb(Assembler::equal, L_first_loop_exit);

  // Square
  movq(raxReg, Address(x, tmp1, Address::times_4,  0));
  rorq(raxReg, 32);    // convert big-endian to little-endian
  mulq(raxReg);        // 64-bit multiply rax * rax -> rdx:rax

  // Right shift by 1 and save carry
  shrq(tmp5, 1);       // rdx:rax:tmp5 = (tmp5:rdx:rax) >>> 1
  rcrq(rdxReg, 1);
  rcrq(raxReg, 1);
  adcq(tmp5, 0);

  // Store result in z
  movq(Address(z, tmp4, Address::times_4, 0), rdxReg);
  movq(Address(z, tmp4, Address::times_4, 8), raxReg);

  // Update indices for x and z
  addl(tmp1, 2);
  addl(tmp4, 4);
  jmp(L_first_loop);

  bind(L_first_loop_exit);
}


/**
 * Perform the following multiply add operation using BMI2 instructions
 * carry:sum = sum + op1*op2 + carry
 * op2 should be in rdx
 * op2 is preserved, all other registers are modified
 */
void MacroAssembler::multiply_add_64_bmi2(Register sum, Register op1, Register op2, Register carry, Register tmp2) {
  // assert op2 is rdx
  mulxq(tmp2, op1, op1);  //  op1 * op2 -> tmp2:op1
  addq(sum, carry);
  adcq(tmp2, 0);
  addq(sum, op1);
  adcq(tmp2, 0);
  movq(carry, tmp2);
}

/**
 * Perform the following multiply add operation:
 * carry:sum = sum + op1*op2 + carry
 * Preserves op1, op2 and modifies rest of registers
 */
void MacroAssembler::multiply_add_64(Register sum, Register op1, Register op2, Register carry, Register rdxReg, Register raxReg) {
  // rdx:rax = op1 * op2
  movq(raxReg, op2);
  mulq(op1);

  //  rdx:rax = sum + carry + rdx:rax
  addq(sum, carry);
  adcq(rdxReg, 0);
  addq(sum, raxReg);
  adcq(rdxReg, 0);

  // carry:sum = rdx:sum
  movq(carry, rdxReg);
}

/**
 * Add 64 bit long carry into z[] with carry propogation.
 * Preserves z and carry register values and modifies rest of registers.
 *
 */
void MacroAssembler::add_one_64(Register z, Register zlen, Register carry, Register tmp1) {
  Label L_fourth_loop, L_fourth_loop_exit;

  movl(tmp1, 1);
  subl(zlen, 2);
  addq(Address(z, zlen, Address::times_4, 0), carry);

  bind(L_fourth_loop);
  jccb(Assembler::carryClear, L_fourth_loop_exit);
  subl(zlen, 2);
  jccb(Assembler::negative, L_fourth_loop_exit);
  addq(Address(z, zlen, Address::times_4, 0), tmp1);
  jmp(L_fourth_loop);
  bind(L_fourth_loop_exit);
}

/**
 * Shift z[] left by 1 bit.
 * Preserves x, len, z and zlen registers and modifies rest of the registers.
 *
 */
void MacroAssembler::lshift_by_1(Register x, Register len, Register z, Register zlen, Register tmp1, Register tmp2, Register tmp3, Register tmp4) {

  Label L_fifth_loop, L_fifth_loop_exit;

  // Fifth loop
  // Perform primitiveLeftShift(z, zlen, 1)

  const Register prev_carry = tmp1;
  const Register new_carry = tmp4;
  const Register value = tmp2;
  const Register zidx = tmp3;

  // int zidx, carry;
  // long value;
  // carry = 0;
  // for (zidx = zlen-2; zidx >=0; zidx -= 2) {
  //    (carry:value)  = (z[i] << 1) | carry ;
  //    z[i] = value;
  // }

  movl(zidx, zlen);
  xorl(prev_carry, prev_carry); // clear carry flag and prev_carry register

  bind(L_fifth_loop);
  decl(zidx);  // Use decl to preserve carry flag
  decl(zidx);
  jccb(Assembler::negative, L_fifth_loop_exit);

  if (UseBMI2Instructions) {
     movq(value, Address(z, zidx, Address::times_4, 0));
     rclq(value, 1);
     rorxq(value, value, 32);
     movq(Address(z, zidx, Address::times_4,  0), value);  // Store back in big endian form
  }
  else {
    // clear new_carry
    xorl(new_carry, new_carry);

    // Shift z[i] by 1, or in previous carry and save new carry
    movq(value, Address(z, zidx, Address::times_4, 0));
    shlq(value, 1);
    adcl(new_carry, 0);

    orq(value, prev_carry);
    rorq(value, 0x20);
    movq(Address(z, zidx, Address::times_4,  0), value);  // Store back in big endian form

    // Set previous carry = new carry
    movl(prev_carry, new_carry);
  }
  jmp(L_fifth_loop);

  bind(L_fifth_loop_exit);
}


/**
 * Code for BigInteger::squareToLen() intrinsic
 *
 * rdi: x
 * rsi: len
 * r8:  z
 * rcx: zlen
 * r12: tmp1
 * r13: tmp2
 * r14: tmp3
 * r15: tmp4
 * rbx: tmp5
 *
 */
void MacroAssembler::square_to_len(Register x, Register len, Register z, Register zlen, Register tmp1, Register tmp2, Register tmp3, Register tmp4, Register tmp5, Register rdxReg, Register raxReg) {

  Label L_second_loop, L_second_loop_exit, L_third_loop, L_third_loop_exit, L_last_x, L_multiply;
  push(tmp1);
  push(tmp2);
  push(tmp3);
  push(tmp4);
  push(tmp5);

  // First loop
  // Store the squares, right shifted one bit (i.e., divided by 2).
  square_rshift(x, len, z, tmp1, tmp3, tmp4, tmp5, rdxReg, raxReg);

  // Add in off-diagonal sums.
  //
  // Second, third (nested) and fourth loops.
  // zlen +=2;
  // for (int xidx=len-2,zidx=zlen-4; xidx > 0; xidx-=2,zidx-=4) {
  //    carry = 0;
  //    long op2 = x[xidx:xidx+1];
  //    for (int j=xidx-2,k=zidx; j >= 0; j-=2) {
  //       k -= 2;
  //       long op1 = x[j:j+1];
  //       long sum = z[k:k+1];
  //       carry:sum = multiply_add_64(sum, op1, op2, carry, tmp_regs);
  //       z[k:k+1] = sum;
  //    }
  //    add_one_64(z, k, carry, tmp_regs);
  // }

  const Register carry = tmp5;
  const Register sum = tmp3;
  const Register op1 = tmp4;
  Register op2 = tmp2;

  push(zlen);
  push(len);
  addl(zlen,2);
  bind(L_second_loop);
  xorq(carry, carry);
  subl(zlen, 4);
  subl(len, 2);
  push(zlen);
  push(len);
  cmpl(len, 0);
  jccb(Assembler::lessEqual, L_second_loop_exit);

  // Multiply an array by one 64 bit long.
  if (UseBMI2Instructions) {
    op2 = rdxReg;
    movq(op2, Address(x, len, Address::times_4,  0));
    rorxq(op2, op2, 32);
  }
  else {
    movq(op2, Address(x, len, Address::times_4,  0));
    rorq(op2, 32);
  }

  bind(L_third_loop);
  decrementl(len);
  jccb(Assembler::negative, L_third_loop_exit);
  decrementl(len);
  jccb(Assembler::negative, L_last_x);

  movq(op1, Address(x, len, Address::times_4,  0));
  rorq(op1, 32);

  bind(L_multiply);
  subl(zlen, 2);
  movq(sum, Address(z, zlen, Address::times_4,  0));

  // Multiply 64 bit by 64 bit and add 64 bits lower half and upper 64 bits as carry.
  if (UseBMI2Instructions) {
    multiply_add_64_bmi2(sum, op1, op2, carry, tmp2);
  }
  else {
    multiply_add_64(sum, op1, op2, carry, rdxReg, raxReg);
  }

  movq(Address(z, zlen, Address::times_4, 0), sum);

  jmp(L_third_loop);
  bind(L_third_loop_exit);

  // Fourth loop
  // Add 64 bit long carry into z with carry propogation.
  // Uses offsetted zlen.
  add_one_64(z, zlen, carry, tmp1);

  pop(len);
  pop(zlen);
  jmp(L_second_loop);

  // Next infrequent code is moved outside loops.
  bind(L_last_x);
  movl(op1, Address(x, 0));
  jmp(L_multiply);

  bind(L_second_loop_exit);
  pop(len);
  pop(zlen);
  pop(len);
  pop(zlen);

  // Fifth loop
  // Shift z left 1 bit.
  lshift_by_1(x, len, z, zlen, tmp1, tmp2, tmp3, tmp4);

  // z[zlen-1] |= x[len-1] & 1;
  movl(tmp3, Address(x, len, Address::times_4, -4));
  andl(tmp3, 1);
  orl(Address(z, zlen, Address::times_4,  -4), tmp3);

  pop(tmp5);
  pop(tmp4);
  pop(tmp3);
  pop(tmp2);
  pop(tmp1);
}

/**
 * Helper function for mul_add()
 * Multiply the in[] by int k and add to out[] starting at offset offs using
 * 128 bit by 32 bit multiply and return the carry in tmp5.
 * Only quad int aligned length of in[] is operated on in this function.
 * k is in rdxReg for BMI2Instructions, for others it is in tmp2.
 * This function preserves out, in and k registers.
 * len and offset point to the appropriate index in "in" & "out" correspondingly
 * tmp5 has the carry.
 * other registers are temporary and are modified.
 *
 */
void MacroAssembler::mul_add_128_x_32_loop(Register out, Register in,
  Register offset, Register len, Register tmp1, Register tmp2, Register tmp3,
  Register tmp4, Register tmp5, Register rdxReg, Register raxReg) {

  Label L_first_loop, L_first_loop_exit;

  movl(tmp1, len);
  shrl(tmp1, 2);

  bind(L_first_loop);
  subl(tmp1, 1);
  jccb(Assembler::negative, L_first_loop_exit);

  subl(len, 4);
  subl(offset, 4);

  Register op2 = tmp2;
  const Register sum = tmp3;
  const Register op1 = tmp4;
  const Register carry = tmp5;

  if (UseBMI2Instructions) {
    op2 = rdxReg;
  }

  movq(op1, Address(in, len, Address::times_4,  8));
  rorq(op1, 32);
  movq(sum, Address(out, offset, Address::times_4,  8));
  rorq(sum, 32);
  if (UseBMI2Instructions) {
    multiply_add_64_bmi2(sum, op1, op2, carry, raxReg);
  }
  else {
    multiply_add_64(sum, op1, op2, carry, rdxReg, raxReg);
  }
  // Store back in big endian from little endian
  rorq(sum, 0x20);
  movq(Address(out, offset, Address::times_4,  8), sum);

  movq(op1, Address(in, len, Address::times_4,  0));
  rorq(op1, 32);
  movq(sum, Address(out, offset, Address::times_4,  0));
  rorq(sum, 32);
  if (UseBMI2Instructions) {
    multiply_add_64_bmi2(sum, op1, op2, carry, raxReg);
  }
  else {
    multiply_add_64(sum, op1, op2, carry, rdxReg, raxReg);
  }
  // Store back in big endian from little endian
  rorq(sum, 0x20);
  movq(Address(out, offset, Address::times_4,  0), sum);

  jmp(L_first_loop);
  bind(L_first_loop_exit);
}

/**
 * Code for BigInteger::mulAdd() intrinsic
 *
 * rdi: out
 * rsi: in
 * r11: offs (out.length - offset)
 * rcx: len
 * r8:  k
 * r12: tmp1
 * r13: tmp2
 * r14: tmp3
 * r15: tmp4
 * rbx: tmp5
 * Multiply the in[] by word k and add to out[], return the carry in rax
 */
void MacroAssembler::mul_add(Register out, Register in, Register offs,
   Register len, Register k, Register tmp1, Register tmp2, Register tmp3,
   Register tmp4, Register tmp5, Register rdxReg, Register raxReg) {

  Label L_carry, L_last_in, L_done;

// carry = 0;
// for (int j=len-1; j >= 0; j--) {
//    long product = (in[j] & LONG_MASK) * kLong +
//                   (out[offs] & LONG_MASK) + carry;
//    out[offs--] = (int)product;
//    carry = product >>> 32;
// }
//
  push(tmp1);
  push(tmp2);
  push(tmp3);
  push(tmp4);
  push(tmp5);

  Register op2 = tmp2;
  const Register sum = tmp3;
  const Register op1 = tmp4;
  const Register carry =  tmp5;

  if (UseBMI2Instructions) {
    op2 = rdxReg;
    movl(op2, k);
  }
  else {
    movl(op2, k);
  }

  xorq(carry, carry);

  //First loop

  //Multiply in[] by k in a 4 way unrolled loop using 128 bit by 32 bit multiply
  //The carry is in tmp5
  mul_add_128_x_32_loop(out, in, offs, len, tmp1, tmp2, tmp3, tmp4, tmp5, rdxReg, raxReg);

  //Multiply the trailing in[] entry using 64 bit by 32 bit, if any
  decrementl(len);
  jccb(Assembler::negative, L_carry);
  decrementl(len);
  jccb(Assembler::negative, L_last_in);

  movq(op1, Address(in, len, Address::times_4,  0));
  rorq(op1, 32);

  subl(offs, 2);
  movq(sum, Address(out, offs, Address::times_4,  0));
  rorq(sum, 32);

  if (UseBMI2Instructions) {
    multiply_add_64_bmi2(sum, op1, op2, carry, raxReg);
  }
  else {
    multiply_add_64(sum, op1, op2, carry, rdxReg, raxReg);
  }

  // Store back in big endian from little endian
  rorq(sum, 0x20);
  movq(Address(out, offs, Address::times_4,  0), sum);

  testl(len, len);
  jccb(Assembler::zero, L_carry);

  //Multiply the last in[] entry, if any
  bind(L_last_in);
  movl(op1, Address(in, 0));
  movl(sum, Address(out, offs, Address::times_4,  -4));

  movl(raxReg, k);
  mull(op1); //tmp4 * eax -> edx:eax
  addl(sum, carry);
  adcl(rdxReg, 0);
  addl(sum, raxReg);
  adcl(rdxReg, 0);
  movl(carry, rdxReg);

  movl(Address(out, offs, Address::times_4,  -4), sum);

  bind(L_carry);
  //return tmp5/carry as carry in rax
  movl(rax, carry);

  bind(L_done);
  pop(tmp5);
  pop(tmp4);
  pop(tmp3);
  pop(tmp2);
  pop(tmp1);
}
#endif

/**
 * Emits code to update CRC-32 with a byte value according to constants in table
 *
 * @param [in,out]crc   Register containing the crc.
 * @param [in]val       Register containing the byte to fold into the CRC.
 * @param [in]table     Register containing the table of crc constants.
 *
 * uint32_t crc;
 * val = crc_table[(val ^ crc) & 0xFF];
 * crc = val ^ (crc >> 8);
 *
 */
void MacroAssembler::update_byte_crc32(Register crc, Register val, Register table) {
  xorl(val, crc);
  andl(val, 0xFF);
  shrl(crc, 8); // unsigned shift
  xorl(crc, Address(table, val, Address::times_4, 0));
}

/**
* Fold four 128-bit data chunks
*/
void MacroAssembler::fold_128bit_crc32_avx512(XMMRegister xcrc, XMMRegister xK, XMMRegister xtmp, Register buf, int offset) {
  evpclmulhdq(xtmp, xK, xcrc, Assembler::AVX_512bit); // [123:64]
  evpclmulldq(xcrc, xK, xcrc, Assembler::AVX_512bit); // [63:0]
  evpxorq(xcrc, xcrc, Address(buf, offset), Assembler::AVX_512bit /* vector_len */);
  evpxorq(xcrc, xcrc, xtmp, Assembler::AVX_512bit /* vector_len */);
}

/**
 * Fold 128-bit data chunk
 */
void MacroAssembler::fold_128bit_crc32(XMMRegister xcrc, XMMRegister xK, XMMRegister xtmp, Register buf, int offset) {
  if (UseAVX > 0) {
    vpclmulhdq(xtmp, xK, xcrc); // [123:64]
    vpclmulldq(xcrc, xK, xcrc); // [63:0]
    vpxor(xcrc, xcrc, Address(buf, offset), 0 /* vector_len */);
    pxor(xcrc, xtmp);
  } else {
    movdqa(xtmp, xcrc);
    pclmulhdq(xtmp, xK);   // [123:64]
    pclmulldq(xcrc, xK);   // [63:0]
    pxor(xcrc, xtmp);
    movdqu(xtmp, Address(buf, offset));
    pxor(xcrc, xtmp);
  }
}

void MacroAssembler::fold_128bit_crc32(XMMRegister xcrc, XMMRegister xK, XMMRegister xtmp, XMMRegister xbuf) {
  if (UseAVX > 0) {
    vpclmulhdq(xtmp, xK, xcrc);
    vpclmulldq(xcrc, xK, xcrc);
    pxor(xcrc, xbuf);
    pxor(xcrc, xtmp);
  } else {
    movdqa(xtmp, xcrc);
    pclmulhdq(xtmp, xK);
    pclmulldq(xcrc, xK);
    pxor(xcrc, xbuf);
    pxor(xcrc, xtmp);
  }
}

/**
 * 8-bit folds to compute 32-bit CRC
 *
 * uint64_t xcrc;
 * timesXtoThe32[xcrc & 0xFF] ^ (xcrc >> 8);
 */
void MacroAssembler::fold_8bit_crc32(XMMRegister xcrc, Register table, XMMRegister xtmp, Register tmp) {
  movdl(tmp, xcrc);
  andl(tmp, 0xFF);
  movdl(xtmp, Address(table, tmp, Address::times_4, 0));
  psrldq(xcrc, 1); // unsigned shift one byte
  pxor(xcrc, xtmp);
}

/**
 * uint32_t crc;
 * timesXtoThe32[crc & 0xFF] ^ (crc >> 8);
 */
void MacroAssembler::fold_8bit_crc32(Register crc, Register table, Register tmp) {
  movl(tmp, crc);
  andl(tmp, 0xFF);
  shrl(crc, 8);
  xorl(crc, Address(table, tmp, Address::times_4, 0));
}

/**
 * @param crc   register containing existing CRC (32-bit)
 * @param buf   register pointing to input byte buffer (byte*)
 * @param len   register containing number of bytes
 * @param table register that will contain address of CRC table
 * @param tmp   scratch register
 */
void MacroAssembler::kernel_crc32(Register crc, Register buf, Register len, Register table, Register tmp) {
  assert_different_registers(crc, buf, len, table, tmp, rax);

  Label L_tail, L_tail_restore, L_tail_loop, L_exit, L_align_loop, L_aligned;
  Label L_fold_tail, L_fold_128b, L_fold_512b, L_fold_512b_loop, L_fold_tail_loop;

  // For EVEX with VL and BW, provide a standard mask, VL = 128 will guide the merge
  // context for the registers used, where all instructions below are using 128-bit mode
  // On EVEX without VL and BW, these instructions will all be AVX.
  if (VM_Version::supports_avx512vlbw()) {
    movl(tmp, 0xffff);
    kmovwl(k1, tmp);
  }

  lea(table, ExternalAddress(StubRoutines::crc_table_addr()));
  notl(crc); // ~crc
  cmpl(len, 16);
  jcc(Assembler::less, L_tail);

  // Align buffer to 16 bytes
  movl(tmp, buf);
  andl(tmp, 0xF);
  jccb(Assembler::zero, L_aligned);
  subl(tmp,  16);
  addl(len, tmp);

  align(4);
  BIND(L_align_loop);
  movsbl(rax, Address(buf, 0)); // load byte with sign extension
  update_byte_crc32(crc, rax, table);
  increment(buf);
  incrementl(tmp);
  jccb(Assembler::less, L_align_loop);

  BIND(L_aligned);
  movl(tmp, len); // save
  shrl(len, 4);
  jcc(Assembler::zero, L_tail_restore);

  // Fold total 512 bits of polynomial on each iteration
  if (VM_Version::supports_vpclmulqdq()) {
    Label Parallel_loop, L_No_Parallel;

    cmpl(len, 8);
    jccb(Assembler::less, L_No_Parallel);

    movdqu(xmm0, ExternalAddress(StubRoutines::x86::crc_by128_masks_addr() + 32));
    evmovdquq(xmm1, Address(buf, 0), Assembler::AVX_512bit);
    movdl(xmm5, crc);
    evpxorq(xmm1, xmm1, xmm5, Assembler::AVX_512bit);
    addptr(buf, 64);
    subl(len, 7);
    evshufi64x2(xmm0, xmm0, xmm0, 0x00, Assembler::AVX_512bit); //propagate the mask from 128 bits to 512 bits

    BIND(Parallel_loop);
    fold_128bit_crc32_avx512(xmm1, xmm0, xmm5, buf, 0);
    addptr(buf, 64);
    subl(len, 4);
    jcc(Assembler::greater, Parallel_loop);

    vextracti64x2(xmm2, xmm1, 0x01);
    vextracti64x2(xmm3, xmm1, 0x02);
    vextracti64x2(xmm4, xmm1, 0x03);
    jmp(L_fold_512b);

    BIND(L_No_Parallel);
  }
  // Fold crc into first bytes of vector
  movdqa(xmm1, Address(buf, 0));
  movdl(rax, xmm1);
  xorl(crc, rax);
  if (VM_Version::supports_sse4_1()) {
    pinsrd(xmm1, crc, 0);
  } else {
    pinsrw(xmm1, crc, 0);
    shrl(crc, 16);
    pinsrw(xmm1, crc, 1);
  }
  addptr(buf, 16);
  subl(len, 4); // len > 0
  jcc(Assembler::less, L_fold_tail);

  movdqa(xmm2, Address(buf,  0));
  movdqa(xmm3, Address(buf, 16));
  movdqa(xmm4, Address(buf, 32));
  addptr(buf, 48);
  subl(len, 3);
  jcc(Assembler::lessEqual, L_fold_512b);

  // Fold total 512 bits of polynomial on each iteration,
  // 128 bits per each of 4 parallel streams.
  movdqu(xmm0, ExternalAddress(StubRoutines::x86::crc_by128_masks_addr() + 32));

  align(32);
  BIND(L_fold_512b_loop);
  fold_128bit_crc32(xmm1, xmm0, xmm5, buf,  0);
  fold_128bit_crc32(xmm2, xmm0, xmm5, buf, 16);
  fold_128bit_crc32(xmm3, xmm0, xmm5, buf, 32);
  fold_128bit_crc32(xmm4, xmm0, xmm5, buf, 48);
  addptr(buf, 64);
  subl(len, 4);
  jcc(Assembler::greater, L_fold_512b_loop);

  // Fold 512 bits to 128 bits.
  BIND(L_fold_512b);
  movdqu(xmm0, ExternalAddress(StubRoutines::x86::crc_by128_masks_addr() + 16));
  fold_128bit_crc32(xmm1, xmm0, xmm5, xmm2);
  fold_128bit_crc32(xmm1, xmm0, xmm5, xmm3);
  fold_128bit_crc32(xmm1, xmm0, xmm5, xmm4);

  // Fold the rest of 128 bits data chunks
  BIND(L_fold_tail);
  addl(len, 3);
  jccb(Assembler::lessEqual, L_fold_128b);
  movdqu(xmm0, ExternalAddress(StubRoutines::x86::crc_by128_masks_addr() + 16));

  BIND(L_fold_tail_loop);
  fold_128bit_crc32(xmm1, xmm0, xmm5, buf,  0);
  addptr(buf, 16);
  decrementl(len);
  jccb(Assembler::greater, L_fold_tail_loop);

  // Fold 128 bits in xmm1 down into 32 bits in crc register.
  BIND(L_fold_128b);
  movdqu(xmm0, ExternalAddress(StubRoutines::x86::crc_by128_masks_addr()));
  if (UseAVX > 0) {
    vpclmulqdq(xmm2, xmm0, xmm1, 0x1);
    vpand(xmm3, xmm0, xmm2, 0 /* vector_len */);
    vpclmulqdq(xmm0, xmm0, xmm3, 0x1);
  } else {
    movdqa(xmm2, xmm0);
    pclmulqdq(xmm2, xmm1, 0x1);
    movdqa(xmm3, xmm0);
    pand(xmm3, xmm2);
    pclmulqdq(xmm0, xmm3, 0x1);
  }
  psrldq(xmm1, 8);
  psrldq(xmm2, 4);
  pxor(xmm0, xmm1);
  pxor(xmm0, xmm2);

  // 8 8-bit folds to compute 32-bit CRC.
  for (int j = 0; j < 4; j++) {
    fold_8bit_crc32(xmm0, table, xmm1, rax);
  }
  movdl(crc, xmm0); // mov 32 bits to general register
  for (int j = 0; j < 4; j++) {
    fold_8bit_crc32(crc, table, rax);
  }

  BIND(L_tail_restore);
  movl(len, tmp); // restore
  BIND(L_tail);
  andl(len, 0xf);
  jccb(Assembler::zero, L_exit);

  // Fold the rest of bytes
  align(4);
  BIND(L_tail_loop);
  movsbl(rax, Address(buf, 0)); // load byte with sign extension
  update_byte_crc32(crc, rax, table);
  increment(buf);
  decrementl(len);
  jccb(Assembler::greater, L_tail_loop);

  BIND(L_exit);
  notl(crc); // ~c
}

#ifdef _LP64
// S. Gueron / Information Processing Letters 112 (2012) 184
// Algorithm 4: Computing carry-less multiplication using a precomputed lookup table.
// Input: A 32 bit value B = [byte3, byte2, byte1, byte0].
// Output: the 64-bit carry-less product of B * CONST
void MacroAssembler::crc32c_ipl_alg4(Register in, uint32_t n,
                                     Register tmp1, Register tmp2, Register tmp3) {
  lea(tmp3, ExternalAddress(StubRoutines::crc32c_table_addr()));
  if (n > 0) {
    addq(tmp3, n * 256 * 8);
  }
  //    Q1 = TABLEExt[n][B & 0xFF];
  movl(tmp1, in);
  andl(tmp1, 0x000000FF);
  shll(tmp1, 3);
  addq(tmp1, tmp3);
  movq(tmp1, Address(tmp1, 0));

  //    Q2 = TABLEExt[n][B >> 8 & 0xFF];
  movl(tmp2, in);
  shrl(tmp2, 8);
  andl(tmp2, 0x000000FF);
  shll(tmp2, 3);
  addq(tmp2, tmp3);
  movq(tmp2, Address(tmp2, 0));

  shlq(tmp2, 8);
  xorq(tmp1, tmp2);

  //    Q3 = TABLEExt[n][B >> 16 & 0xFF];
  movl(tmp2, in);
  shrl(tmp2, 16);
  andl(tmp2, 0x000000FF);
  shll(tmp2, 3);
  addq(tmp2, tmp3);
  movq(tmp2, Address(tmp2, 0));

  shlq(tmp2, 16);
  xorq(tmp1, tmp2);

  //    Q4 = TABLEExt[n][B >> 24 & 0xFF];
  shrl(in, 24);
  andl(in, 0x000000FF);
  shll(in, 3);
  addq(in, tmp3);
  movq(in, Address(in, 0));

  shlq(in, 24);
  xorq(in, tmp1);
  //    return Q1 ^ Q2 << 8 ^ Q3 << 16 ^ Q4 << 24;
}

void MacroAssembler::crc32c_pclmulqdq(XMMRegister w_xtmp1,
                                      Register in_out,
                                      uint32_t const_or_pre_comp_const_index, bool is_pclmulqdq_supported,
                                      XMMRegister w_xtmp2,
                                      Register tmp1,
                                      Register n_tmp2, Register n_tmp3) {
  if (is_pclmulqdq_supported) {
    movdl(w_xtmp1, in_out); // modified blindly

    movl(tmp1, const_or_pre_comp_const_index);
    movdl(w_xtmp2, tmp1);
    pclmulqdq(w_xtmp1, w_xtmp2, 0);

    movdq(in_out, w_xtmp1);
  } else {
    crc32c_ipl_alg4(in_out, const_or_pre_comp_const_index, tmp1, n_tmp2, n_tmp3);
  }
}

// Recombination Alternative 2: No bit-reflections
// T1 = (CRC_A * U1) << 1
// T2 = (CRC_B * U2) << 1
// C1 = T1 >> 32
// C2 = T2 >> 32
// T1 = T1 & 0xFFFFFFFF
// T2 = T2 & 0xFFFFFFFF
// T1 = CRC32(0, T1)
// T2 = CRC32(0, T2)
// C1 = C1 ^ T1
// C2 = C2 ^ T2
// CRC = C1 ^ C2 ^ CRC_C
void MacroAssembler::crc32c_rec_alt2(uint32_t const_or_pre_comp_const_index_u1, uint32_t const_or_pre_comp_const_index_u2, bool is_pclmulqdq_supported, Register in_out, Register in1, Register in2,
                                     XMMRegister w_xtmp1, XMMRegister w_xtmp2, XMMRegister w_xtmp3,
                                     Register tmp1, Register tmp2,
                                     Register n_tmp3) {
  crc32c_pclmulqdq(w_xtmp1, in_out, const_or_pre_comp_const_index_u1, is_pclmulqdq_supported, w_xtmp3, tmp1, tmp2, n_tmp3);
  crc32c_pclmulqdq(w_xtmp2, in1, const_or_pre_comp_const_index_u2, is_pclmulqdq_supported, w_xtmp3, tmp1, tmp2, n_tmp3);
  shlq(in_out, 1);
  movl(tmp1, in_out);
  shrq(in_out, 32);
  xorl(tmp2, tmp2);
  crc32(tmp2, tmp1, 4);
  xorl(in_out, tmp2); // we don't care about upper 32 bit contents here
  shlq(in1, 1);
  movl(tmp1, in1);
  shrq(in1, 32);
  xorl(tmp2, tmp2);
  crc32(tmp2, tmp1, 4);
  xorl(in1, tmp2);
  xorl(in_out, in1);
  xorl(in_out, in2);
}

// Set N to predefined value
// Subtract from a lenght of a buffer
// execute in a loop:
// CRC_A = 0xFFFFFFFF, CRC_B = 0, CRC_C = 0
// for i = 1 to N do
//  CRC_A = CRC32(CRC_A, A[i])
//  CRC_B = CRC32(CRC_B, B[i])
//  CRC_C = CRC32(CRC_C, C[i])
// end for
// Recombine
void MacroAssembler::crc32c_proc_chunk(uint32_t size, uint32_t const_or_pre_comp_const_index_u1, uint32_t const_or_pre_comp_const_index_u2, bool is_pclmulqdq_supported,
                                       Register in_out1, Register in_out2, Register in_out3,
                                       Register tmp1, Register tmp2, Register tmp3,
                                       XMMRegister w_xtmp1, XMMRegister w_xtmp2, XMMRegister w_xtmp3,
                                       Register tmp4, Register tmp5,
                                       Register n_tmp6) {
  Label L_processPartitions;
  Label L_processPartition;
  Label L_exit;

  bind(L_processPartitions);
  cmpl(in_out1, 3 * size);
  jcc(Assembler::less, L_exit);
    xorl(tmp1, tmp1);
    xorl(tmp2, tmp2);
    movq(tmp3, in_out2);
    addq(tmp3, size);

    bind(L_processPartition);
      crc32(in_out3, Address(in_out2, 0), 8);
      crc32(tmp1, Address(in_out2, size), 8);
      crc32(tmp2, Address(in_out2, size * 2), 8);
      addq(in_out2, 8);
      cmpq(in_out2, tmp3);
      jcc(Assembler::less, L_processPartition);
    crc32c_rec_alt2(const_or_pre_comp_const_index_u1, const_or_pre_comp_const_index_u2, is_pclmulqdq_supported, in_out3, tmp1, tmp2,
            w_xtmp1, w_xtmp2, w_xtmp3,
            tmp4, tmp5,
            n_tmp6);
    addq(in_out2, 2 * size);
    subl(in_out1, 3 * size);
    jmp(L_processPartitions);

  bind(L_exit);
}
#else
void MacroAssembler::crc32c_ipl_alg4(Register in_out, uint32_t n,
                                     Register tmp1, Register tmp2, Register tmp3,
                                     XMMRegister xtmp1, XMMRegister xtmp2) {
  lea(tmp3, ExternalAddress(StubRoutines::crc32c_table_addr()));
  if (n > 0) {
    addl(tmp3, n * 256 * 8);
  }
  //    Q1 = TABLEExt[n][B & 0xFF];
  movl(tmp1, in_out);
  andl(tmp1, 0x000000FF);
  shll(tmp1, 3);
  addl(tmp1, tmp3);
  movq(xtmp1, Address(tmp1, 0));

  //    Q2 = TABLEExt[n][B >> 8 & 0xFF];
  movl(tmp2, in_out);
  shrl(tmp2, 8);
  andl(tmp2, 0x000000FF);
  shll(tmp2, 3);
  addl(tmp2, tmp3);
  movq(xtmp2, Address(tmp2, 0));

  psllq(xtmp2, 8);
  pxor(xtmp1, xtmp2);

  //    Q3 = TABLEExt[n][B >> 16 & 0xFF];
  movl(tmp2, in_out);
  shrl(tmp2, 16);
  andl(tmp2, 0x000000FF);
  shll(tmp2, 3);
  addl(tmp2, tmp3);
  movq(xtmp2, Address(tmp2, 0));

  psllq(xtmp2, 16);
  pxor(xtmp1, xtmp2);

  //    Q4 = TABLEExt[n][B >> 24 & 0xFF];
  shrl(in_out, 24);
  andl(in_out, 0x000000FF);
  shll(in_out, 3);
  addl(in_out, tmp3);
  movq(xtmp2, Address(in_out, 0));

  psllq(xtmp2, 24);
  pxor(xtmp1, xtmp2); // Result in CXMM
  //    return Q1 ^ Q2 << 8 ^ Q3 << 16 ^ Q4 << 24;
}

void MacroAssembler::crc32c_pclmulqdq(XMMRegister w_xtmp1,
                                      Register in_out,
                                      uint32_t const_or_pre_comp_const_index, bool is_pclmulqdq_supported,
                                      XMMRegister w_xtmp2,
                                      Register tmp1,
                                      Register n_tmp2, Register n_tmp3) {
  if (is_pclmulqdq_supported) {
    movdl(w_xtmp1, in_out);

    movl(tmp1, const_or_pre_comp_const_index);
    movdl(w_xtmp2, tmp1);
    pclmulqdq(w_xtmp1, w_xtmp2, 0);
    // Keep result in XMM since GPR is 32 bit in length
  } else {
    crc32c_ipl_alg4(in_out, const_or_pre_comp_const_index, tmp1, n_tmp2, n_tmp3, w_xtmp1, w_xtmp2);
  }
}

void MacroAssembler::crc32c_rec_alt2(uint32_t const_or_pre_comp_const_index_u1, uint32_t const_or_pre_comp_const_index_u2, bool is_pclmulqdq_supported, Register in_out, Register in1, Register in2,
                                     XMMRegister w_xtmp1, XMMRegister w_xtmp2, XMMRegister w_xtmp3,
                                     Register tmp1, Register tmp2,
                                     Register n_tmp3) {
  crc32c_pclmulqdq(w_xtmp1, in_out, const_or_pre_comp_const_index_u1, is_pclmulqdq_supported, w_xtmp3, tmp1, tmp2, n_tmp3);
  crc32c_pclmulqdq(w_xtmp2, in1, const_or_pre_comp_const_index_u2, is_pclmulqdq_supported, w_xtmp3, tmp1, tmp2, n_tmp3);

  psllq(w_xtmp1, 1);
  movdl(tmp1, w_xtmp1);
  psrlq(w_xtmp1, 32);
  movdl(in_out, w_xtmp1);

  xorl(tmp2, tmp2);
  crc32(tmp2, tmp1, 4);
  xorl(in_out, tmp2);

  psllq(w_xtmp2, 1);
  movdl(tmp1, w_xtmp2);
  psrlq(w_xtmp2, 32);
  movdl(in1, w_xtmp2);

  xorl(tmp2, tmp2);
  crc32(tmp2, tmp1, 4);
  xorl(in1, tmp2);
  xorl(in_out, in1);
  xorl(in_out, in2);
}

void MacroAssembler::crc32c_proc_chunk(uint32_t size, uint32_t const_or_pre_comp_const_index_u1, uint32_t const_or_pre_comp_const_index_u2, bool is_pclmulqdq_supported,
                                       Register in_out1, Register in_out2, Register in_out3,
                                       Register tmp1, Register tmp2, Register tmp3,
                                       XMMRegister w_xtmp1, XMMRegister w_xtmp2, XMMRegister w_xtmp3,
                                       Register tmp4, Register tmp5,
                                       Register n_tmp6) {
  Label L_processPartitions;
  Label L_processPartition;
  Label L_exit;

  bind(L_processPartitions);
  cmpl(in_out1, 3 * size);
  jcc(Assembler::less, L_exit);
    xorl(tmp1, tmp1);
    xorl(tmp2, tmp2);
    movl(tmp3, in_out2);
    addl(tmp3, size);

    bind(L_processPartition);
      crc32(in_out3, Address(in_out2, 0), 4);
      crc32(tmp1, Address(in_out2, size), 4);
      crc32(tmp2, Address(in_out2, size*2), 4);
      crc32(in_out3, Address(in_out2, 0+4), 4);
      crc32(tmp1, Address(in_out2, size+4), 4);
      crc32(tmp2, Address(in_out2, size*2+4), 4);
      addl(in_out2, 8);
      cmpl(in_out2, tmp3);
      jcc(Assembler::less, L_processPartition);

        push(tmp3);
        push(in_out1);
        push(in_out2);
        tmp4 = tmp3;
        tmp5 = in_out1;
        n_tmp6 = in_out2;

      crc32c_rec_alt2(const_or_pre_comp_const_index_u1, const_or_pre_comp_const_index_u2, is_pclmulqdq_supported, in_out3, tmp1, tmp2,
            w_xtmp1, w_xtmp2, w_xtmp3,
            tmp4, tmp5,
            n_tmp6);

        pop(in_out2);
        pop(in_out1);
        pop(tmp3);

    addl(in_out2, 2 * size);
    subl(in_out1, 3 * size);
    jmp(L_processPartitions);

  bind(L_exit);
}
#endif //LP64

#ifdef _LP64
// Algorithm 2: Pipelined usage of the CRC32 instruction.
// Input: A buffer I of L bytes.
// Output: the CRC32C value of the buffer.
// Notations:
// Write L = 24N + r, with N = floor (L/24).
// r = L mod 24 (0 <= r < 24).
// Consider I as the concatenation of A|B|C|R, where A, B, C, each,
// N quadwords, and R consists of r bytes.
// A[j] = I [8j+7:8j], j= 0, 1, ..., N-1
// B[j] = I [N + 8j+7:N + 8j], j= 0, 1, ..., N-1
// C[j] = I [2N + 8j+7:2N + 8j], j= 0, 1, ..., N-1
// if r > 0 R[j] = I [3N +j], j= 0, 1, ...,r-1
void MacroAssembler::crc32c_ipl_alg2_alt2(Register in_out, Register in1, Register in2,
                                          Register tmp1, Register tmp2, Register tmp3,
                                          Register tmp4, Register tmp5, Register tmp6,
                                          XMMRegister w_xtmp1, XMMRegister w_xtmp2, XMMRegister w_xtmp3,
                                          bool is_pclmulqdq_supported) {
  uint32_t const_or_pre_comp_const_index[CRC32C_NUM_PRECOMPUTED_CONSTANTS];
  Label L_wordByWord;
  Label L_byteByByteProlog;
  Label L_byteByByte;
  Label L_exit;

  if (is_pclmulqdq_supported ) {
    const_or_pre_comp_const_index[1] = *(uint32_t *)StubRoutines::_crc32c_table_addr;
    const_or_pre_comp_const_index[0] = *((uint32_t *)StubRoutines::_crc32c_table_addr+1);

    const_or_pre_comp_const_index[3] = *((uint32_t *)StubRoutines::_crc32c_table_addr + 2);
    const_or_pre_comp_const_index[2] = *((uint32_t *)StubRoutines::_crc32c_table_addr + 3);

    const_or_pre_comp_const_index[5] = *((uint32_t *)StubRoutines::_crc32c_table_addr + 4);
    const_or_pre_comp_const_index[4] = *((uint32_t *)StubRoutines::_crc32c_table_addr + 5);
    assert((CRC32C_NUM_PRECOMPUTED_CONSTANTS - 1 ) == 5, "Checking whether you declared all of the constants based on the number of \"chunks\"");
  } else {
    const_or_pre_comp_const_index[0] = 1;
    const_or_pre_comp_const_index[1] = 0;

    const_or_pre_comp_const_index[2] = 3;
    const_or_pre_comp_const_index[3] = 2;

    const_or_pre_comp_const_index[4] = 5;
    const_or_pre_comp_const_index[5] = 4;
   }
  crc32c_proc_chunk(CRC32C_HIGH, const_or_pre_comp_const_index[0], const_or_pre_comp_const_index[1], is_pclmulqdq_supported,
                    in2, in1, in_out,
                    tmp1, tmp2, tmp3,
                    w_xtmp1, w_xtmp2, w_xtmp3,
                    tmp4, tmp5,
                    tmp6);
  crc32c_proc_chunk(CRC32C_MIDDLE, const_or_pre_comp_const_index[2], const_or_pre_comp_const_index[3], is_pclmulqdq_supported,
                    in2, in1, in_out,
                    tmp1, tmp2, tmp3,
                    w_xtmp1, w_xtmp2, w_xtmp3,
                    tmp4, tmp5,
                    tmp6);
  crc32c_proc_chunk(CRC32C_LOW, const_or_pre_comp_const_index[4], const_or_pre_comp_const_index[5], is_pclmulqdq_supported,
                    in2, in1, in_out,
                    tmp1, tmp2, tmp3,
                    w_xtmp1, w_xtmp2, w_xtmp3,
                    tmp4, tmp5,
                    tmp6);
  movl(tmp1, in2);
  andl(tmp1, 0x00000007);
  negl(tmp1);
  addl(tmp1, in2);
  addq(tmp1, in1);

  BIND(L_wordByWord);
  cmpq(in1, tmp1);
  jcc(Assembler::greaterEqual, L_byteByByteProlog);
    crc32(in_out, Address(in1, 0), 4);
    addq(in1, 4);
    jmp(L_wordByWord);

  BIND(L_byteByByteProlog);
  andl(in2, 0x00000007);
  movl(tmp2, 1);

  BIND(L_byteByByte);
  cmpl(tmp2, in2);
  jccb(Assembler::greater, L_exit);
    crc32(in_out, Address(in1, 0), 1);
    incq(in1);
    incl(tmp2);
    jmp(L_byteByByte);

  BIND(L_exit);
}
#else
void MacroAssembler::crc32c_ipl_alg2_alt2(Register in_out, Register in1, Register in2,
                                          Register tmp1, Register  tmp2, Register tmp3,
                                          Register tmp4, Register  tmp5, Register tmp6,
                                          XMMRegister w_xtmp1, XMMRegister w_xtmp2, XMMRegister w_xtmp3,
                                          bool is_pclmulqdq_supported) {
  uint32_t const_or_pre_comp_const_index[CRC32C_NUM_PRECOMPUTED_CONSTANTS];
  Label L_wordByWord;
  Label L_byteByByteProlog;
  Label L_byteByByte;
  Label L_exit;

  if (is_pclmulqdq_supported) {
    const_or_pre_comp_const_index[1] = *(uint32_t *)StubRoutines::_crc32c_table_addr;
    const_or_pre_comp_const_index[0] = *((uint32_t *)StubRoutines::_crc32c_table_addr + 1);

    const_or_pre_comp_const_index[3] = *((uint32_t *)StubRoutines::_crc32c_table_addr + 2);
    const_or_pre_comp_const_index[2] = *((uint32_t *)StubRoutines::_crc32c_table_addr + 3);

    const_or_pre_comp_const_index[5] = *((uint32_t *)StubRoutines::_crc32c_table_addr + 4);
    const_or_pre_comp_const_index[4] = *((uint32_t *)StubRoutines::_crc32c_table_addr + 5);
  } else {
    const_or_pre_comp_const_index[0] = 1;
    const_or_pre_comp_const_index[1] = 0;

    const_or_pre_comp_const_index[2] = 3;
    const_or_pre_comp_const_index[3] = 2;

    const_or_pre_comp_const_index[4] = 5;
    const_or_pre_comp_const_index[5] = 4;
  }
  crc32c_proc_chunk(CRC32C_HIGH, const_or_pre_comp_const_index[0], const_or_pre_comp_const_index[1], is_pclmulqdq_supported,
                    in2, in1, in_out,
                    tmp1, tmp2, tmp3,
                    w_xtmp1, w_xtmp2, w_xtmp3,
                    tmp4, tmp5,
                    tmp6);
  crc32c_proc_chunk(CRC32C_MIDDLE, const_or_pre_comp_const_index[2], const_or_pre_comp_const_index[3], is_pclmulqdq_supported,
                    in2, in1, in_out,
                    tmp1, tmp2, tmp3,
                    w_xtmp1, w_xtmp2, w_xtmp3,
                    tmp4, tmp5,
                    tmp6);
  crc32c_proc_chunk(CRC32C_LOW, const_or_pre_comp_const_index[4], const_or_pre_comp_const_index[5], is_pclmulqdq_supported,
                    in2, in1, in_out,
                    tmp1, tmp2, tmp3,
                    w_xtmp1, w_xtmp2, w_xtmp3,
                    tmp4, tmp5,
                    tmp6);
  movl(tmp1, in2);
  andl(tmp1, 0x00000007);
  negl(tmp1);
  addl(tmp1, in2);
  addl(tmp1, in1);

  BIND(L_wordByWord);
  cmpl(in1, tmp1);
  jcc(Assembler::greaterEqual, L_byteByByteProlog);
    crc32(in_out, Address(in1,0), 4);
    addl(in1, 4);
    jmp(L_wordByWord);

  BIND(L_byteByByteProlog);
  andl(in2, 0x00000007);
  movl(tmp2, 1);

  BIND(L_byteByByte);
  cmpl(tmp2, in2);
  jccb(Assembler::greater, L_exit);
    movb(tmp1, Address(in1, 0));
    crc32(in_out, tmp1, 1);
    incl(in1);
    incl(tmp2);
    jmp(L_byteByByte);

  BIND(L_exit);
}
#endif // LP64
#undef BIND
#undef BLOCK_COMMENT

// Compress char[] array to byte[].
//   ..\jdk\src\java.base\share\classes\java\lang\StringUTF16.java
//   @HotSpotIntrinsicCandidate
//   private static int compress(char[] src, int srcOff, byte[] dst, int dstOff, int len) {
//     for (int i = 0; i < len; i++) {
//       int c = src[srcOff++];
//       if (c >>> 8 != 0) {
//         return 0;
//       }
//       dst[dstOff++] = (byte)c;
//     }
//     return len;
//   }
void MacroAssembler::char_array_compress(Register src, Register dst, Register len,
  XMMRegister tmp1Reg, XMMRegister tmp2Reg,
  XMMRegister tmp3Reg, XMMRegister tmp4Reg,
  Register tmp5, Register result) {
  Label copy_chars_loop, return_length, return_zero, done;

  // rsi: src
  // rdi: dst
  // rdx: len
  // rcx: tmp5
  // rax: result

  // rsi holds start addr of source char[] to be compressed
  // rdi holds start addr of destination byte[]
  // rdx holds length

  assert(len != result, "");

  // save length for return
  push(len);

  if ((UseAVX > 2) && // AVX512
    VM_Version::supports_avx512vlbw() &&
    VM_Version::supports_bmi2()) {

    set_vector_masking();  // opening of the stub context for programming mask registers

    Label copy_32_loop, copy_loop_tail, restore_k1_return_zero, below_threshold;

    // alignment
    Label post_alignment;

    // if length of the string is less than 16, handle it in an old fashioned way
    testl(len, -32);
    jcc(Assembler::zero, below_threshold);

    // First check whether a character is compressable ( <= 0xFF).
    // Create mask to test for Unicode chars inside zmm vector
    movl(result, 0x00FF);
    evpbroadcastw(tmp2Reg, result, Assembler::AVX_512bit);

    // Save k1
    kmovql(k3, k1);

    testl(len, -64);
    jcc(Assembler::zero, post_alignment);

    movl(tmp5, dst);
    andl(tmp5, (32 - 1));
    negl(tmp5);
    andl(tmp5, (32 - 1));

    // bail out when there is nothing to be done
    testl(tmp5, 0xFFFFFFFF);
    jcc(Assembler::zero, post_alignment);

    // ~(~0 << len), where len is the # of remaining elements to process
    movl(result, 0xFFFFFFFF);
    shlxl(result, result, tmp5);
    notl(result);
    kmovdl(k1, result);

    evmovdquw(tmp1Reg, k1, Address(src, 0), /*merge*/ false, Assembler::AVX_512bit);
    evpcmpuw(k2, k1, tmp1Reg, tmp2Reg, Assembler::le, Assembler::AVX_512bit);
    ktestd(k2, k1);
    jcc(Assembler::carryClear, restore_k1_return_zero);

    evpmovwb(Address(dst, 0), k1, tmp1Reg, Assembler::AVX_512bit);

    addptr(src, tmp5);
    addptr(src, tmp5);
    addptr(dst, tmp5);
    subl(len, tmp5);

    bind(post_alignment);
    // end of alignment

    movl(tmp5, len);
    andl(tmp5, (32 - 1));    // tail count (in chars)
    andl(len, ~(32 - 1));    // vector count (in chars)
    jcc(Assembler::zero, copy_loop_tail);

    lea(src, Address(src, len, Address::times_2));
    lea(dst, Address(dst, len, Address::times_1));
    negptr(len);

    bind(copy_32_loop);
    evmovdquw(tmp1Reg, Address(src, len, Address::times_2), /*merge*/ false, Assembler::AVX_512bit);
    evpcmpuw(k2, tmp1Reg, tmp2Reg, Assembler::le, Assembler::AVX_512bit);
    kortestdl(k2, k2);
    jcc(Assembler::carryClear, restore_k1_return_zero);

    // All elements in current processed chunk are valid candidates for
    // compression. Write a truncated byte elements to the memory.
    evpmovwb(Address(dst, len, Address::times_1), tmp1Reg, Assembler::AVX_512bit);
    addptr(len, 32);
    jcc(Assembler::notZero, copy_32_loop);

    bind(copy_loop_tail);
    // bail out when there is nothing to be done
    testl(tmp5, 0xFFFFFFFF);
    // Restore k1
    kmovql(k1, k3);
    jcc(Assembler::zero, return_length);

    movl(len, tmp5);

    // ~(~0 << len), where len is the # of remaining elements to process
    movl(result, 0xFFFFFFFF);
    shlxl(result, result, len);
    notl(result);

    kmovdl(k1, result);

    evmovdquw(tmp1Reg, k1, Address(src, 0), /*merge*/ false, Assembler::AVX_512bit);
    evpcmpuw(k2, k1, tmp1Reg, tmp2Reg, Assembler::le, Assembler::AVX_512bit);
    ktestd(k2, k1);
    jcc(Assembler::carryClear, restore_k1_return_zero);

    evpmovwb(Address(dst, 0), k1, tmp1Reg, Assembler::AVX_512bit);
    // Restore k1
    kmovql(k1, k3);
    jmp(return_length);

    bind(restore_k1_return_zero);
    // Restore k1
    kmovql(k1, k3);
    jmp(return_zero);

    clear_vector_masking();   // closing of the stub context for programming mask registers

    bind(below_threshold);
  }

  if (UseSSE42Intrinsics) {
    Label copy_32_loop, copy_16, copy_tail;

    movl(result, len);

    movl(tmp5, 0xff00ff00);   // create mask to test for Unicode chars in vectors

    // vectored compression
    andl(len, 0xfffffff0);    // vector count (in chars)
    andl(result, 0x0000000f);    // tail count (in chars)
    testl(len, len);
    jcc(Assembler::zero, copy_16);

    // compress 16 chars per iter
    movdl(tmp1Reg, tmp5);
    pshufd(tmp1Reg, tmp1Reg, 0);   // store Unicode mask in tmp1Reg
    pxor(tmp4Reg, tmp4Reg);

    lea(src, Address(src, len, Address::times_2));
    lea(dst, Address(dst, len, Address::times_1));
    negptr(len);

    bind(copy_32_loop);
    movdqu(tmp2Reg, Address(src, len, Address::times_2));     // load 1st 8 characters
    por(tmp4Reg, tmp2Reg);
    movdqu(tmp3Reg, Address(src, len, Address::times_2, 16)); // load next 8 characters
    por(tmp4Reg, tmp3Reg);
    ptest(tmp4Reg, tmp1Reg);       // check for Unicode chars in next vector
    jcc(Assembler::notZero, return_zero);
    packuswb(tmp2Reg, tmp3Reg);    // only ASCII chars; compress each to 1 byte
    movdqu(Address(dst, len, Address::times_1), tmp2Reg);
    addptr(len, 16);
    jcc(Assembler::notZero, copy_32_loop);

    // compress next vector of 8 chars (if any)
    bind(copy_16);
    movl(len, result);
    andl(len, 0xfffffff8);    // vector count (in chars)
    andl(result, 0x00000007);    // tail count (in chars)
    testl(len, len);
    jccb(Assembler::zero, copy_tail);

    movdl(tmp1Reg, tmp5);
    pshufd(tmp1Reg, tmp1Reg, 0);   // store Unicode mask in tmp1Reg
    pxor(tmp3Reg, tmp3Reg);

    movdqu(tmp2Reg, Address(src, 0));
    ptest(tmp2Reg, tmp1Reg);       // check for Unicode chars in vector
    jccb(Assembler::notZero, return_zero);
    packuswb(tmp2Reg, tmp3Reg);    // only LATIN1 chars; compress each to 1 byte
    movq(Address(dst, 0), tmp2Reg);
    addptr(src, 16);
    addptr(dst, 8);

    bind(copy_tail);
    movl(len, result);
  }
  // compress 1 char per iter
  testl(len, len);
  jccb(Assembler::zero, return_length);
  lea(src, Address(src, len, Address::times_2));
  lea(dst, Address(dst, len, Address::times_1));
  negptr(len);

  bind(copy_chars_loop);
  load_unsigned_short(result, Address(src, len, Address::times_2));
  testl(result, 0xff00);      // check if Unicode char
  jccb(Assembler::notZero, return_zero);
  movb(Address(dst, len, Address::times_1), result);  // ASCII char; compress to 1 byte
  increment(len);
  jcc(Assembler::notZero, copy_chars_loop);

  // if compression succeeded, return length
  bind(return_length);
  pop(result);
  jmpb(done);

  // if compression failed, return 0
  bind(return_zero);
  xorl(result, result);
  addptr(rsp, wordSize);

  bind(done);
}

// Inflate byte[] array to char[].
//   ..\jdk\src\java.base\share\classes\java\lang\StringLatin1.java
//   @HotSpotIntrinsicCandidate
//   private static void inflate(byte[] src, int srcOff, char[] dst, int dstOff, int len) {
//     for (int i = 0; i < len; i++) {
//       dst[dstOff++] = (char)(src[srcOff++] & 0xff);
//     }
//   }
void MacroAssembler::byte_array_inflate(Register src, Register dst, Register len,
  XMMRegister tmp1, Register tmp2) {
  Label copy_chars_loop, done, below_threshold;
  // rsi: src
  // rdi: dst
  // rdx: len
  // rcx: tmp2

  // rsi holds start addr of source byte[] to be inflated
  // rdi holds start addr of destination char[]
  // rdx holds length
  assert_different_registers(src, dst, len, tmp2);

  if ((UseAVX > 2) && // AVX512
    VM_Version::supports_avx512vlbw() &&
    VM_Version::supports_bmi2()) {

    set_vector_masking();  // opening of the stub context for programming mask registers

    Label copy_32_loop, copy_tail;
    Register tmp3_aliased = len;

    // if length of the string is less than 16, handle it in an old fashioned way
    testl(len, -16);
    jcc(Assembler::zero, below_threshold);

    // In order to use only one arithmetic operation for the main loop we use
    // this pre-calculation
    movl(tmp2, len);
    andl(tmp2, (32 - 1)); // tail count (in chars), 32 element wide loop
    andl(len, -32);     // vector count
    jccb(Assembler::zero, copy_tail);

    lea(src, Address(src, len, Address::times_1));
    lea(dst, Address(dst, len, Address::times_2));
    negptr(len);


    // inflate 32 chars per iter
    bind(copy_32_loop);
    vpmovzxbw(tmp1, Address(src, len, Address::times_1), Assembler::AVX_512bit);
    evmovdquw(Address(dst, len, Address::times_2), tmp1, /*merge*/ false, Assembler::AVX_512bit);
    addptr(len, 32);
    jcc(Assembler::notZero, copy_32_loop);

    bind(copy_tail);
    // bail out when there is nothing to be done
    testl(tmp2, -1); // we don't destroy the contents of tmp2 here
    jcc(Assembler::zero, done);

    // Save k1
    kmovql(k2, k1);

    // ~(~0 << length), where length is the # of remaining elements to process
    movl(tmp3_aliased, -1);
    shlxl(tmp3_aliased, tmp3_aliased, tmp2);
    notl(tmp3_aliased);
    kmovdl(k1, tmp3_aliased);
    evpmovzxbw(tmp1, k1, Address(src, 0), Assembler::AVX_512bit);
    evmovdquw(Address(dst, 0), k1, tmp1, /*merge*/ true, Assembler::AVX_512bit);

    // Restore k1
    kmovql(k1, k2);
    jmp(done);

    clear_vector_masking();   // closing of the stub context for programming mask registers
  }
  if (UseSSE42Intrinsics) {
    Label copy_16_loop, copy_8_loop, copy_bytes, copy_new_tail, copy_tail;

    movl(tmp2, len);

    if (UseAVX > 1) {
      andl(tmp2, (16 - 1));
      andl(len, -16);
      jccb(Assembler::zero, copy_new_tail);
    } else {
      andl(tmp2, 0x00000007);   // tail count (in chars)
      andl(len, 0xfffffff8);    // vector count (in chars)
      jccb(Assembler::zero, copy_tail);
    }

    // vectored inflation
    lea(src, Address(src, len, Address::times_1));
    lea(dst, Address(dst, len, Address::times_2));
    negptr(len);

    if (UseAVX > 1) {
      bind(copy_16_loop);
      vpmovzxbw(tmp1, Address(src, len, Address::times_1), Assembler::AVX_256bit);
      vmovdqu(Address(dst, len, Address::times_2), tmp1);
      addptr(len, 16);
      jcc(Assembler::notZero, copy_16_loop);

      bind(below_threshold);
      bind(copy_new_tail);
      if ((UseAVX > 2) &&
        VM_Version::supports_avx512vlbw() &&
        VM_Version::supports_bmi2()) {
        movl(tmp2, len);
      } else {
        movl(len, tmp2);
      }
      andl(tmp2, 0x00000007);
      andl(len, 0xFFFFFFF8);
      jccb(Assembler::zero, copy_tail);

      pmovzxbw(tmp1, Address(src, 0));
      movdqu(Address(dst, 0), tmp1);
      addptr(src, 8);
      addptr(dst, 2 * 8);

      jmp(copy_tail, true);
    }

    // inflate 8 chars per iter
    bind(copy_8_loop);
    pmovzxbw(tmp1, Address(src, len, Address::times_1));  // unpack to 8 words
    movdqu(Address(dst, len, Address::times_2), tmp1);
    addptr(len, 8);
    jcc(Assembler::notZero, copy_8_loop);

    bind(copy_tail);
    movl(len, tmp2);

    cmpl(len, 4);
    jccb(Assembler::less, copy_bytes);

    movdl(tmp1, Address(src, 0));  // load 4 byte chars
    pmovzxbw(tmp1, tmp1);
    movq(Address(dst, 0), tmp1);
    subptr(len, 4);
    addptr(src, 4);
    addptr(dst, 8);

    bind(copy_bytes);
  } else {
    bind(below_threshold);
  }

  testl(len, len);
  jccb(Assembler::zero, done);
  lea(src, Address(src, len, Address::times_1));
  lea(dst, Address(dst, len, Address::times_2));
  negptr(len);

  // inflate 1 char per iter
  bind(copy_chars_loop);
  load_unsigned_byte(tmp2, Address(src, len, Address::times_1));  // load byte char
  movw(Address(dst, len, Address::times_2), tmp2);  // inflate byte char to word
  increment(len);
  jcc(Assembler::notZero, copy_chars_loop);

  bind(done);
}

Assembler::Condition MacroAssembler::negate_condition(Assembler::Condition cond) {
  switch (cond) {
    // Note some conditions are synonyms for others
    case Assembler::zero:         return Assembler::notZero;
    case Assembler::notZero:      return Assembler::zero;
    case Assembler::less:         return Assembler::greaterEqual;
    case Assembler::lessEqual:    return Assembler::greater;
    case Assembler::greater:      return Assembler::lessEqual;
    case Assembler::greaterEqual: return Assembler::less;
    case Assembler::below:        return Assembler::aboveEqual;
    case Assembler::belowEqual:   return Assembler::above;
    case Assembler::above:        return Assembler::belowEqual;
    case Assembler::aboveEqual:   return Assembler::below;
    case Assembler::overflow:     return Assembler::noOverflow;
    case Assembler::noOverflow:   return Assembler::overflow;
    case Assembler::negative:     return Assembler::positive;
    case Assembler::positive:     return Assembler::negative;
    case Assembler::parity:       return Assembler::noParity;
    case Assembler::noParity:     return Assembler::parity;
  }
  ShouldNotReachHere(); return Assembler::overflow;
}

SkipIfEqual::SkipIfEqual(
    MacroAssembler* masm, const bool* flag_addr, bool value) {
  _masm = masm;
  _masm->cmp8(ExternalAddress((address)flag_addr), value);
  _masm->jcc(Assembler::equal, _label);
}

SkipIfEqual::~SkipIfEqual() {
  _masm->bind(_label);
}

// 32-bit Windows has its own fast-path implementation
// of get_thread
#if !defined(WIN32) || defined(_LP64)

// This is simply a call to Thread::current()
void MacroAssembler::get_thread(Register thread) {
  if (thread != rax) {
    push(rax);
  }
  LP64_ONLY(push(rdi);)
  LP64_ONLY(push(rsi);)
  push(rdx);
  push(rcx);
#ifdef _LP64
  push(r8);
  push(r9);
  push(r10);
  push(r11);
#endif

  MacroAssembler::call_VM_leaf_base(CAST_FROM_FN_PTR(address, Thread::current), 0);

#ifdef _LP64
  pop(r11);
  pop(r10);
  pop(r9);
  pop(r8);
#endif
  pop(rcx);
  pop(rdx);
  LP64_ONLY(pop(rsi);)
  LP64_ONLY(pop(rdi);)
  if (thread != rax) {
    mov(thread, rax);
    pop(rax);
  }
}

#endif<|MERGE_RESOLUTION|>--- conflicted
+++ resolved
@@ -3889,75 +3889,6 @@
 }
 
 void MacroAssembler::vpcmpeqb(XMMRegister dst, XMMRegister nds, XMMRegister src, int vector_len) {
-<<<<<<< HEAD
-  int dst_enc = dst->encoding();
-  int nds_enc = nds->encoding();
-  int src_enc = src->encoding();
-
-  if ((dst_enc < 16) && (src_enc < 16)) {
-    Assembler::vpcmpeqb(dst, nds, src, vector_len);
-    return;
-  }
-
-  // The logic below assumes dst and nds are the same.
-  assert(dst_enc == nds_enc, "");
-  if (src_enc < 16) {
-    push_zmm(xmm0);
-    evmovdqul(xmm0, dst, Assembler::AVX_512bit);
-    Assembler::vpcmpeqb(xmm0, xmm0, src, vector_len);
-    movdqu(dst, xmm0);
-    pop_zmm(xmm0);
-  } else if (dst_enc < 16) {
-    push_zmm(xmm0);
-    evmovdqul(xmm0, src, Assembler::AVX_512bit);
-    Assembler::vpcmpeqb(dst, dst, xmm0, vector_len);
-    pop_zmm(xmm0);
-  } else {
-    push_zmm(xmm0);
-    push_zmm(xmm1);
-    movdqu(xmm0, src);
-    movdqu(xmm1, dst);
-    Assembler::vpcmpeqb(xmm1, xmm1, xmm0, vector_len);
-    movdqu(dst, xmm1);
-    pop_zmm(xmm1);
-    pop_zmm(xmm0);
-  }
-}
-
-void MacroAssembler::vpcmpeqw(XMMRegister dst, XMMRegister nds, XMMRegister src, int vector_len) {
-  int dst_enc = dst->encoding();
-  int nds_enc = nds->encoding();
-  int src_enc = src->encoding();
-
-  if ((dst_enc < 16) && (src_enc < 16)) {
-    Assembler::vpcmpeqw(dst, nds, src, vector_len);
-    return;
-  }
-
-  // The logic below assumes dst and nds are the same. 
-  assert(dst_enc == nds_enc, "");
-  if (src_enc < 16) {
-    push_zmm(xmm0);
-    evmovdqul(xmm0, dst, Assembler::AVX_512bit);
-    Assembler::vpcmpeqw(xmm0, xmm0, src, vector_len);
-    movdqu(dst, xmm0);
-    pop_zmm(xmm0);
-  } else if (dst_enc < 16) {
-    push_zmm(xmm0);
-    evmovdqul(xmm0, src, Assembler::AVX_512bit);
-    Assembler::vpcmpeqw(dst, dst, xmm0, vector_len);
-    pop_zmm(xmm0);
-  } else {
-    push_zmm(xmm0);
-    push_zmm(xmm1);
-    movdqu(xmm0, src);
-    movdqu(xmm1, dst);
-    Assembler::vpcmpeqw(xmm1, xmm1, xmm0, vector_len);
-    movdqu(dst, xmm1);
-    pop_zmm(xmm1);
-    pop_zmm(xmm0);
-  }
-=======
   assert(((dst->encoding() < 16 && src->encoding() < 16 && nds->encoding() < 16) || VM_Version::supports_avx512vlbw()),"XMM register should be 0-15");
   Assembler::vpcmpeqb(dst, nds, src, vector_len);
 }
@@ -3965,7 +3896,6 @@
 void MacroAssembler::vpcmpeqw(XMMRegister dst, XMMRegister nds, XMMRegister src, int vector_len) {
   assert(((dst->encoding() < 16 && src->encoding() < 16 && nds->encoding() < 16) || VM_Version::supports_avx512vlbw()),"XMM register should be 0-15");
   Assembler::vpcmpeqw(dst, nds, src, vector_len);
->>>>>>> a5733f63
 }
 
 void MacroAssembler::evpcmpeqd(KRegister kdst, KRegister mask, XMMRegister nds,
