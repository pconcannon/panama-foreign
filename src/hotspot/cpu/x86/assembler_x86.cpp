--- conflicted
+++ resolved
@@ -1440,11 +1440,11 @@
   emit_int8((unsigned char)(0xC0 | encode));
 }
 
-<<<<<<< HEAD
 void Assembler::andw(Register dst, Register src) {
   (void)prefix_and_encode(dst->encoding(), src->encoding());
   emit_arith(0x23, 0xC0, dst, src);
-=======
+}
+
 void Assembler::vaesenclast(XMMRegister dst, XMMRegister nds, XMMRegister src, int vector_len) {
   assert(VM_Version::supports_vaes(), "requires vaes support/enabling");
   InstructionAttr attributes(vector_len, /* vex_w */ false, /* legacy_mode */ false, /* no_mask_reg */ true, /* uses_vl */ true);
@@ -1452,7 +1452,6 @@
   int encode = vex_prefix_and_encode(dst->encoding(), nds->encoding(), src->encoding(), VEX_SIMD_66, VEX_OPCODE_0F_38, &attributes);
   emit_int8((unsigned char)0xDD);
   emit_int8((unsigned char)(0xC0 | encode));
->>>>>>> b9c7a608
 }
 
 void Assembler::andl(Address dst, int32_t imm32) {
@@ -8168,7 +8167,6 @@
   emit_int8((unsigned char)0x92);
   emit_operand(dst, src);
 }
-
 void Assembler::evpgatherdd(XMMRegister dst, KRegister mask, Address src, int vector_len) {
   assert(VM_Version::supports_evex(), "");
   assert(dst != xnoreg, "sanity");
@@ -8282,12 +8280,8 @@
   emit_int8((unsigned char)0xA2);
   emit_operand(src, dst);
 }
-<<<<<<< HEAD
 
 void Assembler::evscatterdpd(Address dst, KRegister mask, XMMRegister src, int vector_len) {
-=======
-void Assembler::evpgatherdd(XMMRegister dst, KRegister mask, Address src, int vector_len) {
->>>>>>> b9c7a608
   assert(VM_Version::supports_evex(), "");
   assert(mask != k0, "instruction will #UD if mask is in k0");
   InstructionMark im(this);
