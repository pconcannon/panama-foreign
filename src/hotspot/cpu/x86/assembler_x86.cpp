--- conflicted
+++ resolved
@@ -7023,23 +7023,15 @@
   emit_operand(dst, src);
 }
 
-<<<<<<< HEAD
 void Assembler::vpxorq(XMMRegister dst, XMMRegister nds, XMMRegister src, int vector_len) {
   assert(UseAVX > 2, "requires some form of EVEX");
   InstructionAttr attributes(vector_len, /* vex_w */ VM_Version::supports_evex(), /* legacy_mode */ false, /* no_mask_reg */ false, /* uses_vl */ true);
   attributes.set_rex_vex_w_reverted();
-=======
-void Assembler::evpxorq(XMMRegister dst, XMMRegister nds, XMMRegister src, int vector_len) {
-  assert(VM_Version::supports_evex(), "requires EVEX support");
-  InstructionAttr attributes(vector_len, /* vex_w */ true, /* legacy_mode */ false, /* no_mask_reg */ true, /* uses_vl */ true);
-  attributes.set_is_evex_instruction();
->>>>>>> 8b1470f8
   int encode = vex_prefix_and_encode(dst->encoding(), nds->encoding(), src->encoding(), VEX_SIMD_66, VEX_OPCODE_0F, &attributes);
   emit_int8((unsigned char)0xEF);
   emit_int8((unsigned char)(0xC0 | encode));
 }
 
-<<<<<<< HEAD
 void Assembler::evpxord(XMMRegister dst, KRegister mask, XMMRegister nds, XMMRegister src, bool merge, int vector_len) {
   assert(VM_Version::supports_evex(), "");
   // Encoding: EVEX.NDS.XXX.66.0F.W0 EF /r
@@ -7053,7 +7045,16 @@
   emit_int8((unsigned char)0xEF);
   emit_int8((unsigned char)(0xC0 | encode));
 }
-=======
+
+void Assembler::evpxorq(XMMRegister dst, XMMRegister nds, XMMRegister src, int vector_len) {
+  assert(VM_Version::supports_evex(), "requires EVEX support");
+  InstructionAttr attributes(vector_len, /* vex_w */ true, /* legacy_mode */ false, /* no_mask_reg */ true, /* uses_vl */ true);
+  attributes.set_is_evex_instruction();
+  int encode = vex_prefix_and_encode(dst->encoding(), nds->encoding(), src->encoding(), VEX_SIMD_66, VEX_OPCODE_0F, &attributes);
+  emit_int8((unsigned char)0xEF);
+  emit_int8((unsigned char)(0xC0 | encode));
+}
+
 void Assembler::evpxorq(XMMRegister dst, XMMRegister nds, Address src, int vector_len) {
   assert(VM_Version::supports_evex(), "requires EVEX support");
   assert(dst != xnoreg, "sanity");
@@ -7065,8 +7066,6 @@
   emit_int8((unsigned char)0xEF);
   emit_operand(dst, src);
 }
-
->>>>>>> 8b1470f8
 
 // vinserti forms
 
