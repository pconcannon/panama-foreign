/*
 * Copyright (c) 2014, 2019, Oracle and/or its affiliates. All rights reserved.
 * DO NOT ALTER OR REMOVE COPYRIGHT NOTICES OR THIS FILE HEADER.
 *
 * This code is free software; you can redistribute it and/or modify it
 * under the terms of the GNU General Public License version 2 only, as
 * published by the Free Software Foundation.
 *
 * This code is distributed in the hope that it will be useful, but WITHOUT
 * ANY WARRANTY; without even the implied warranty of MERCHANTABILITY or
 * FITNESS FOR A PARTICULAR PURPOSE.  See the GNU General Public License
 * version 2 for more details (a copy is included in the LICENSE file that
 * accompanied this code).
 *
 * You should have received a copy of the GNU General Public License version
 * 2 along with this work; if not, write to the Free Software Foundation,
 * Inc., 51 Franklin St, Fifth Floor, Boston, MA 02110-1301 USA.
 *
 * Please contact Oracle, 500 Oracle Parkway, Redwood Shores, CA 94065 USA
 * or visit www.oracle.com if you need additional information or have any
 * questions.
 *
 */

#ifndef SHARE_OPTO_OPAQUENODE_HPP
#define SHARE_OPTO_OPAQUENODE_HPP

#include "opto/node.hpp"
#include "opto/multnode.hpp"
#include "opto/opcodes.hpp"

//------------------------------Opaque1Node------------------------------------
// A node to prevent unwanted optimizations.  Allows constant folding.
// Stops value-numbering, Ideal calls or Identity functions.
class Opaque1Node : public Node {
  virtual uint hash() const ;                  // { return NO_HASH; }
  virtual uint cmp( const Node &n ) const;
  public:
  Opaque1Node(Compile* C, Node *n) : Node(NULL, n) {
    // Put it on the Macro nodes list to removed during macro nodes expansion.
    init_flags(Flag_is_macro);
    C->add_macro_node(this);
  }
  // Special version for the pre-loop to hold the original loop limit
  // which is consumed by range check elimination.
  Opaque1Node(Compile* C, Node *n, Node* orig_limit) : Node(NULL, n, orig_limit) {
    // Put it on the Macro nodes list to removed during macro nodes expansion.
    init_flags(Flag_is_macro);
    C->add_macro_node(this);
  }
  Node* original_loop_limit() { return req()==3 ? in(2) : NULL; }
  virtual int Opcode() const;
  virtual const Type *bottom_type() const { return TypeInt::INT; }
  virtual Node* Identity(PhaseGVN* phase);
};

//------------------------------Opaque2Node------------------------------------
// A node to prevent unwanted optimizations.  Allows constant folding.  Stops
// value-numbering, most Ideal calls or Identity functions.  This Node is
// specifically designed to prevent the pre-increment value of a loop trip
// counter from being live out of the bottom of the loop (hence causing the
// pre- and post-increment values both being live and thus requiring an extra
// temp register and an extra move).  If we "accidentally" optimize through
// this kind of a Node, we'll get slightly pessimal, but correct, code.  Thus
// it's OK to be slightly sloppy on optimizations here.
class Opaque2Node : public Node {
  virtual uint hash() const ;                  // { return NO_HASH; }
  virtual uint cmp( const Node &n ) const;
  public:
  Opaque2Node( Compile* C, Node *n ) : Node(0,n) {
    // Put it on the Macro nodes list to removed during macro nodes expansion.
    init_flags(Flag_is_macro);
    C->add_macro_node(this);
  }
  virtual int Opcode() const;
  virtual const Type *bottom_type() const { return TypeInt::INT; }
};

//------------------------------Opaque3Node------------------------------------
// A node to prevent unwanted optimizations. Will be optimized only during
// macro nodes expansion.
class Opaque3Node : public Opaque2Node {
  int _opt; // what optimization it was used for
  public:
  enum { RTM_OPT };
  Opaque3Node(Compile* C, Node *n, int opt) : Opaque2Node(C, n), _opt(opt) {}
  virtual int Opcode() const;
  bool rtm_opt() const { return (_opt == RTM_OPT); }
};

// Input 1 is a check that we know implicitly is always true or false
// but the compiler has no way to prove. If during optimizations, that
// check becomes true or false, the Opaque4 node is replaced by that
// constant true or false. Input 2 is the constant value we know the
// test takes. After loop optimizations, we replace input 1 by input 2
// so the control that depends on that test can be removed and there's
// no overhead at runtime. Used for instance by
// GraphKit::must_be_not_null().
class Opaque4Node : public Node {
  public:
  Opaque4Node(Compile* C, Node *tst, Node* final_tst) : Node(NULL, tst, final_tst) {
    // Put it on the Opaque4 nodes list to be removed after all optimizations
    C->add_opaque4_node(this);
  }
  virtual int Opcode() const;
  virtual const Type *bottom_type() const { return TypeInt::BOOL; }
  virtual const Type* Value(PhaseGVN* phase) const;
};


//------------------------------ProfileBooleanNode-------------------------------
// A node represents value profile for a boolean during parsing.
// Once parsing is over, the node goes away (during IGVN).
// It is used to override branch frequencies from MDO (see has_injected_profile in parse2.cpp).
class ProfileBooleanNode : public Node {
  uint _false_cnt;
  uint _true_cnt;
  bool _consumed;
  bool _delay_removal;
  virtual uint hash() const ;                  // { return NO_HASH; }
  virtual uint cmp( const Node &n ) const;
  public:
  ProfileBooleanNode(Node *n, uint false_cnt, uint true_cnt) : Node(0, n),
          _false_cnt(false_cnt), _true_cnt(true_cnt), _consumed(false), _delay_removal(true) {}

  uint false_count() const { return _false_cnt; }
  uint  true_count() const { return  _true_cnt; }

  void consume() { _consumed = true;  }

  virtual int Opcode() const;
  virtual Node *Ideal(PhaseGVN *phase, bool can_reshape);
  virtual Node* Identity(PhaseGVN* phase);
  virtual const Type *bottom_type() const { return TypeInt::BOOL; }
};

<<<<<<< HEAD
class OpaqueVBoxNode : public MultiNode {
  virtual uint hash() const ;                  // { return NO_HASH; }
  virtual uint cmp( const Node &n ) const;

  const Type* _t;
  const TypePtr* _adr_type;

 public:
  OpaqueVBoxNode(Compile* C, Node* mem, Node* box, Node* val, const TypePtr* adr_type) : MultiNode(4) {
    init_req(0, NULL);
    init_req(1, mem);
    init_req(2, box);
    init_req(3, val);

    const Type **fields = TypeTuple::fields(2);
    fields[0] = Type::MEMORY;
    fields[1] = box->bottom_type();
    _t = TypeTuple::make(2, fields);

    _adr_type = adr_type;

    init_flags(Flag_is_macro);
    C->add_macro_node(this);
  }

  virtual int Opcode() const;

  virtual const Type *bottom_type() const { return _t; }
  virtual const class TypePtr *adr_type() const { return _adr_type; }
//  virtual Node *Identity( PhaseTransform *phase );
};

#endif // SHARE_VM_OPTO_OPAQUENODE_HPP
=======
#endif // SHARE_OPTO_OPAQUENODE_HPP
>>>>>>> a5f592e5
<|MERGE_RESOLUTION|>--- conflicted
+++ resolved
@@ -134,7 +134,6 @@
   virtual const Type *bottom_type() const { return TypeInt::BOOL; }
 };
 
-<<<<<<< HEAD
 class OpaqueVBoxNode : public MultiNode {
   virtual uint hash() const ;                  // { return NO_HASH; }
   virtual uint cmp( const Node &n ) const;
@@ -167,7 +166,4 @@
 //  virtual Node *Identity( PhaseTransform *phase );
 };
 
-#endif // SHARE_VM_OPTO_OPAQUENODE_HPP
-=======
-#endif // SHARE_OPTO_OPAQUENODE_HPP
->>>>>>> a5f592e5
+#endif // SHARE_OPTO_OPAQUENODE_HPP