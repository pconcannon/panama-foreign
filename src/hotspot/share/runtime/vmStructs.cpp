/*
 * Copyright (c) 2000, 2019, Oracle and/or its affiliates. All rights reserved.
 * DO NOT ALTER OR REMOVE COPYRIGHT NOTICES OR THIS FILE HEADER.
 *
 * This code is free software; you can redistribute it and/or modify it
 * under the terms of the GNU General Public License version 2 only, as
 * published by the Free Software Foundation.
 *
 * This code is distributed in the hope that it will be useful, but WITHOUT
 * ANY WARRANTY; without even the implied warranty of MERCHANTABILITY or
 * FITNESS FOR A PARTICULAR PURPOSE.  See the GNU General Public License
 * version 2 for more details (a copy is included in the LICENSE file that
 * accompanied this code).
 *
 * You should have received a copy of the GNU General Public License version
 * 2 along with this work; if not, write to the Free Software Foundation,
 * Inc., 51 Franklin St, Fifth Floor, Boston, MA 02110-1301 USA.
 *
 * Please contact Oracle, 500 Oracle Parkway, Redwood Shores, CA 94065 USA
 * or visit www.oracle.com if you need additional information or have any
 * questions.
 *
 */

#include "precompiled.hpp"
#include "ci/ciField.hpp"
#include "ci/ciInstance.hpp"
#include "ci/ciMethodData.hpp"
#include "ci/ciObjArrayKlass.hpp"
#include "ci/ciSymbol.hpp"
#include "classfile/compactHashtable.hpp"
#include "classfile/classLoaderDataGraph.hpp"
#include "classfile/dictionary.hpp"
#include "classfile/javaClasses.hpp"
#include "classfile/stringTable.hpp"
#include "classfile/symbolTable.hpp"
#include "classfile/systemDictionary.hpp"
#include "code/codeBlob.hpp"
#include "code/codeCache.hpp"
#include "code/compressedStream.hpp"
#include "code/location.hpp"
#include "code/nmethod.hpp"
#include "code/pcDesc.hpp"
#include "code/stubs.hpp"
#include "code/vmreg.hpp"
#include "compiler/compileBroker.hpp"
#include "compiler/oopMap.hpp"
#include "gc/shared/vmStructs_gc.hpp"
#include "interpreter/bytecodeInterpreter.hpp"
#include "interpreter/bytecodes.hpp"
#include "interpreter/interpreter.hpp"
#include "memory/allocation.hpp"
#include "memory/allocation.inline.hpp"
#include "memory/heap.hpp"
#include "memory/metaspace/metablock.hpp"
#include "memory/padded.hpp"
#include "memory/referenceType.hpp"
#include "memory/universe.hpp"
#include "memory/virtualspace.hpp"
#include "memory/filemap.hpp"
#include "oops/array.hpp"
#include "oops/arrayKlass.hpp"
#include "oops/arrayOop.hpp"
#include "oops/compiledICHolder.hpp"
#include "oops/constMethod.hpp"
#include "oops/constantPool.hpp"
#include "oops/cpCache.hpp"
#include "oops/instanceClassLoaderKlass.hpp"
#include "oops/instanceKlass.hpp"
#include "oops/instanceMirrorKlass.hpp"
#include "oops/instanceOop.hpp"
#include "oops/klass.hpp"
#include "oops/markOop.hpp"
#include "oops/method.hpp"
#include "oops/methodCounters.hpp"
#include "oops/methodData.hpp"
#include "oops/objArrayKlass.hpp"
#include "oops/objArrayOop.hpp"
#include "oops/oop.inline.hpp"
#include "oops/oopHandle.hpp"
#include "oops/symbol.hpp"
#include "oops/typeArrayKlass.hpp"
#include "oops/typeArrayOop.hpp"
#include "prims/jvmtiAgentThread.hpp"
#include "runtime/arguments.hpp"
#include "runtime/deoptimization.hpp"
#include "runtime/flags/jvmFlag.hpp"
#include "runtime/globals.hpp"
#include "runtime/java.hpp"
#include "runtime/javaCalls.hpp"
#include "runtime/os.hpp"
#include "runtime/perfMemory.hpp"
#include "runtime/serviceThread.hpp"
#include "runtime/sharedRuntime.hpp"
#include "runtime/stubRoutines.hpp"
#include "runtime/thread.inline.hpp"
#include "runtime/threadSMR.hpp"
#include "runtime/vframeArray.hpp"
#include "runtime/vmStructs.hpp"
#include "utilities/globalDefinitions.hpp"
#include "utilities/hashtable.hpp"
#include "utilities/macros.hpp"

#include CPU_HEADER(vmStructs)
#include OS_HEADER(vmStructs)
#include OS_CPU_HEADER(vmStructs)

#if INCLUDE_JVMCI
# include "jvmci/vmStructs_jvmci.hpp"
#endif


#ifdef COMPILER2
#include "opto/addnode.hpp"
#include "opto/block.hpp"
#include "opto/callnode.hpp"
#include "opto/castnode.hpp"
#include "opto/cfgnode.hpp"
#include "opto/chaitin.hpp"
#include "opto/convertnode.hpp"
#include "opto/divnode.hpp"
#include "opto/intrinsicnode.hpp"
#include "opto/locknode.hpp"
#include "opto/loopnode.hpp"
#include "opto/machnode.hpp"
#include "opto/matcher.hpp"
#include "opto/mathexactnode.hpp"
#include "opto/movenode.hpp"
#include "opto/mulnode.hpp"
#include "opto/narrowptrnode.hpp"
#include "opto/opaquenode.hpp"
#include "opto/optoreg.hpp"
#include "opto/parse.hpp"
#include "opto/phaseX.hpp"
#include "opto/regalloc.hpp"
#include "opto/rootnode.hpp"
#include "opto/subnode.hpp"
#include "opto/vectornode.hpp"
#endif // COMPILER2

// Note: the cross-product of (c1, c2, product, nonproduct, ...),
// (nonstatic, static), and (unchecked, checked) has not been taken.
// Only the macros currently needed have been defined.

// A field whose type is not checked is given a null string as the
// type name, indicating an "opaque" type to the serviceability agent.

// NOTE: there is an interdependency between this file and
// HotSpotTypeDataBase.java, which parses the type strings.

#ifndef REG_COUNT
  #define REG_COUNT 0
#endif

#if INCLUDE_JVMTI
  #define JVMTI_STRUCTS(static_field) \
    static_field(JvmtiExport,                     _can_access_local_variables,                  bool)                                  \
    static_field(JvmtiExport,                     _can_hotswap_or_post_breakpoint,              bool)                                  \
    static_field(JvmtiExport,                     _can_post_on_exceptions,                      bool)                                  \
    static_field(JvmtiExport,                     _can_walk_any_space,                          bool)
#else
  #define JVMTI_STRUCTS(static_field)
#endif // INCLUDE_JVMTI

typedef HashtableEntry<intptr_t, mtInternal>  IntptrHashtableEntry;
typedef Hashtable<intptr_t, mtInternal>       IntptrHashtable;
typedef Hashtable<InstanceKlass*, mtClass>       KlassHashtable;
typedef HashtableEntry<InstanceKlass*, mtClass>  KlassHashtableEntry;

typedef PaddedEnd<ObjectMonitor>              PaddedObjectMonitor;

//--------------------------------------------------------------------------------
// VM_STRUCTS
//
// This list enumerates all of the fields the serviceability agent
// needs to know about. Be sure to see also the type table below this one.
// NOTE that there are platform-specific additions to this table in
// vmStructs_<os>_<cpu>.hpp.

#define VM_STRUCTS(nonstatic_field,                                                                                                  \
                   static_field,                                                                                                     \
                   static_ptr_volatile_field,                                                                                        \
                   unchecked_nonstatic_field,                                                                                        \
                   volatile_nonstatic_field,                                                                                         \
                   nonproduct_nonstatic_field,                                                                                       \
                   c1_nonstatic_field,                                                                                               \
                   c2_nonstatic_field,                                                                                               \
                   unchecked_c1_static_field,                                                                                        \
                   unchecked_c2_static_field)                                                                                        \
                                                                                                                                     \
  /*************/                                                                                                                    \
  /* GC fields */                                                                                                                    \
  /*************/                                                                                                                    \
                                                                                                                                     \
  VM_STRUCTS_GC(nonstatic_field,                                                                                                     \
                volatile_nonstatic_field,                                                                                            \
                static_field,                                                                                                        \
                unchecked_nonstatic_field)                                                                                           \
                                                                                                                                     \
  /******************************************************************/                                                               \
  /* OopDesc and Klass hierarchies (NOTE: MethodData* incomplete)   */                                                               \
  /******************************************************************/                                                               \
                                                                                                                                     \
  volatile_nonstatic_field(oopDesc,            _mark,                                         markOop)                               \
  volatile_nonstatic_field(oopDesc,            _metadata._klass,                              Klass*)                                \
  volatile_nonstatic_field(oopDesc,            _metadata._compressed_klass,                   narrowKlass)                           \
  static_field(BarrierSet,                     _barrier_set,                                  BarrierSet*)                           \
  nonstatic_field(ArrayKlass,                  _dimension,                                    int)                                   \
  volatile_nonstatic_field(ArrayKlass,         _higher_dimension,                             Klass*)                                \
  volatile_nonstatic_field(ArrayKlass,         _lower_dimension,                              Klass*)                                \
  nonstatic_field(CompiledICHolder,            _holder_metadata,                              Metadata*)                             \
  nonstatic_field(CompiledICHolder,            _holder_klass,                                 Klass*)                                \
  nonstatic_field(ConstantPool,                _tags,                                         Array<u1>*)                            \
  nonstatic_field(ConstantPool,                _cache,                                        ConstantPoolCache*)                    \
  nonstatic_field(ConstantPool,                _pool_holder,                                  InstanceKlass*)                        \
  nonstatic_field(ConstantPool,                _operands,                                     Array<u2>*)                            \
  nonstatic_field(ConstantPool,                _resolved_klasses,                             Array<Klass*>*)                        \
  nonstatic_field(ConstantPool,                _length,                                       int)                                   \
  nonstatic_field(ConstantPoolCache,           _resolved_references,                          OopHandle)                             \
  nonstatic_field(ConstantPoolCache,           _reference_map,                                Array<u2>*)                            \
  nonstatic_field(ConstantPoolCache,           _length,                                       int)                                   \
  nonstatic_field(ConstantPoolCache,           _constant_pool,                                ConstantPool*)                         \
  volatile_nonstatic_field(InstanceKlass,      _array_klasses,                                Klass*)                                \
  nonstatic_field(InstanceKlass,               _methods,                                      Array<Method*>*)                       \
  nonstatic_field(InstanceKlass,               _default_methods,                              Array<Method*>*)                       \
  nonstatic_field(InstanceKlass,               _local_interfaces,                             Array<InstanceKlass*>*)                \
  nonstatic_field(InstanceKlass,               _transitive_interfaces,                        Array<InstanceKlass*>*)                \
  nonstatic_field(InstanceKlass,               _fields,                                       Array<u2>*)                            \
  nonstatic_field(InstanceKlass,               _java_fields_count,                            u2)                                    \
  nonstatic_field(InstanceKlass,               _constants,                                    ConstantPool*)                         \
  nonstatic_field(InstanceKlass,               _source_file_name_index,                       u2)                                    \
  nonstatic_field(InstanceKlass,               _source_debug_extension,                       const char*)                           \
  nonstatic_field(InstanceKlass,               _inner_classes,                                Array<jushort>*)                       \
  nonstatic_field(InstanceKlass,               _nonstatic_field_size,                         int)                                   \
  nonstatic_field(InstanceKlass,               _static_field_size,                            int)                                   \
  nonstatic_field(InstanceKlass,               _static_oop_field_count,                       u2)                                    \
  nonstatic_field(InstanceKlass,               _nonstatic_oop_map_size,                       int)                                   \
  nonstatic_field(InstanceKlass,               _is_marked_dependent,                          bool)                                  \
  nonstatic_field(InstanceKlass,               _misc_flags,                                   u2)                                    \
  nonstatic_field(InstanceKlass,               _minor_version,                                u2)                                    \
  nonstatic_field(InstanceKlass,               _major_version,                                u2)                                    \
  nonstatic_field(InstanceKlass,               _init_state,                                   u1)                                    \
  nonstatic_field(InstanceKlass,               _init_thread,                                  Thread*)                               \
  nonstatic_field(InstanceKlass,               _itable_len,                                   int)                                   \
  nonstatic_field(InstanceKlass,               _reference_type,                               u1)                                    \
  volatile_nonstatic_field(InstanceKlass,      _oop_map_cache,                                OopMapCache*)                          \
  nonstatic_field(InstanceKlass,               _jni_ids,                                      JNIid*)                                \
  nonstatic_field(InstanceKlass,               _osr_nmethods_head,                            nmethod*)                              \
  JVMTI_ONLY(nonstatic_field(InstanceKlass,    _breakpoints,                                  BreakpointInfo*))                      \
  nonstatic_field(InstanceKlass,               _generic_signature_index,                      u2)                                    \
  volatile_nonstatic_field(InstanceKlass,      _methods_jmethod_ids,                          jmethodID*)                            \
  volatile_nonstatic_field(InstanceKlass,      _idnum_allocated_count,                        u2)                                    \
  nonstatic_field(InstanceKlass,               _annotations,                                  Annotations*)                          \
  nonstatic_field(InstanceKlass,               _method_ordering,                              Array<int>*)                           \
  nonstatic_field(InstanceKlass,               _default_vtable_indices,                       Array<int>*)                           \
  nonstatic_field(Klass,                       _super_check_offset,                           juint)                                 \
  nonstatic_field(Klass,                       _secondary_super_cache,                        Klass*)                                \
  nonstatic_field(Klass,                       _secondary_supers,                             Array<Klass*>*)                        \
  nonstatic_field(Klass,                       _primary_supers[0],                            Klass*)                                \
  nonstatic_field(Klass,                       _java_mirror,                                  OopHandle)                             \
  nonstatic_field(Klass,                       _modifier_flags,                               jint)                                  \
  nonstatic_field(Klass,                       _super,                                        Klass*)                                \
  volatile_nonstatic_field(Klass,              _subklass,                                     Klass*)                                 \
  nonstatic_field(Klass,                       _layout_helper,                                jint)                                  \
  nonstatic_field(Klass,                       _name,                                         Symbol*)                               \
  nonstatic_field(Klass,                       _access_flags,                                 AccessFlags)                           \
  nonstatic_field(Klass,                       _prototype_header,                             markOop)                               \
  volatile_nonstatic_field(Klass,              _next_sibling,                                 Klass*)                                \
  nonstatic_field(Klass,                       _next_link,                                    Klass*)                                \
  nonstatic_field(Klass,                       _vtable_len,                                   int)                                   \
  nonstatic_field(Klass,                       _class_loader_data,                            ClassLoaderData*)                      \
  nonstatic_field(vtableEntry,                 _method,                                       Method*)                               \
  nonstatic_field(MethodData,                  _size,                                         int)                                   \
  nonstatic_field(MethodData,                  _method,                                       Method*)                               \
  nonstatic_field(MethodData,                  _data_size,                                    int)                                   \
  nonstatic_field(MethodData,                  _data[0],                                      intptr_t)                              \
  nonstatic_field(MethodData,                  _parameters_type_data_di,                      int)                                   \
  nonstatic_field(MethodData,                  _nof_decompiles,                               uint)                                  \
  nonstatic_field(MethodData,                  _nof_overflow_recompiles,                      uint)                                  \
  nonstatic_field(MethodData,                  _nof_overflow_traps,                           uint)                                  \
  nonstatic_field(MethodData,                  _trap_hist._array[0],                          u1)                                    \
  nonstatic_field(MethodData,                  _eflags,                                       intx)                                  \
  nonstatic_field(MethodData,                  _arg_local,                                    intx)                                  \
  nonstatic_field(MethodData,                  _arg_stack,                                    intx)                                  \
  nonstatic_field(MethodData,                  _arg_returned,                                 intx)                                  \
  nonstatic_field(MethodData,                  _tenure_traps,                                 uint)                                  \
  nonstatic_field(MethodData,                  _invoke_mask,                                  int)                                   \
  nonstatic_field(MethodData,                  _backedge_mask,                                int)                                   \
  nonstatic_field(DataLayout,                  _header._struct._tag,                          u1)                                    \
  nonstatic_field(DataLayout,                  _header._struct._flags,                        u1)                                    \
  nonstatic_field(DataLayout,                  _header._struct._bci,                          u2)                                    \
  nonstatic_field(DataLayout,                  _header._struct._traps,                        u4)                                    \
  nonstatic_field(DataLayout,                  _cells[0],                                     intptr_t)                              \
  nonstatic_field(MethodCounters,              _nmethod_age,                                  int)                                   \
  nonstatic_field(MethodCounters,              _interpreter_invocation_limit,                 int)                                   \
  nonstatic_field(MethodCounters,              _interpreter_backward_branch_limit,            int)                                   \
  nonstatic_field(MethodCounters,              _interpreter_profile_limit,                    int)                                   \
  nonstatic_field(MethodCounters,              _invoke_mask,                                  int)                                   \
  nonstatic_field(MethodCounters,              _backedge_mask,                                int)                                   \
  COMPILER2_OR_JVMCI_PRESENT(nonstatic_field(MethodCounters, _interpreter_invocation_count,   int))                                  \
  COMPILER2_OR_JVMCI_PRESENT(nonstatic_field(MethodCounters, _interpreter_throwout_count,     u2))                                   \
  JVMTI_ONLY(nonstatic_field(MethodCounters,   _number_of_breakpoints,                        u2))                                   \
  nonstatic_field(MethodCounters,              _invocation_counter,                           InvocationCounter)                     \
  nonstatic_field(MethodCounters,              _backedge_counter,                             InvocationCounter)                     \
  nonstatic_field(Method,                      _constMethod,                                  ConstMethod*)                          \
  nonstatic_field(Method,                      _method_data,                                  MethodData*)                           \
  nonstatic_field(Method,                      _method_counters,                              MethodCounters*)                       \
  nonstatic_field(Method,                      _access_flags,                                 AccessFlags)                           \
  nonstatic_field(Method,                      _vtable_index,                                 int)                                   \
  nonstatic_field(Method,                      _intrinsic_id,                                 u2)                                    \
  nonstatic_field(Method,                      _flags,                                        u2)                                    \
  nonproduct_nonstatic_field(Method,           _compiled_invocation_count,                    int)                                   \
  volatile_nonstatic_field(Method,             _code,                                         CompiledMethod*)                       \
  nonstatic_field(Method,                      _i2i_entry,                                    address)                               \
  volatile_nonstatic_field(Method,             _from_compiled_entry,                          address)                               \
  volatile_nonstatic_field(Method,             _from_interpreted_entry,                       address)                               \
  volatile_nonstatic_field(ConstMethod,        _fingerprint,                                  uint64_t)                              \
  nonstatic_field(ConstMethod,                 _constants,                                    ConstantPool*)                         \
  nonstatic_field(ConstMethod,                 _stackmap_data,                                Array<u1>*)                            \
  nonstatic_field(ConstMethod,                 _constMethod_size,                             int)                                   \
  nonstatic_field(ConstMethod,                 _flags,                                        u2)                                    \
  nonstatic_field(ConstMethod,                 _code_size,                                    u2)                                    \
  nonstatic_field(ConstMethod,                 _name_index,                                   u2)                                    \
  nonstatic_field(ConstMethod,                 _signature_index,                              u2)                                    \
  nonstatic_field(ConstMethod,                 _method_idnum,                                 u2)                                    \
  nonstatic_field(ConstMethod,                 _max_stack,                                    u2)                                    \
  nonstatic_field(ConstMethod,                 _max_locals,                                   u2)                                    \
  nonstatic_field(ConstMethod,                 _size_of_parameters,                           u2)                                    \
  nonstatic_field(ObjArrayKlass,               _element_klass,                                Klass*)                                \
  nonstatic_field(ObjArrayKlass,               _bottom_klass,                                 Klass*)                                \
  volatile_nonstatic_field(Symbol,             _length_and_refcount,                          unsigned int)                          \
  nonstatic_field(Symbol,                      _identity_hash,                                short)                                 \
  unchecked_nonstatic_field(Symbol,            _body,                                         sizeof(u1)) /* NOTE: no type */        \
  nonstatic_field(Symbol,                      _body[0],                                      u1)                                    \
  nonstatic_field(TypeArrayKlass,              _max_length,                                   jint)                                  \
  nonstatic_field(OopHandle,                   _obj,                                          oop*)                                  \
                                                                                                                                     \
  /***********************/                                                                                                          \
  /* Constant Pool Cache */                                                                                                          \
  /***********************/                                                                                                          \
                                                                                                                                     \
  volatile_nonstatic_field(ConstantPoolCacheEntry,      _indices,                             intx)                                  \
  volatile_nonstatic_field(ConstantPoolCacheEntry,      _f1,                                  Metadata*)                             \
  volatile_nonstatic_field(ConstantPoolCacheEntry,      _f2,                                  intx)                                  \
  volatile_nonstatic_field(ConstantPoolCacheEntry,      _flags,                               intx)                                  \
                                                                                                                                     \
  /********************************/                                                                                                 \
  /* MethodOop-related structures */                                                                                                 \
  /********************************/                                                                                                 \
                                                                                                                                     \
  nonstatic_field(CheckedExceptionElement,     class_cp_index,                                u2)                                    \
  nonstatic_field(LocalVariableTableElement,   start_bci,                                     u2)                                    \
  nonstatic_field(LocalVariableTableElement,   length,                                        u2)                                    \
  nonstatic_field(LocalVariableTableElement,   name_cp_index,                                 u2)                                    \
  nonstatic_field(LocalVariableTableElement,   descriptor_cp_index,                           u2)                                    \
  nonstatic_field(LocalVariableTableElement,   signature_cp_index,                            u2)                                    \
  nonstatic_field(LocalVariableTableElement,   slot,                                          u2)                                    \
  nonstatic_field(ExceptionTableElement,       start_pc,                                      u2)                                    \
  nonstatic_field(ExceptionTableElement,       end_pc,                                        u2)                                    \
  nonstatic_field(ExceptionTableElement,       handler_pc,                                    u2)                                    \
  nonstatic_field(ExceptionTableElement,       catch_type_index,                              u2)                                    \
  JVMTI_ONLY(nonstatic_field(BreakpointInfo,   _orig_bytecode,                                Bytecodes::Code))                      \
  JVMTI_ONLY(nonstatic_field(BreakpointInfo,   _bci,                                          int))                                  \
  JVMTI_ONLY(nonstatic_field(BreakpointInfo,   _name_index,                                   u2))                                   \
  JVMTI_ONLY(nonstatic_field(BreakpointInfo,   _signature_index,                              u2))                                   \
  JVMTI_ONLY(nonstatic_field(BreakpointInfo,   _next,                                         BreakpointInfo*))                      \
  /***********/                                                                                                                      \
  /* JNI IDs */                                                                                                                      \
  /***********/                                                                                                                      \
                                                                                                                                     \
  nonstatic_field(JNIid,                       _holder,                                       Klass*)                                \
  nonstatic_field(JNIid,                       _next,                                         JNIid*)                                \
  nonstatic_field(JNIid,                       _offset,                                       int)                                   \
                                                                                                                                     \
  /************/                                                                                                                     \
  /* Universe */                                                                                                                     \
  /************/                                                                                                                     \
                                                                                                                                     \
     static_field(Universe,                    _mirrors[0],                                   oop)                                   \
     static_field(Universe,                    _main_thread_group,                            oop)                                   \
     static_field(Universe,                    _system_thread_group,                          oop)                                   \
     static_field(Universe,                    _the_empty_class_klass_array,                  objArrayOop)                           \
     static_field(Universe,                    _null_ptr_exception_instance,                  oop)                                   \
     static_field(Universe,                    _arithmetic_exception_instance,                oop)                                   \
     static_field(Universe,                    _vm_exception,                                 oop)                                   \
     static_field(Universe,                    _collectedHeap,                                CollectedHeap*)                        \
     static_field(Universe,                    _base_vtable_size,                             int)                                   \
     static_field(Universe,                    _bootstrapping,                                bool)                                  \
     static_field(Universe,                    _fully_initialized,                            bool)                                  \
     static_field(Universe,                    _verify_count,                                 int)                                   \
     static_field(Universe,                    _verify_oop_mask,                              uintptr_t)                             \
     static_field(Universe,                    _verify_oop_bits,                              uintptr_t)                             \
     static_field(Universe,                    _non_oop_bits,                                 intptr_t)                              \
                                                                                                                                     \
  /******************/                                                                                                               \
  /* CompressedOops */                                                                                                               \
  /******************/                                                                                                               \
                                                                                                                                     \
     static_field(CompressedOops,              _narrow_oop._base,                             address)                               \
     static_field(CompressedOops,              _narrow_oop._shift,                            int)                                   \
     static_field(CompressedOops,              _narrow_oop._use_implicit_null_checks,         bool)                                  \
                                                                                                                                     \
  /***************************/                                                                                                      \
  /* CompressedKlassPointers */                                                                                                      \
  /***************************/                                                                                                      \
                                                                                                                                     \
     static_field(CompressedKlassPointers,     _narrow_klass._base,                           address)                               \
     static_field(CompressedKlassPointers,     _narrow_klass._shift,                          int)                                   \
                                                                                                                                     \
  /******/                                                                                                                           \
  /* os */                                                                                                                           \
  /******/                                                                                                                           \
                                                                                                                                     \
     static_field(os,                          _polling_page,                                 address)                               \
                                                                                                                                     \
  /**********/                                                                                                                       \
  /* Memory */                                                                                                                       \
  /**********/                                                                                                                       \
                                                                                                                                     \
     static_field(MetaspaceObj,                _shared_metaspace_base,                        void*)                                 \
     static_field(MetaspaceObj,                _shared_metaspace_top,                         void*)                                 \
  nonstatic_field(ThreadLocalAllocBuffer,      _start,                                        HeapWord*)                             \
  nonstatic_field(ThreadLocalAllocBuffer,      _top,                                          HeapWord*)                             \
  nonstatic_field(ThreadLocalAllocBuffer,      _end,                                          HeapWord*)                             \
  nonstatic_field(ThreadLocalAllocBuffer,      _pf_top,                                       HeapWord*)                             \
  nonstatic_field(ThreadLocalAllocBuffer,      _desired_size,                                 size_t)                                \
  nonstatic_field(ThreadLocalAllocBuffer,      _refill_waste_limit,                           size_t)                                \
     static_field(ThreadLocalAllocBuffer,      _reserve_for_allocation_prefetch,              int)                                   \
     static_field(ThreadLocalAllocBuffer,      _target_refills,                               unsigned)                              \
  nonstatic_field(ThreadLocalAllocBuffer,      _number_of_refills,                            unsigned)                              \
  nonstatic_field(ThreadLocalAllocBuffer,      _fast_refill_waste,                            unsigned)                              \
  nonstatic_field(ThreadLocalAllocBuffer,      _slow_refill_waste,                            unsigned)                              \
  nonstatic_field(ThreadLocalAllocBuffer,      _gc_waste,                                     unsigned)                              \
  nonstatic_field(ThreadLocalAllocBuffer,      _slow_allocations,                             unsigned)                              \
  nonstatic_field(VirtualSpace,                _low_boundary,                                 char*)                                 \
  nonstatic_field(VirtualSpace,                _high_boundary,                                char*)                                 \
  nonstatic_field(VirtualSpace,                _low,                                          char*)                                 \
  nonstatic_field(VirtualSpace,                _high,                                         char*)                                 \
  nonstatic_field(VirtualSpace,                _lower_high,                                   char*)                                 \
  nonstatic_field(VirtualSpace,                _middle_high,                                  char*)                                 \
  nonstatic_field(VirtualSpace,                _upper_high,                                   char*)                                 \
                                                                                                                                     \
  /************************/                                                                                                         \
  /* PerfMemory - jvmstat */                                                                                                         \
  /************************/                                                                                                         \
                                                                                                                                     \
  nonstatic_field(PerfDataPrologue,            magic,                                         jint)                                  \
  nonstatic_field(PerfDataPrologue,            byte_order,                                    jbyte)                                 \
  nonstatic_field(PerfDataPrologue,            major_version,                                 jbyte)                                 \
  nonstatic_field(PerfDataPrologue,            minor_version,                                 jbyte)                                 \
  nonstatic_field(PerfDataPrologue,            accessible,                                    jbyte)                                 \
  nonstatic_field(PerfDataPrologue,            used,                                          jint)                                  \
  nonstatic_field(PerfDataPrologue,            overflow,                                      jint)                                  \
  nonstatic_field(PerfDataPrologue,            mod_time_stamp,                                jlong)                                 \
  nonstatic_field(PerfDataPrologue,            entry_offset,                                  jint)                                  \
  nonstatic_field(PerfDataPrologue,            num_entries,                                   jint)                                  \
                                                                                                                                     \
  nonstatic_field(PerfDataEntry,               entry_length,                                  jint)                                  \
  nonstatic_field(PerfDataEntry,               name_offset,                                   jint)                                  \
  nonstatic_field(PerfDataEntry,               vector_length,                                 jint)                                  \
  nonstatic_field(PerfDataEntry,               data_type,                                     jbyte)                                 \
  nonstatic_field(PerfDataEntry,               flags,                                         jbyte)                                 \
  nonstatic_field(PerfDataEntry,               data_units,                                    jbyte)                                 \
  nonstatic_field(PerfDataEntry,               data_variability,                              jbyte)                                 \
  nonstatic_field(PerfDataEntry,               data_offset,                                   jint)                                  \
                                                                                                                                     \
     static_field(PerfMemory,                  _start,                                        char*)                                 \
     static_field(PerfMemory,                  _end,                                          char*)                                 \
     static_field(PerfMemory,                  _top,                                          char*)                                 \
     static_field(PerfMemory,                  _capacity,                                     size_t)                                \
     static_field(PerfMemory,                  _prologue,                                     PerfDataPrologue*)                     \
     static_field(PerfMemory,                  _initialized,                                  int)                                   \
                                                                                                                                     \
  /********************/                                                                                                             \
  /* SystemDictionary */                                                                                                             \
  /********************/                                                                                                             \
                                                                                                                                     \
     static_field(SystemDictionary,            _system_loader_lock_obj,                       oop)                                   \
     static_field(SystemDictionary,            WK_KLASS(Object_klass),                        InstanceKlass*)                        \
     static_field(SystemDictionary,            WK_KLASS(String_klass),                        InstanceKlass*)                        \
     static_field(SystemDictionary,            WK_KLASS(Class_klass),                         InstanceKlass*)                        \
     static_field(SystemDictionary,            WK_KLASS(ClassLoader_klass),                   InstanceKlass*)                        \
     static_field(SystemDictionary,            WK_KLASS(System_klass),                        InstanceKlass*)                        \
     static_field(SystemDictionary,            WK_KLASS(Thread_klass),                        InstanceKlass*)                        \
     static_field(SystemDictionary,            WK_KLASS(ThreadGroup_klass),                   InstanceKlass*)                        \
     static_field(SystemDictionary,            WK_KLASS(MethodHandle_klass),                  InstanceKlass*)                        \
     static_field(SystemDictionary,            _java_system_loader,                           oop)                                   \
                                                                                                                                     \
  /*************/                                                                                                                    \
  /* vmSymbols */                                                                                                                    \
  /*************/                                                                                                                    \
                                                                                                                                     \
     static_field(vmSymbols,                   _symbols[0],                                   Symbol*)                               \
                                                                                                                                     \
  /*******************/                                                                                                              \
  /* HashtableBucket */                                                                                                              \
  /*******************/                                                                                                              \
                                                                                                                                     \
  nonstatic_field(HashtableBucket<mtInternal>, _entry,                                        BasicHashtableEntry<mtInternal>*)      \
                                                                                                                                     \
  /******************/                                                                                                               \
  /* HashtableEntry */                                                                                                               \
  /******************/                                                                                                               \
                                                                                                                                     \
  nonstatic_field(BasicHashtableEntry<mtInternal>, _next,                                     BasicHashtableEntry<mtInternal>*)      \
  nonstatic_field(BasicHashtableEntry<mtInternal>, _hash,                                     unsigned int)                          \
  nonstatic_field(IntptrHashtableEntry,            _literal,                                  intptr_t)                              \
                                                                                                                                     \
  /*************/                                                                                                                    \
  /* Hashtable */                                                                                                                    \
  /*************/                                                                                                                    \
                                                                                                                                     \
  nonstatic_field(BasicHashtable<mtInternal>,  _table_size,                                   int)                                   \
  nonstatic_field(BasicHashtable<mtInternal>,  _buckets,                                      HashtableBucket<mtInternal>*)          \
  volatile_nonstatic_field(BasicHashtable<mtInternal>,  _free_list,                           BasicHashtableEntry<mtInternal>*)      \
  nonstatic_field(BasicHashtable<mtInternal>,  _first_free_entry,                             char*)                                 \
  nonstatic_field(BasicHashtable<mtInternal>,  _end_block,                                    char*)                                 \
  nonstatic_field(BasicHashtable<mtInternal>,  _entry_size,                                   int)                                   \
                                                                                                                                     \
  /*******************/                                                                                                              \
  /* ClassLoaderData */                                                                                                              \
  /*******************/                                                                                                              \
  nonstatic_field(ClassLoaderData,             _class_loader,                                 OopHandle)                             \
  nonstatic_field(ClassLoaderData,             _next,                                         ClassLoaderData*)                      \
  volatile_nonstatic_field(ClassLoaderData,    _klasses,                                      Klass*)                                \
  nonstatic_field(ClassLoaderData,             _is_unsafe_anonymous,                          bool)                                  \
  volatile_nonstatic_field(ClassLoaderData,    _dictionary,                                   Dictionary*)                           \
                                                                                                                                     \
  static_ptr_volatile_field(ClassLoaderDataGraph, _head,                                      ClassLoaderData*)                      \
                                                                                                                                     \
  /**********/                                                                                                                       \
  /* Arrays */                                                                                                                       \
  /**********/                                                                                                                       \
                                                                                                                                     \
  nonstatic_field(Array<Klass*>,               _length,                                       int)                                   \
  nonstatic_field(Array<Klass*>,               _data[0],                                      Klass*)                                \
                                                                                                                                     \
  /*******************/                                                                                                              \
  /* GrowableArrays  */                                                                                                              \
  /*******************/                                                                                                              \
                                                                                                                                     \
  nonstatic_field(GenericGrowableArray,        _len,                                          int)                                   \
  nonstatic_field(GenericGrowableArray,        _max,                                          int)                                   \
  nonstatic_field(GenericGrowableArray,        _arena,                                        Arena*)                                \
  nonstatic_field(GrowableArray<int>,          _data,                                         int*)                                  \
                                                                                                                                     \
  /********************************/                                                                                                 \
  /* CodeCache (NOTE: incomplete) */                                                                                                 \
  /********************************/                                                                                                 \
                                                                                                                                     \
     static_field(CodeCache,                   _heaps,                                        GrowableArray<CodeHeap*>*)             \
     static_field(CodeCache,                   _low_bound,                                    address)                               \
     static_field(CodeCache,                   _high_bound,                                   address)                               \
                                                                                                                                     \
  /*******************************/                                                                                                  \
  /* CodeHeap (NOTE: incomplete) */                                                                                                  \
  /*******************************/                                                                                                  \
                                                                                                                                     \
  nonstatic_field(CodeHeap,                    _memory,                                       VirtualSpace)                          \
  nonstatic_field(CodeHeap,                    _segmap,                                       VirtualSpace)                          \
  nonstatic_field(CodeHeap,                    _log2_segment_size,                            int)                                   \
  nonstatic_field(HeapBlock,                   _header,                                       HeapBlock::Header)                     \
  nonstatic_field(HeapBlock::Header,           _length,                                       size_t)                                \
  nonstatic_field(HeapBlock::Header,           _used,                                         bool)                                  \
                                                                                                                                     \
  /**********************************/                                                                                               \
  /* Interpreter (NOTE: incomplete) */                                                                                               \
  /**********************************/                                                                                               \
                                                                                                                                     \
     static_field(AbstractInterpreter,         _code,                                         StubQueue*)                            \
                                                                                                                                     \
  /****************************/                                                                                                     \
  /* Stubs (NOTE: incomplete) */                                                                                                     \
  /****************************/                                                                                                     \
                                                                                                                                     \
  nonstatic_field(StubQueue,                   _stub_buffer,                                  address)                               \
  nonstatic_field(StubQueue,                   _buffer_limit,                                 int)                                   \
  nonstatic_field(StubQueue,                   _queue_begin,                                  int)                                   \
  nonstatic_field(StubQueue,                   _queue_end,                                    int)                                   \
  nonstatic_field(StubQueue,                   _number_of_stubs,                              int)                                   \
  nonstatic_field(InterpreterCodelet,          _size,                                         int)                                   \
  nonstatic_field(InterpreterCodelet,          _description,                                  const char*)                           \
  nonstatic_field(InterpreterCodelet,          _bytecode,                                     Bytecodes::Code)                       \
                                                                                                                                     \
  /***********************************/                                                                                              \
  /* StubRoutines (NOTE: incomplete) */                                                                                              \
  /***********************************/                                                                                              \
                                                                                                                                     \
     static_field(StubRoutines,                _verify_oop_count,                             jint)                                  \
     static_field(StubRoutines,                _call_stub_return_address,                     address)                               \
     static_field(StubRoutines,                _aescrypt_encryptBlock,                        address)                               \
     static_field(StubRoutines,                _aescrypt_decryptBlock,                        address)                               \
     static_field(StubRoutines,                _cipherBlockChaining_encryptAESCrypt,          address)                               \
     static_field(StubRoutines,                _cipherBlockChaining_decryptAESCrypt,          address)                               \
     static_field(StubRoutines,                _counterMode_AESCrypt,                         address)                               \
     static_field(StubRoutines,                _ghash_processBlocks,                          address)                               \
     static_field(StubRoutines,                _base64_encodeBlock,                           address)                               \
     static_field(StubRoutines,                _updateBytesCRC32,                             address)                               \
     static_field(StubRoutines,                _crc_table_adr,                                address)                               \
     static_field(StubRoutines,                _crc32c_table_addr,                            address)                               \
     static_field(StubRoutines,                _updateBytesCRC32C,                            address)                               \
     static_field(StubRoutines,                _multiplyToLen,                                address)                               \
     static_field(StubRoutines,                _squareToLen,                                  address)                               \
     static_field(StubRoutines,                _mulAdd,                                       address)                               \
     static_field(StubRoutines,                _dexp,                                         address)                               \
     static_field(StubRoutines,                _dlog,                                         address)                               \
     static_field(StubRoutines,                _dlog10,                                       address)                               \
     static_field(StubRoutines,                _dpow,                                         address)                               \
     static_field(StubRoutines,                _dsin,                                         address)                               \
     static_field(StubRoutines,                _dcos,                                         address)                               \
     static_field(StubRoutines,                _dtan,                                         address)                               \
     static_field(StubRoutines,                _vectorizedMismatch,                           address)                               \
     static_field(StubRoutines,                _jbyte_arraycopy,                              address)                               \
     static_field(StubRoutines,                _jshort_arraycopy,                             address)                               \
     static_field(StubRoutines,                _jint_arraycopy,                               address)                               \
     static_field(StubRoutines,                _jlong_arraycopy,                              address)                               \
     static_field(StubRoutines,                _oop_arraycopy,                                address)                               \
     static_field(StubRoutines,                _oop_arraycopy_uninit,                         address)                               \
     static_field(StubRoutines,                _jbyte_disjoint_arraycopy,                     address)                               \
     static_field(StubRoutines,                _jshort_disjoint_arraycopy,                    address)                               \
     static_field(StubRoutines,                _jint_disjoint_arraycopy,                      address)                               \
     static_field(StubRoutines,                _jlong_disjoint_arraycopy,                     address)                               \
     static_field(StubRoutines,                _oop_disjoint_arraycopy,                       address)                               \
     static_field(StubRoutines,                _oop_disjoint_arraycopy_uninit,                address)                               \
     static_field(StubRoutines,                _arrayof_jbyte_arraycopy,                      address)                               \
     static_field(StubRoutines,                _arrayof_jshort_arraycopy,                     address)                               \
     static_field(StubRoutines,                _arrayof_jint_arraycopy,                       address)                               \
     static_field(StubRoutines,                _arrayof_jlong_arraycopy,                      address)                               \
     static_field(StubRoutines,                _arrayof_oop_arraycopy,                        address)                               \
     static_field(StubRoutines,                _arrayof_oop_arraycopy_uninit,                 address)                               \
     static_field(StubRoutines,                _arrayof_jbyte_disjoint_arraycopy,             address)                               \
     static_field(StubRoutines,                _arrayof_jshort_disjoint_arraycopy,            address)                               \
     static_field(StubRoutines,                _arrayof_jint_disjoint_arraycopy,              address)                               \
     static_field(StubRoutines,                _arrayof_jlong_disjoint_arraycopy,             address)                               \
     static_field(StubRoutines,                _arrayof_oop_disjoint_arraycopy,               address)                               \
     static_field(StubRoutines,                _arrayof_oop_disjoint_arraycopy_uninit,        address)                               \
     static_field(StubRoutines,                _checkcast_arraycopy,                          address)                               \
     static_field(StubRoutines,                _checkcast_arraycopy_uninit,                   address)                               \
     static_field(StubRoutines,                _unsafe_arraycopy,                             address)                               \
     static_field(StubRoutines,                _generic_arraycopy,                            address)                               \
                                                                                                                                     \
  /*****************/                                                                                                                \
  /* SharedRuntime */                                                                                                                \
  /*****************/                                                                                                                \
                                                                                                                                     \
     static_field(SharedRuntime,               _wrong_method_blob,                            RuntimeStub*)                          \
     static_field(SharedRuntime,               _ic_miss_blob,                                 RuntimeStub*)                          \
     static_field(SharedRuntime,               _deopt_blob,                                   DeoptimizationBlob*)                   \
                                                                                                                                     \
  /***************************************/                                                                                          \
  /* PcDesc and other compiled code info */                                                                                          \
  /***************************************/                                                                                          \
                                                                                                                                     \
  nonstatic_field(PcDesc,                      _pc_offset,                                    int)                                   \
  nonstatic_field(PcDesc,                      _scope_decode_offset,                          int)                                   \
  nonstatic_field(PcDesc,                      _obj_decode_offset,                            int)                                   \
  nonstatic_field(PcDesc,                      _flags,                                        int)                                   \
                                                                                                                                     \
  /***************************************************/                                                                              \
  /* CodeBlobs (NOTE: incomplete, but only a little) */                                                                              \
  /***************************************************/                                                                              \
                                                                                                                                     \
  nonstatic_field(CodeBlob,                 _name,                                   const char*)                                    \
  nonstatic_field(CodeBlob,                 _size,                                   int)                                            \
  nonstatic_field(CodeBlob,                 _header_size,                            int)                                            \
  nonstatic_field(CodeBlob,                 _frame_complete_offset,                  int)                                            \
  nonstatic_field(CodeBlob,                 _data_offset,                            int)                                            \
  nonstatic_field(CodeBlob,                 _frame_size,                             int)                                            \
  nonstatic_field(CodeBlob,                 _oop_maps,                               ImmutableOopMapSet*)                            \
  nonstatic_field(CodeBlob,                 _code_begin,                             address)                                        \
  nonstatic_field(CodeBlob,                 _code_end,                               address)                                        \
  nonstatic_field(CodeBlob,                 _content_begin,                          address)                                        \
  nonstatic_field(CodeBlob,                 _data_end,                               address)                                        \
                                                                                                                                     \
  nonstatic_field(DeoptimizationBlob,          _unpack_offset,                                int)                                   \
                                                                                                                                     \
  nonstatic_field(RuntimeStub,                 _caller_must_gc_arguments,                     bool)                                  \
                                                                                                                                     \
  /********************************************************/                                                                         \
  /* CompiledMethod (NOTE: incomplete, but only a little) */                                                                         \
  /********************************************************/                                                                         \
                                                                                                                                     \
  nonstatic_field(CompiledMethod,                     _method,                                       Method*)                        \
  volatile_nonstatic_field(CompiledMethod,            _exception_cache,                              ExceptionCache*)                \
  nonstatic_field(CompiledMethod,                     _scopes_data_begin,                            address)                        \
  nonstatic_field(CompiledMethod,                     _deopt_handler_begin,                          address)                        \
  nonstatic_field(CompiledMethod,                     _deopt_mh_handler_begin,                       address)                        \
                                                                                                                                     \
  /**************************************************/                                                                               \
  /* NMethods (NOTE: incomplete, but only a little) */                                                                               \
  /**************************************************/                                                                               \
                                                                                                                                     \
  nonstatic_field(nmethod,                     _entry_bci,                                    int)                                   \
  nonstatic_field(nmethod,                     _osr_link,                                     nmethod*)                              \
  nonstatic_field(nmethod,                     _state,                                        volatile signed char)                  \
  nonstatic_field(nmethod,                     _exception_offset,                             int)                                   \
  nonstatic_field(nmethod,                     _orig_pc_offset,                               int)                                   \
  nonstatic_field(nmethod,                     _stub_offset,                                  int)                                   \
  nonstatic_field(nmethod,                     _consts_offset,                                int)                                   \
  nonstatic_field(nmethod,                     _oops_offset,                                  int)                                   \
  nonstatic_field(nmethod,                     _metadata_offset,                              int)                                   \
  nonstatic_field(nmethod,                     _scopes_pcs_offset,                            int)                                   \
  nonstatic_field(nmethod,                     _dependencies_offset,                          int)                                   \
  nonstatic_field(nmethod,                     _handler_table_offset,                         int)                                   \
  nonstatic_field(nmethod,                     _nul_chk_table_offset,                         int)                                   \
  nonstatic_field(nmethod,                     _nmethod_end_offset,                           int)                                   \
  nonstatic_field(nmethod,                     _entry_point,                                  address)                               \
  nonstatic_field(nmethod,                     _verified_entry_point,                         address)                               \
  nonstatic_field(nmethod,                     _osr_entry_point,                              address)                               \
  volatile_nonstatic_field(nmethod,            _lock_count,                                   jint)                                  \
  volatile_nonstatic_field(nmethod,            _stack_traversal_mark,                         long)                                  \
  nonstatic_field(nmethod,                     _compile_id,                                   int)                                   \
  nonstatic_field(nmethod,                     _comp_level,                                   int)                                   \
                                                                                                                                     \
  unchecked_c2_static_field(Deoptimization,    _trap_reason_name,                             void*)                                 \
                                                                                                                                     \
  nonstatic_field(Deoptimization::UnrollBlock, _size_of_deoptimized_frame,                    int)                                   \
  nonstatic_field(Deoptimization::UnrollBlock, _caller_adjustment,                            int)                                   \
  nonstatic_field(Deoptimization::UnrollBlock, _number_of_frames,                             int)                                   \
  nonstatic_field(Deoptimization::UnrollBlock, _total_frame_sizes,                            int)                                   \
  nonstatic_field(Deoptimization::UnrollBlock, _unpack_kind,                                  int)                                   \
  nonstatic_field(Deoptimization::UnrollBlock, _frame_sizes,                                  intptr_t*)                             \
  nonstatic_field(Deoptimization::UnrollBlock, _frame_pcs,                                    address*)                              \
  nonstatic_field(Deoptimization::UnrollBlock, _register_block,                               intptr_t*)                             \
  nonstatic_field(Deoptimization::UnrollBlock, _return_type,                                  BasicType)                             \
  nonstatic_field(Deoptimization::UnrollBlock, _initial_info,                                 intptr_t)                              \
  nonstatic_field(Deoptimization::UnrollBlock, _caller_actual_parameters,                     int)                                   \
                                                                                                                                     \
  /********************************/                                                                                                 \
  /* JavaCalls (NOTE: incomplete) */                                                                                                 \
  /********************************/                                                                                                 \
                                                                                                                                     \
  nonstatic_field(JavaCallWrapper,             _anchor,                                       JavaFrameAnchor)                       \
  /********************************/                                                                                                 \
  /* JavaFrameAnchor (NOTE: incomplete) */                                                                                           \
  /********************************/                                                                                                 \
  volatile_nonstatic_field(JavaFrameAnchor,    _last_Java_sp,                                 intptr_t*)                             \
  volatile_nonstatic_field(JavaFrameAnchor,    _last_Java_pc,                                 address)                               \
                                                                                                                                     \
  /******************************/                                                                                                   \
  /* Threads (NOTE: incomplete) */                                                                                                   \
  /******************************/                                                                                                   \
                                                                                                                                     \
  static_field(Threads,                     _number_of_threads,                               int)                                   \
  static_field(Threads,                     _number_of_non_daemon_threads,                    int)                                   \
  static_field(Threads,                     _return_code,                                     int)                                   \
                                                                                                                                     \
  static_ptr_volatile_field(ThreadsSMRSupport, _java_thread_list,                             ThreadsList*)                          \
  nonstatic_field(ThreadsList,                 _length,                                       const uint)                            \
  nonstatic_field(ThreadsList,                 _threads,                                      JavaThread *const *const)              \
                                                                                                                                     \
  nonstatic_field(ThreadShadow,                _pending_exception,                            oop)                                   \
  nonstatic_field(ThreadShadow,                _exception_file,                               const char*)                           \
  nonstatic_field(ThreadShadow,                _exception_line,                               int)                                   \
  volatile_nonstatic_field(Thread,             _suspend_flags,                                uint32_t)                              \
  nonstatic_field(Thread,                      _active_handles,                               JNIHandleBlock*)                       \
  nonstatic_field(Thread,                      _tlab,                                         ThreadLocalAllocBuffer)                \
  nonstatic_field(Thread,                      _allocated_bytes,                              jlong)                                 \
  nonstatic_field(Thread,                      _current_pending_monitor,                      ObjectMonitor*)                        \
  nonstatic_field(Thread,                      _current_pending_monitor_is_from_java,         bool)                                  \
  nonstatic_field(Thread,                      _current_waiting_monitor,                      ObjectMonitor*)                        \
  nonstatic_field(NamedThread,                 _name,                                         char*)                                 \
  nonstatic_field(NamedThread,                 _processed_thread,                             JavaThread*)                           \
  nonstatic_field(JavaThread,                  _threadObj,                                    oop)                                   \
  nonstatic_field(JavaThread,                  _anchor,                                       JavaFrameAnchor)                       \
  nonstatic_field(JavaThread,                  _vm_result,                                    oop)                                   \
  nonstatic_field(JavaThread,                  _vm_result_2,                                  Metadata*)                             \
  nonstatic_field(JavaThread,                  _pending_async_exception,                      oop)                                   \
  volatile_nonstatic_field(JavaThread,         _exception_oop,                                oop)                                   \
  volatile_nonstatic_field(JavaThread,         _exception_pc,                                 address)                               \
  volatile_nonstatic_field(JavaThread,         _is_method_handle_return,                      int)                                   \
  nonstatic_field(JavaThread,                  _special_runtime_exit_condition,               JavaThread::AsyncRequests)             \
  nonstatic_field(JavaThread,                  _saved_exception_pc,                           address)                               \
  volatile_nonstatic_field(JavaThread,         _thread_state,                                 JavaThreadState)                       \
  nonstatic_field(JavaThread,                  _osthread,                                     OSThread*)                             \
  nonstatic_field(JavaThread,                  _stack_base,                                   address)                               \
  nonstatic_field(JavaThread,                  _stack_size,                                   size_t)                                \
  nonstatic_field(JavaThread,                  _vframe_array_head,                            vframeArray*)                          \
  nonstatic_field(JavaThread,                  _vframe_array_last,                            vframeArray*)                          \
  volatile_nonstatic_field(JavaThread,         _terminated,                                   JavaThread::TerminatedTypes)           \
  nonstatic_field(Thread,                      _resource_area,                                ResourceArea*)                         \
  nonstatic_field(CompilerThread,              _env,                                          ciEnv*)                                \
                                                                                                                                     \
  /************/                                                                                                                     \
  /* OSThread */                                                                                                                     \
  /************/                                                                                                                     \
                                                                                                                                     \
  volatile_nonstatic_field(OSThread,           _interrupted,                                  jint)                                  \
  volatile_nonstatic_field(OSThread,           _state,                                        ThreadState)                           \
                                                                                                                                     \
  /************************/                                                                                                         \
  /* OopMap and OopMapSet */                                                                                                         \
  /************************/                                                                                                         \
                                                                                                                                     \
  nonstatic_field(OopMap,                      _pc_offset,                                    int)                                   \
  nonstatic_field(OopMap,                      _omv_count,                                    int)                                   \
  nonstatic_field(OopMap,                      _write_stream,                                 CompressedWriteStream*)                \
  nonstatic_field(OopMapSet,                   _om_count,                                     int)                                   \
  nonstatic_field(OopMapSet,                   _om_size,                                      int)                                   \
  nonstatic_field(OopMapSet,                   _om_data,                                      OopMap**)                              \
                                                                                                                                     \
  nonstatic_field(ImmutableOopMapSet,          _count,                                        int)                                   \
  nonstatic_field(ImmutableOopMapSet,          _size,                                         int)                                   \
                                                                                                                                     \
  nonstatic_field(ImmutableOopMapPair,         _pc_offset,                                    int)                                   \
  nonstatic_field(ImmutableOopMapPair,         _oopmap_offset,                                int)                                   \
                                                                                                                                     \
  nonstatic_field(ImmutableOopMap,             _count,                                        int)                                   \
                                                                                                                                     \
  /*********************************/                                                                                                \
  /* JNIHandles and JNIHandleBlock */                                                                                                \
  /*********************************/                                                                                                \
  static_field(JNIHandles,                     _global_handles,                               OopStorage*)                           \
  static_field(JNIHandles,                     _weak_global_handles,                          OopStorage*)                           \
  unchecked_nonstatic_field(JNIHandleBlock,    _handles,       JNIHandleBlock::block_size_in_oops * sizeof(Oop)) /* Note: no type */ \
  nonstatic_field(JNIHandleBlock,              _top,                                          int)                                   \
  nonstatic_field(JNIHandleBlock,              _next,                                         JNIHandleBlock*)                       \
                                                                                                                                     \
  /********************/                                                                                                             \
  /* CompressedStream */                                                                                                             \
  /********************/                                                                                                             \
                                                                                                                                     \
  nonstatic_field(CompressedStream,            _buffer,                                       u_char*)                               \
  nonstatic_field(CompressedStream,            _position,                                     int)                                   \
                                                                                                                                     \
  /*********************************/                                                                                                \
  /* VMRegImpl (NOTE: incomplete) */                                                                                                 \
  /*********************************/                                                                                                \
                                                                                                                                     \
     static_field(VMRegImpl,                   regName[0],                                    const char*)                           \
     static_field(VMRegImpl,                   stack0,                                        VMReg)                                 \
                                                                                                                                     \
  /*******************************/                                                                                                  \
  /* Runtime1 (NOTE: incomplete) */                                                                                                  \
  /*******************************/                                                                                                  \
                                                                                                                                     \
  unchecked_c1_static_field(Runtime1,          _blobs,                                 sizeof(Runtime1::_blobs)) /* NOTE: no type */ \
                                                                                                                                     \
  /**************/                                                                                                                   \
  /* CI */                                                                                                                           \
  /************/                                                                                                                     \
                                                                                                                                     \
  nonstatic_field(ciEnv,                       _compiler_data,                                void*)                                 \
  nonstatic_field(ciEnv,                       _failure_reason,                               const char*)                           \
  nonstatic_field(ciEnv,                       _factory,                                      ciObjectFactory*)                      \
  nonstatic_field(ciEnv,                       _dependencies,                                 Dependencies*)                         \
  nonstatic_field(ciEnv,                       _task,                                         CompileTask*)                          \
  nonstatic_field(ciEnv,                       _arena,                                        Arena*)                                \
                                                                                                                                     \
  nonstatic_field(ciBaseObject,                _ident,                                        uint)                                  \
                                                                                                                                     \
  nonstatic_field(ciObject,                    _handle,                                       jobject)                               \
  nonstatic_field(ciObject,                    _klass,                                        ciKlass*)                              \
                                                                                                                                     \
  nonstatic_field(ciMetadata,                  _metadata,                                     Metadata*)                             \
                                                                                                                                     \
  nonstatic_field(ciSymbol,                    _symbol,                                       Symbol*)                               \
                                                                                                                                     \
  nonstatic_field(ciType,                      _basic_type,                                   BasicType)                             \
                                                                                                                                     \
  nonstatic_field(ciKlass,                     _name,                                         ciSymbol*)                             \
                                                                                                                                     \
  nonstatic_field(ciArrayKlass,                _dimension,                                    jint)                                  \
                                                                                                                                     \
  nonstatic_field(ciObjArrayKlass,             _element_klass,                                ciKlass*)                              \
  nonstatic_field(ciObjArrayKlass,             _base_element_klass,                           ciKlass*)                              \
                                                                                                                                     \
  nonstatic_field(ciInstanceKlass,             _init_state,                                   InstanceKlass::ClassState)             \
  nonstatic_field(ciInstanceKlass,             _is_shared,                                    bool)                                  \
                                                                                                                                     \
  nonstatic_field(ciMethod,                    _interpreter_invocation_count,                 int)                                   \
  nonstatic_field(ciMethod,                    _interpreter_throwout_count,                   int)                                   \
  nonstatic_field(ciMethod,                    _instructions_size,                            int)                                   \
                                                                                                                                     \
  nonstatic_field(ciMethodData,                _data_size,                                    int)                                   \
  nonstatic_field(ciMethodData,                _state,                                        u_char)                                \
  nonstatic_field(ciMethodData,                _extra_data_size,                              int)                                   \
  nonstatic_field(ciMethodData,                _data,                                         intptr_t*)                             \
  nonstatic_field(ciMethodData,                _hint_di,                                      int)                                   \
  nonstatic_field(ciMethodData,                _eflags,                                       intx)                                  \
  nonstatic_field(ciMethodData,                _arg_local,                                    intx)                                  \
  nonstatic_field(ciMethodData,                _arg_stack,                                    intx)                                  \
  nonstatic_field(ciMethodData,                _arg_returned,                                 intx)                                  \
  nonstatic_field(ciMethodData,                _current_mileage,                              int)                                   \
  nonstatic_field(ciMethodData,                _orig,                                         MethodData)                            \
                                                                                                                                     \
  nonstatic_field(ciField,                     _holder,                                       ciInstanceKlass*)                      \
  nonstatic_field(ciField,                     _name,                                         ciSymbol*)                             \
  nonstatic_field(ciField,                     _signature,                                    ciSymbol*)                             \
  nonstatic_field(ciField,                     _offset,                                       int)                                   \
  nonstatic_field(ciField,                     _is_constant,                                  bool)                                  \
  nonstatic_field(ciField,                     _constant_value,                               ciConstant)                            \
                                                                                                                                     \
  nonstatic_field(ciObjectFactory,             _ci_metadata,                                  GrowableArray<ciMetadata*>*)           \
  nonstatic_field(ciObjectFactory,             _symbols,                                      GrowableArray<ciSymbol*>*)             \
  nonstatic_field(ciObjectFactory,             _unloaded_methods,                             GrowableArray<ciMethod*>*)             \
                                                                                                                                     \
  nonstatic_field(ciConstant,                  _type,                                         BasicType)                             \
  nonstatic_field(ciConstant,                  _value._int,                                   jint)                                  \
  nonstatic_field(ciConstant,                  _value._long,                                  jlong)                                 \
  nonstatic_field(ciConstant,                  _value._float,                                 jfloat)                                \
  nonstatic_field(ciConstant,                  _value._double,                                jdouble)                               \
  nonstatic_field(ciConstant,                  _value._object,                                ciObject*)                             \
                                                                                                                                     \
  /************/                                                                                                                     \
  /* Monitors */                                                                                                                     \
  /************/                                                                                                                     \
                                                                                                                                     \
  volatile_nonstatic_field(ObjectMonitor,      _header,                                       markOop)                               \
  unchecked_nonstatic_field(ObjectMonitor,     _object,                                       sizeof(void *)) /* NOTE: no type */    \
  unchecked_nonstatic_field(ObjectMonitor,     _owner,                                        sizeof(void *)) /* NOTE: no type */    \
  volatile_nonstatic_field(ObjectMonitor,      _contentions,                                  jint)                                  \
  volatile_nonstatic_field(ObjectMonitor,      _waiters,                                      jint)                                  \
  volatile_nonstatic_field(ObjectMonitor,      _recursions,                                   intptr_t)                              \
  nonstatic_field(ObjectMonitor,               FreeNext,                                      ObjectMonitor*)                        \
  volatile_nonstatic_field(BasicLock,          _displaced_header,                             markOop)                               \
  nonstatic_field(BasicObjectLock,             _lock,                                         BasicLock)                             \
  nonstatic_field(BasicObjectLock,             _obj,                                          oop)                                   \
  static_ptr_volatile_field(ObjectSynchronizer, gBlockList,                                   PaddedObjectMonitor*)                  \
                                                                                                                                     \
  /*********************/                                                                                                            \
  /* Matcher (C2 only) */                                                                                                            \
  /*********************/                                                                                                            \
                                                                                                                                     \
  unchecked_c2_static_field(Matcher,           _regEncode,                          sizeof(Matcher::_regEncode)) /* NOTE: no type */ \
                                                                                                                                     \
  c2_nonstatic_field(Node,                     _in,                                           Node**)                                \
  c2_nonstatic_field(Node,                     _out,                                          Node**)                                \
  c2_nonstatic_field(Node,                     _cnt,                                          node_idx_t)                            \
  c2_nonstatic_field(Node,                     _max,                                          node_idx_t)                            \
  c2_nonstatic_field(Node,                     _outcnt,                                       node_idx_t)                            \
  c2_nonstatic_field(Node,                     _outmax,                                       node_idx_t)                            \
  c2_nonstatic_field(Node,                     _idx,                                          const node_idx_t)                      \
  c2_nonstatic_field(Node,                     _class_id,                                     jushort)                               \
  c2_nonstatic_field(Node,                     _flags,                                        jushort)                               \
                                                                                                                                     \
  c2_nonstatic_field(Compile,                  _root,                                         RootNode*)                             \
  c2_nonstatic_field(Compile,                  _unique,                                       uint)                                  \
  c2_nonstatic_field(Compile,                  _entry_bci,                                    int)                                   \
  c2_nonstatic_field(Compile,                  _top,                                          Node*)                                 \
  c2_nonstatic_field(Compile,                  _cfg,                                          PhaseCFG*)                             \
  c2_nonstatic_field(Compile,                  _regalloc,                                     PhaseRegAlloc*)                        \
  c2_nonstatic_field(Compile,                  _method,                                       ciMethod*)                             \
  c2_nonstatic_field(Compile,                  _compile_id,                                   const int)                             \
  c2_nonstatic_field(Compile,                  _save_argument_registers,                      const bool)                            \
  c2_nonstatic_field(Compile,                  _subsume_loads,                                const bool)                            \
  c2_nonstatic_field(Compile,                  _do_escape_analysis,                           const bool)                            \
  c2_nonstatic_field(Compile,                  _eliminate_boxing,                             const bool)                            \
  c2_nonstatic_field(Compile,                  _ilt,                                          InlineTree*)                           \
                                                                                                                                     \
  c2_nonstatic_field(InlineTree,               _caller_jvms,                                  JVMState*)                             \
  c2_nonstatic_field(InlineTree,               _method,                                       ciMethod*)                             \
  c2_nonstatic_field(InlineTree,               _caller_tree,                                  InlineTree*)                           \
  c2_nonstatic_field(InlineTree,               _subtrees,                                     GrowableArray<InlineTree*>)            \
                                                                                                                                     \
  c2_nonstatic_field(OptoRegPair,              _first,                                        short)                                 \
  c2_nonstatic_field(OptoRegPair,              _second,                                       short)                                 \
                                                                                                                                     \
  c2_nonstatic_field(JVMState,                 _caller,                                       JVMState*)                             \
  c2_nonstatic_field(JVMState,                 _depth,                                        uint)                                  \
  c2_nonstatic_field(JVMState,                 _locoff,                                       uint)                                  \
  c2_nonstatic_field(JVMState,                 _stkoff,                                       uint)                                  \
  c2_nonstatic_field(JVMState,                 _monoff,                                       uint)                                  \
  c2_nonstatic_field(JVMState,                 _scloff,                                       uint)                                  \
  c2_nonstatic_field(JVMState,                 _endoff,                                       uint)                                  \
  c2_nonstatic_field(JVMState,                 _sp,                                           uint)                                  \
  c2_nonstatic_field(JVMState,                 _bci,                                          int)                                   \
  c2_nonstatic_field(JVMState,                 _method,                                       ciMethod*)                             \
  c2_nonstatic_field(JVMState,                 _map,                                          SafePointNode*)                        \
                                                                                                                                     \
  c2_nonstatic_field(SafePointNode,            _jvms,                                         JVMState* const)                       \
                                                                                                                                     \
  c2_nonstatic_field(MachSafePointNode,        _jvms,                                         JVMState*)                             \
  c2_nonstatic_field(MachSafePointNode,        _jvmadj,                                       uint)                                  \
                                                                                                                                     \
  c2_nonstatic_field(MachIfNode,               _prob,                                         jfloat)                                \
  c2_nonstatic_field(MachIfNode,               _fcnt,                                         jfloat)                                \
                                                                                                                                     \
  c2_nonstatic_field(MachJumpNode,             _probs,                                        jfloat*)                               \
                                                                                                                                     \
  c2_nonstatic_field(CallNode,                 _entry_point,                                  address)                               \
                                                                                                                                     \
  c2_nonstatic_field(CallJavaNode,             _method,                                       ciMethod*)                             \
                                                                                                                                     \
  c2_nonstatic_field(CallRuntimeNode,          _name,                                         const char*)                           \
                                                                                                                                     \
  c2_nonstatic_field(CallStaticJavaNode,       _name,                                         const char*)                           \
                                                                                                                                     \
  c2_nonstatic_field(MachCallJavaNode,         _method,                                       ciMethod*)                             \
  c2_nonstatic_field(MachCallJavaNode,         _bci,                                          int)                                   \
                                                                                                                                     \
  c2_nonstatic_field(MachCallStaticJavaNode,   _name,                                         const char*)                           \
                                                                                                                                     \
  c2_nonstatic_field(MachCallRuntimeNode,      _name,                                         const char*)                           \
                                                                                                                                     \
  c2_nonstatic_field(PhaseCFG,                 _number_of_blocks,                             uint)                                  \
  c2_nonstatic_field(PhaseCFG,                 _blocks,                                       Block_List)                            \
  c2_nonstatic_field(PhaseCFG,                 _node_to_block_mapping,                        Block_Array)                           \
  c2_nonstatic_field(PhaseCFG,                 _root_block,                                   Block*)                                \
                                                                                                                                     \
  c2_nonstatic_field(PhaseRegAlloc,            _node_regs,                                    OptoRegPair*)                          \
  c2_nonstatic_field(PhaseRegAlloc,            _node_regs_max_index,                          uint)                                  \
  c2_nonstatic_field(PhaseRegAlloc,            _framesize,                                    uint)                                  \
  c2_nonstatic_field(PhaseRegAlloc,            _max_reg,                                      OptoReg::Name)                         \
                                                                                                                                     \
  c2_nonstatic_field(PhaseChaitin,             _trip_cnt,                                     int)                                   \
  c2_nonstatic_field(PhaseChaitin,             _alternate,                                    int)                                   \
  c2_nonstatic_field(PhaseChaitin,             _lo_degree,                                    uint)                                  \
  c2_nonstatic_field(PhaseChaitin,             _lo_stk_degree,                                uint)                                  \
  c2_nonstatic_field(PhaseChaitin,             _hi_degree,                                    uint)                                  \
  c2_nonstatic_field(PhaseChaitin,             _simplified,                                   uint)                                  \
                                                                                                                                     \
  c2_nonstatic_field(Block,                    _nodes,                                        Node_List)                             \
  c2_nonstatic_field(Block,                    _succs,                                        Block_Array)                           \
  c2_nonstatic_field(Block,                    _num_succs,                                    uint)                                  \
  c2_nonstatic_field(Block,                    _pre_order,                                    uint)                                  \
  c2_nonstatic_field(Block,                    _dom_depth,                                    uint)                                  \
  c2_nonstatic_field(Block,                    _idom,                                         Block*)                                \
  c2_nonstatic_field(Block,                    _freq,                                         jdouble)                               \
                                                                                                                                     \
  c2_nonstatic_field(CFGElement,               _freq,                                         jdouble)                               \
                                                                                                                                     \
  c2_nonstatic_field(Block_List,               _cnt,                                          uint)                                  \
                                                                                                                                     \
  c2_nonstatic_field(Block_Array,              _size,                                         uint)                                  \
  c2_nonstatic_field(Block_Array,              _blocks,                                       Block**)                               \
  c2_nonstatic_field(Block_Array,              _arena,                                        Arena*)                                \
                                                                                                                                     \
  c2_nonstatic_field(Node_List,                _cnt,                                          uint)                                  \
                                                                                                                                     \
  c2_nonstatic_field(Node_Array,               _max,                                          uint)                                  \
  c2_nonstatic_field(Node_Array,               _nodes,                                        Node**)                                \
  c2_nonstatic_field(Node_Array,               _a,                                            Arena*)                                \
                                                                                                                                     \
                                                                                                                                     \
  /*********************/                                                                                                            \
  /* -XX flags         */                                                                                                            \
  /*********************/                                                                                                            \
                                                                                                                                     \
  nonstatic_field(JVMFlag,                     _type,                                         const char*)                           \
  nonstatic_field(JVMFlag,                     _name,                                         const char*)                           \
  unchecked_nonstatic_field(JVMFlag,           _addr,                                         sizeof(void*)) /* NOTE: no type */     \
  nonstatic_field(JVMFlag,                     _flags,                                        JVMFlag::Flags)                        \
     static_field(JVMFlag,                     flags,                                         JVMFlag*)                              \
     static_field(JVMFlag,                     numFlags,                                      size_t)                                \
                                                                                                                                     \
  /*************************/                                                                                                        \
  /* JDK / VM version info */                                                                                                        \
  /*************************/                                                                                                        \
                                                                                                                                     \
     static_field(Abstract_VM_Version,         _s_vm_release,                                 const char*)                           \
     static_field(Abstract_VM_Version,         _s_internal_vm_info_string,                    const char*)                           \
     static_field(Abstract_VM_Version,         _features,                                     uint64_t)                              \
     static_field(Abstract_VM_Version,         _features_string,                              const char*)                           \
     static_field(Abstract_VM_Version,         _vm_major_version,                             int)                                   \
     static_field(Abstract_VM_Version,         _vm_minor_version,                             int)                                   \
     static_field(Abstract_VM_Version,         _vm_security_version,                          int)                                   \
     static_field(Abstract_VM_Version,         _vm_build_number,                              int)                                   \
                                                                                                                                     \
     static_field(JDK_Version,                 _current,                                      JDK_Version)                           \
  nonstatic_field(JDK_Version,                 _major,                                        unsigned char)                         \
                                                                                                                                     \
  /*************************/                                                                                                        \
  /* JVMTI */                                                                                                                        \
  /*************************/                                                                                                        \
                                                                                                                                     \
  JVMTI_STRUCTS(static_field)                                                                                                        \
                                                                                                                                     \
  /*************/                                                                                                                    \
  /* Arguments */                                                                                                                    \
  /*************/                                                                                                                    \
                                                                                                                                     \
     static_field(Arguments,                   _jvm_flags_array,                              char**)                                \
     static_field(Arguments,                   _num_jvm_flags,                                int)                                   \
     static_field(Arguments,                   _jvm_args_array,                               char**)                                \
     static_field(Arguments,                   _num_jvm_args,                                 int)                                   \
     static_field(Arguments,                   _java_command,                                 char*)                                 \
                                                                                                                                     \
  /************/                                                                                                                     \
  /* Array<T> */                                                                                                                     \
  /************/                                                                                                                     \
                                                                                                                                     \
  nonstatic_field(Array<int>,                  _length,                                       int)                                   \
  unchecked_nonstatic_field(Array<int>,        _data,                                         sizeof(int))                           \
  unchecked_nonstatic_field(Array<u1>,         _data,                                         sizeof(u1))                            \
  unchecked_nonstatic_field(Array<u2>,         _data,                                         sizeof(u2))                            \
  unchecked_nonstatic_field(Array<Method*>,    _data,                                         sizeof(Method*))                       \
  unchecked_nonstatic_field(Array<Klass*>,     _data,                                         sizeof(Klass*))                        \
                                                                                                                                     \
  /*********************************/                                                                                                \
  /* java_lang_Class fields        */                                                                                                \
  /*********************************/                                                                                                \
                                                                                                                                     \
     static_field(java_lang_Class,             _klass_offset,                                 int)                                   \
     static_field(java_lang_Class,             _array_klass_offset,                           int)                                   \
     static_field(java_lang_Class,             _oop_size_offset,                              int)                                   \
     static_field(java_lang_Class,             _static_oop_field_count_offset,                int)                                   \
                                                                                                                                     \
  /********************************************/                                                                                     \
  /* FileMapInfo fields (CDS archive related) */                                                                                     \
  /********************************************/                                                                                     \
                                                                                                                                     \
  CDS_ONLY(nonstatic_field(FileMapInfo,        _header,                   FileMapHeader*))                                           \
  CDS_ONLY(   static_field(FileMapInfo,        _current_info,             FileMapInfo*))                                             \
  CDS_ONLY(nonstatic_field(FileMapHeader,      _space[0],                 CDSFileMapRegion))                                         \
  CDS_ONLY(nonstatic_field(CDSFileMapRegion,   _addr._base,               char*))                                                    \
  CDS_ONLY(nonstatic_field(CDSFileMapRegion,   _used,                     size_t))                                                   \
                                                                                                                                     \
  /******************/                                                                                                               \
  /* VMError fields */                                                                                                               \
  /******************/                                                                                                               \
                                                                                                                                     \
     static_field(VMError,                     _thread,                                       Thread*)                               \
                                                                                                                                     \
  /************************/                                                                                                         \
  /* Miscellaneous fields */                                                                                                         \
  /************************/                                                                                                         \
                                                                                                                                     \
  nonstatic_field(CompileTask,                 _method,                                       Method*)                               \
  nonstatic_field(CompileTask,                 _osr_bci,                                      int)                                   \
  nonstatic_field(CompileTask,                 _comp_level,                                   int)                                   \
  nonstatic_field(CompileTask,                 _compile_id,                                   uint)                                  \
  nonstatic_field(CompileTask,                 _num_inlined_bytecodes,                        int)                                   \
  nonstatic_field(CompileTask,                 _next,                                         CompileTask*)                          \
  nonstatic_field(CompileTask,                 _prev,                                         CompileTask*)                          \
                                                                                                                                     \
  nonstatic_field(vframeArray,                 _next,                                         vframeArray*)                          \
  nonstatic_field(vframeArray,                 _original,                                     frame)                                 \
  nonstatic_field(vframeArray,                 _caller,                                       frame)                                 \
  nonstatic_field(vframeArray,                 _frames,                                       int)                                   \
                                                                                                                                     \
  nonstatic_field(vframeArrayElement,          _frame,                                        frame)                                 \
  nonstatic_field(vframeArrayElement,          _bci,                                          int)                                   \
  nonstatic_field(vframeArrayElement,          _method,                                       Method*)                               \
                                                                                                                                     \
  nonstatic_field(AccessFlags,                 _flags,                                        jint)                                  \
  nonstatic_field(elapsedTimer,                _counter,                                      jlong)                                 \
  nonstatic_field(elapsedTimer,                _active,                                       bool)                                  \
  nonstatic_field(InvocationCounter,           _counter,                                      unsigned int)

//--------------------------------------------------------------------------------
// VM_TYPES
//
// This list must enumerate at least all of the types in the above
// list. For the types in the above list, the entry below must have
// exactly the same spacing since string comparisons are done in the
// code which verifies the consistency of these tables (in the debug
// build).
//
// In addition to the above types, this list is required to enumerate
// the JNI's java types, which are used to indicate the size of Java
// fields in this VM to the SA. Further, oop types are currently
// distinguished by name (i.e., ends with "oop") over in the SA.
//
// The declare_toplevel_type macro should be used to declare types
// which do not have a superclass.
//
// The declare_integer_type and declare_unsigned_integer_type macros
// are required in order to properly identify C integer types over in
// the SA. They should be used for any type which is otherwise opaque
// and which it is necessary to coerce into an integer value. This
// includes, for example, the type uintptr_t. Note that while they
// will properly identify the type's size regardless of the platform,
// since it is does not seem possible to deduce or check signedness at
// compile time using the pointer comparison tricks, it is currently
// required that the given types have the same signedness across all
// platforms.
//
// NOTE that there are platform-specific additions to this table in
// vmStructs_<os>_<cpu>.hpp.

#define VM_TYPES(declare_type,                                            \
                 declare_toplevel_type,                                   \
                 declare_oop_type,                                        \
                 declare_integer_type,                                    \
                 declare_unsigned_integer_type,                           \
                 declare_c1_toplevel_type,                                \
                 declare_c2_type,                                         \
                 declare_c2_toplevel_type)                                \
                                                                          \
  /*************************************************************/         \
  /* Java primitive types -- required by the SA implementation */         \
  /* in order to determine the size of Java fields in this VM  */         \
  /* (the implementation looks up these names specifically)    */         \
  /* NOTE: since we fetch these sizes from the remote VM, we   */         \
  /* have a bootstrapping sequence during which it is not      */         \
  /* valid to fetch Java values from the remote process, only  */         \
  /* C integer values (of known size). NOTE also that we do    */         \
  /* NOT include "Java unsigned" types like juint here; since  */         \
  /* Java does not have unsigned primitive types, those can    */         \
  /* not be mapped directly and are considered to be C integer */         \
  /* types in this system (see the "other types" section,      */         \
  /* below.)                                                   */         \
  /*************************************************************/         \
                                                                          \
  declare_toplevel_type(jboolean)                                         \
  declare_toplevel_type(jbyte)                                            \
  declare_toplevel_type(jchar)                                            \
  declare_toplevel_type(jdouble)                                          \
  declare_toplevel_type(jfloat)                                           \
  declare_toplevel_type(jint)                                             \
  declare_toplevel_type(jlong)                                            \
  declare_toplevel_type(jshort)                                           \
                                                                          \
  /*********************************************************************/ \
  /* C integer types. User-defined typedefs (like "size_t" or          */ \
  /* "intptr_t") are guaranteed to be present with the same names over */ \
  /* in the SA's type database. Names like "unsigned short" are not    */ \
  /* guaranteed to be visible through the SA's type database lookup    */ \
  /* mechanism, though they will have a Type object created for them   */ \
  /* and are valid types for Fields.                                   */ \
  /*********************************************************************/ \
  declare_integer_type(bool)                                              \
  declare_integer_type(short)                                             \
  declare_integer_type(int)                                               \
  declare_integer_type(long)                                              \
  declare_integer_type(char)                                              \
  declare_integer_type(volatile signed char)                              \
  declare_unsigned_integer_type(unsigned char)                            \
  declare_unsigned_integer_type(u_char)                                   \
  declare_unsigned_integer_type(unsigned int)                             \
  declare_unsigned_integer_type(uint)                                     \
  declare_unsigned_integer_type(unsigned short)                           \
  declare_unsigned_integer_type(jushort)                                  \
  declare_unsigned_integer_type(unsigned long)                            \
  /* The compiler thinks this is a different type than */                 \
  /* unsigned short on Win32 */                                           \
  declare_unsigned_integer_type(u1)                                       \
  declare_unsigned_integer_type(u2)                                       \
  declare_unsigned_integer_type(u4)                                       \
  declare_unsigned_integer_type(u8)                                       \
  declare_unsigned_integer_type(unsigned)                                 \
                                                                          \
  /*****************************/                                         \
  /* C primitive pointer types */                                         \
  /*****************************/                                         \
                                                                          \
  declare_toplevel_type(void*)                                            \
  declare_toplevel_type(int*)                                             \
  declare_toplevel_type(char*)                                            \
  declare_toplevel_type(char**)                                           \
  declare_toplevel_type(u_char*)                                          \
  declare_toplevel_type(unsigned char*)                                   \
  declare_toplevel_type(volatile unsigned char*)                          \
                                                                          \
  /*******************************************************************/   \
  /* Types which it will be handy to have available over in the SA   */   \
  /* in order to do platform-independent address -> integer coercion */   \
  /* (note: these will be looked up by name)                         */   \
  /*******************************************************************/   \
                                                                          \
  declare_unsigned_integer_type(size_t)                                   \
  declare_integer_type(ssize_t)                                           \
  declare_integer_type(intx)                                              \
  declare_integer_type(intptr_t)                                          \
  declare_unsigned_integer_type(uintx)                                    \
  declare_unsigned_integer_type(uintptr_t)                                \
  declare_unsigned_integer_type(uint8_t)                                  \
  declare_unsigned_integer_type(uint32_t)                                 \
  declare_unsigned_integer_type(uint64_t)                                 \
                                                                          \
  /******************************************/                            \
  /* OopDesc hierarchy (NOTE: some missing) */                            \
  /******************************************/                            \
                                                                          \
  declare_toplevel_type(oopDesc)                                          \
    declare_type(arrayOopDesc, oopDesc)                                   \
      declare_type(objArrayOopDesc, arrayOopDesc)                         \
    declare_type(instanceOopDesc, oopDesc)                                \
    declare_type(markOopDesc, oopDesc)                                    \
                                                                          \
  /**************************************************/                    \
  /* MetadataOopDesc hierarchy (NOTE: some missing) */                    \
  /**************************************************/                    \
                                                                          \
  declare_toplevel_type(CompiledICHolder)                                 \
  declare_toplevel_type(MetaspaceObj)                                     \
    declare_type(Metadata, MetaspaceObj)                                  \
    declare_type(Klass, Metadata)                                         \
           declare_type(ArrayKlass, Klass)                                \
           declare_type(ObjArrayKlass, ArrayKlass)                        \
           declare_type(TypeArrayKlass, ArrayKlass)                       \
      declare_type(InstanceKlass, Klass)                                  \
        declare_type(InstanceClassLoaderKlass, InstanceKlass)             \
        declare_type(InstanceMirrorKlass, InstanceKlass)                  \
        declare_type(InstanceRefKlass, InstanceKlass)                     \
    declare_type(ConstantPool, Metadata)                                  \
    declare_type(ConstantPoolCache, MetaspaceObj)                         \
    declare_type(MethodData, Metadata)                                    \
    declare_type(Method, Metadata)                                        \
    declare_type(MethodCounters, MetaspaceObj)                            \
    declare_type(ConstMethod, MetaspaceObj)                               \
                                                                          \
  declare_toplevel_type(narrowKlass)                                      \
                                                                          \
  declare_toplevel_type(vtableEntry)                                      \
                                                                          \
           declare_toplevel_type(Symbol)                                  \
           declare_toplevel_type(Symbol*)                                 \
  declare_toplevel_type(volatile Metadata*)                               \
                                                                          \
  declare_toplevel_type(DataLayout)                                       \
                                                                          \
  /********/                                                              \
  /* Oops */                                                              \
  /********/                                                              \
                                                                          \
  declare_oop_type(markOop)                                               \
  declare_oop_type(objArrayOop)                                           \
  declare_oop_type(oop)                                                   \
  declare_oop_type(narrowOop)                                             \
  declare_oop_type(typeArrayOop)                                          \
                                                                          \
  declare_toplevel_type(OopHandle)                                        \
                                                                          \
  /*************************************/                                 \
  /* MethodOop-related data structures */                                 \
  /*************************************/                                 \
                                                                          \
  declare_toplevel_type(CheckedExceptionElement)                          \
  declare_toplevel_type(LocalVariableTableElement)                        \
  declare_toplevel_type(ExceptionTableElement)                            \
  declare_toplevel_type(MethodParametersElement)                          \
                                                                          \
  declare_toplevel_type(ClassLoaderData)                                  \
  declare_toplevel_type(ClassLoaderDataGraph)                             \
                                                                          \
  /************************/                                              \
  /* PerfMemory - jvmstat */                                              \
  /************************/                                              \
                                                                          \
  declare_toplevel_type(PerfDataPrologue)                                 \
  declare_toplevel_type(PerfDataPrologue*)                                \
  declare_toplevel_type(PerfDataEntry)                                    \
  declare_toplevel_type(PerfMemory)                                       \
  declare_type(PerfData, CHeapObj<mtInternal>)                            \
                                                                          \
  /********************/                                                  \
  /* SystemDictionary */                                                  \
  /********************/                                                  \
                                                                          \
  declare_toplevel_type(BasicHashtable<mtInternal>)                       \
    declare_type(IntptrHashtable, BasicHashtable<mtInternal>)             \
  declare_toplevel_type(BasicHashtable<mtSymbol>)                         \
    declare_type(Dictionary, KlassHashtable)                              \
  declare_toplevel_type(BasicHashtableEntry<mtInternal>)                  \
  declare_type(IntptrHashtableEntry, BasicHashtableEntry<mtInternal>)     \
    declare_type(DictionaryEntry, KlassHashtableEntry)                    \
  declare_toplevel_type(HashtableBucket<mtInternal>)                      \
  declare_toplevel_type(SystemDictionary)                                 \
  declare_toplevel_type(vmSymbols)                                        \
                                                                          \
  declare_toplevel_type(GenericGrowableArray)                             \
  declare_toplevel_type(GrowableArray<int>)                               \
  declare_toplevel_type(Arena)                                            \
    declare_type(ResourceArea, Arena)                                     \
                                                                          \
  /***********************************************************/           \
  /* Thread hierarchy (needed for run-time type information) */           \
  /***********************************************************/           \
                                                                          \
  declare_toplevel_type(Threads)                                          \
  declare_toplevel_type(ThreadShadow)                                     \
    declare_type(Thread, ThreadShadow)                                    \
      declare_type(NonJavaThread, Thread)                                 \
        declare_type(NamedThread, NonJavaThread)                          \
        declare_type(WatcherThread, NonJavaThread)                        \
      declare_type(JavaThread, Thread)                                    \
        declare_type(JvmtiAgentThread, JavaThread)                        \
        declare_type(ServiceThread, JavaThread)                           \
        declare_type(CompilerThread, JavaThread)                          \
        declare_type(CodeCacheSweeperThread, JavaThread)                  \
  declare_toplevel_type(OSThread)                                         \
  declare_toplevel_type(JavaFrameAnchor)                                  \
                                                                          \
  declare_toplevel_type(ThreadsSMRSupport)                                \
  declare_toplevel_type(ThreadsList)                                      \
                                                                          \
  /***************/                                                       \
  /* Interpreter */                                                       \
  /***************/                                                       \
                                                                          \
  declare_toplevel_type(AbstractInterpreter)                              \
                                                                          \
  /*********/                                                             \
  /* Stubs */                                                             \
  /*********/                                                             \
                                                                          \
  declare_toplevel_type(StubQueue)                                        \
  declare_toplevel_type(StubRoutines)                                     \
  declare_toplevel_type(Stub)                                             \
           declare_type(InterpreterCodelet, Stub)                         \
                                                                          \
  /*************/                                                         \
  /* JavaCalls */                                                         \
  /*************/                                                         \
                                                                          \
  declare_toplevel_type(JavaCallWrapper)                                  \
                                                                          \
  /*************/                                                         \
  /* CodeCache */                                                         \
  /*************/                                                         \
                                                                          \
  declare_toplevel_type(CodeCache)                                        \
                                                                          \
  /************/                                                          \
  /* CodeHeap */                                                          \
  /************/                                                          \
                                                                          \
  declare_toplevel_type(CodeHeap)                                         \
  declare_toplevel_type(CodeHeap*)                                        \
  declare_toplevel_type(HeapBlock)                                        \
  declare_toplevel_type(HeapBlock::Header)                                \
           declare_type(FreeBlock, HeapBlock)                             \
                                                                          \
  /*************************************************************/         \
  /* CodeBlob hierarchy (needed for run-time type information) */         \
  /*************************************************************/         \
                                                                          \
  declare_toplevel_type(SharedRuntime)                                    \
                                                                          \
  declare_toplevel_type(CodeBlob)                                         \
  declare_type(RuntimeBlob,              CodeBlob)                        \
  declare_type(BufferBlob,               RuntimeBlob)                     \
  declare_type(AdapterBlob,              BufferBlob)                      \
  declare_type(MethodHandlesAdapterBlob, BufferBlob)                      \
  declare_type(CompiledMethod,           CodeBlob)                        \
  declare_type(nmethod,                  CompiledMethod)                  \
  declare_type(RuntimeStub,              RuntimeBlob)                     \
  declare_type(SingletonBlob,            RuntimeBlob)                     \
  declare_type(SafepointBlob,            SingletonBlob)                   \
  declare_type(DeoptimizationBlob,       SingletonBlob)                   \
  declare_c2_type(ExceptionBlob,         SingletonBlob)                   \
  declare_c2_type(UncommonTrapBlob,      RuntimeBlob)                     \
                                                                          \
  /***************************************/                               \
  /* PcDesc and other compiled code info */                               \
  /***************************************/                               \
                                                                          \
  declare_toplevel_type(PcDesc)                                           \
  declare_toplevel_type(ExceptionCache)                                   \
  declare_toplevel_type(PcDescCache)                                      \
  declare_toplevel_type(Dependencies)                                     \
  declare_toplevel_type(CompileTask)                                      \
  declare_toplevel_type(Deoptimization)                                   \
  declare_toplevel_type(Deoptimization::UnrollBlock)                      \
                                                                          \
  /************************/                                              \
  /* OopMap and OopMapSet */                                              \
  /************************/                                              \
                                                                          \
  declare_toplevel_type(OopMap)                                           \
  declare_toplevel_type(OopMapSet)                                        \
  declare_toplevel_type(ImmutableOopMapSet)                               \
  declare_toplevel_type(ImmutableOopMapPair)                              \
  declare_toplevel_type(ImmutableOopMap)                                  \
                                                                          \
  /********************/                                                  \
  /* CompressedStream */                                                  \
  /********************/                                                  \
                                                                          \
  declare_toplevel_type(CompressedStream)                                 \
                                                                          \
  /**************/                                                        \
  /* VMRegImpl  */                                                        \
  /**************/                                                        \
                                                                          \
  declare_toplevel_type(VMRegImpl)                                        \
                                                                          \
  /*********************************/                                     \
  /* JNIHandles and JNIHandleBlock */                                     \
  /*********************************/                                     \
                                                                          \
  declare_toplevel_type(JNIHandles)                                       \
  declare_toplevel_type(JNIHandleBlock)                                   \
  declare_toplevel_type(jobject)                                          \
                                                                          \
  /**************/                                                        \
  /* OopStorage */                                                        \
  /**************/                                                        \
                                                                          \
  declare_toplevel_type(OopStorage)                                       \
                                                                          \
  /**********************/                                                \
  /* Runtime1 (C1 only) */                                                \
  /**********************/                                                \
                                                                          \
  declare_c1_toplevel_type(Runtime1)                                      \
                                                                          \
  /************/                                                          \
  /* Monitors */                                                          \
  /************/                                                          \
                                                                          \
  declare_toplevel_type(ObjectMonitor)                                    \
  declare_toplevel_type(PaddedObjectMonitor)                              \
  declare_toplevel_type(ObjectSynchronizer)                               \
  declare_toplevel_type(BasicLock)                                        \
  declare_toplevel_type(BasicObjectLock)                                  \
                                                                          \
  /*********************/                                                 \
  /* Matcher (C2 only) */                                                 \
  /*********************/                                                 \
                                                                          \
  declare_c2_toplevel_type(Matcher)                                       \
  declare_c2_toplevel_type(Compile)                                       \
  declare_c2_toplevel_type(InlineTree)                                    \
  declare_c2_toplevel_type(OptoRegPair)                                   \
  declare_c2_toplevel_type(JVMState)                                      \
  declare_c2_toplevel_type(Phase)                                         \
    declare_c2_type(PhaseCFG, Phase)                                      \
    declare_c2_type(PhaseRegAlloc, Phase)                                 \
    declare_c2_type(PhaseChaitin, PhaseRegAlloc)                          \
  declare_c2_toplevel_type(CFGElement)                                    \
    declare_c2_type(Block, CFGElement)                                    \
  declare_c2_toplevel_type(Block_Array)                                   \
    declare_c2_type(Block_List, Block_Array)                              \
  declare_c2_toplevel_type(Node_Array)                                    \
  declare_c2_type(Node_List, Node_Array)                                  \
  declare_c2_type(Unique_Node_List, Node_List)                            \
  declare_c2_toplevel_type(Node)                                          \
  declare_c2_type(AddNode, Node)                                          \
  declare_c2_type(AddINode, AddNode)                                      \
  declare_c2_type(AddLNode, AddNode)                                      \
  declare_c2_type(AddFNode, AddNode)                                      \
  declare_c2_type(AddDNode, AddNode)                                      \
  declare_c2_type(AddPNode, Node)                                         \
  declare_c2_type(OrINode, AddNode)                                       \
  declare_c2_type(OrLNode, AddNode)                                       \
  declare_c2_type(XorINode, AddNode)                                      \
  declare_c2_type(XorLNode, AddNode)                                      \
  declare_c2_type(MaxNode, AddNode)                                       \
  declare_c2_type(MaxINode, MaxNode)                                      \
  declare_c2_type(MinINode, MaxNode)                                      \
  declare_c2_type(MaxLNode, MaxNode)                                      \
  declare_c2_type(MinLNode, MaxNode)                                      \
  declare_c2_type(MaxFNode, MaxNode)                                      \
  declare_c2_type(MinFNode, MaxNode)                                      \
  declare_c2_type(MaxDNode, MaxNode)                                      \
  declare_c2_type(MinDNode, MaxNode)                                      \
  declare_c2_type(StartNode, MultiNode)                                   \
  declare_c2_type(StartOSRNode, StartNode)                                \
  declare_c2_type(ParmNode, ProjNode)                                     \
  declare_c2_type(ReturnNode, Node)                                       \
  declare_c2_type(RethrowNode, Node)                                      \
  declare_c2_type(TailCallNode, ReturnNode)                               \
  declare_c2_type(TailJumpNode, ReturnNode)                               \
  declare_c2_type(SafePointNode, MultiNode)                               \
  declare_c2_type(CallNode, SafePointNode)                                \
  declare_c2_type(CallJavaNode, CallNode)                                 \
  declare_c2_type(CallStaticJavaNode, CallJavaNode)                       \
  declare_c2_type(CallDynamicJavaNode, CallJavaNode)                      \
  declare_c2_type(CallRuntimeNode, CallNode)                              \
  declare_c2_type(CallLeafNode, CallRuntimeNode)                          \
  declare_c2_type(CallLeafNoFPNode, CallLeafNode)                         \
  declare_c2_type(CallLeafVectorNode, CallLeafNode)                       \
  declare_c2_type(AllocateNode, CallNode)                                 \
  declare_c2_type(AllocateArrayNode, AllocateNode)                        \
  declare_c2_type(LockNode, AbstractLockNode)                             \
  declare_c2_type(UnlockNode, AbstractLockNode)                           \
  declare_c2_type(FastLockNode, CmpNode)                                  \
  declare_c2_type(FastUnlockNode, CmpNode)                                \
  declare_c2_type(RegionNode, Node)                                       \
  declare_c2_type(JProjNode, ProjNode)                                    \
  declare_c2_type(PhiNode, TypeNode)                                      \
  declare_c2_type(GotoNode, Node)                                         \
  declare_c2_type(CProjNode, ProjNode)                                    \
  declare_c2_type(MultiBranchNode, MultiNode)                             \
  declare_c2_type(IfNode, MultiBranchNode)                                \
  declare_c2_type(IfTrueNode, CProjNode)                                  \
  declare_c2_type(IfFalseNode, CProjNode)                                 \
  declare_c2_type(PCTableNode, MultiBranchNode)                           \
  declare_c2_type(JumpNode, PCTableNode)                                  \
  declare_c2_type(JumpProjNode, JProjNode)                                \
  declare_c2_type(CatchNode, PCTableNode)                                 \
  declare_c2_type(CatchProjNode, CProjNode)                               \
  declare_c2_type(CreateExNode, TypeNode)                                 \
  declare_c2_type(ClearArrayNode, Node)                                   \
  declare_c2_type(NeverBranchNode, MultiBranchNode)                       \
  declare_c2_type(ConNode, TypeNode)                                      \
  declare_c2_type(ConINode, ConNode)                                      \
  declare_c2_type(ConPNode, ConNode)                                      \
  declare_c2_type(ConNNode, ConNode)                                      \
  declare_c2_type(ConLNode, ConNode)                                      \
  declare_c2_type(ConFNode, ConNode)                                      \
  declare_c2_type(ConDNode, ConNode)                                      \
  declare_c2_type(BinaryNode, Node)                                       \
  declare_c2_type(CMoveNode, TypeNode)                                    \
  declare_c2_type(CMoveDNode, CMoveNode)                                  \
  declare_c2_type(CMoveFNode, CMoveNode)                                  \
  declare_c2_type(CMoveINode, CMoveNode)                                  \
  declare_c2_type(CMoveLNode, CMoveNode)                                  \
  declare_c2_type(CMovePNode, CMoveNode)                                  \
  declare_c2_type(CMoveNNode, CMoveNode)                                  \
  declare_c2_type(EncodePNode, TypeNode)                                  \
  declare_c2_type(DecodeNNode, TypeNode)                                  \
  declare_c2_type(EncodePKlassNode, TypeNode)                             \
  declare_c2_type(DecodeNKlassNode, TypeNode)                             \
  declare_c2_type(ConstraintCastNode, TypeNode)                           \
  declare_c2_type(CastIINode, ConstraintCastNode)                         \
  declare_c2_type(CastPPNode, ConstraintCastNode)                         \
  declare_c2_type(CheckCastPPNode, TypeNode)                              \
  declare_c2_type(Conv2BNode, Node)                                       \
  declare_c2_type(ConvD2FNode, Node)                                      \
  declare_c2_type(ConvD2INode, Node)                                      \
  declare_c2_type(ConvD2LNode, Node)                                      \
  declare_c2_type(ConvF2DNode, Node)                                      \
  declare_c2_type(ConvF2INode, Node)                                      \
  declare_c2_type(ConvF2LNode, Node)                                      \
  declare_c2_type(ConvI2DNode, Node)                                      \
  declare_c2_type(ConvI2FNode, Node)                                      \
  declare_c2_type(ConvI2LNode, TypeNode)                                  \
  declare_c2_type(ConvL2DNode, Node)                                      \
  declare_c2_type(ConvL2FNode, Node)                                      \
  declare_c2_type(ConvL2INode, Node)                                      \
  declare_c2_type(CastX2PNode, Node)                                      \
  declare_c2_type(CastP2XNode, Node)                                      \
  declare_c2_type(SetVectMaskINode, Node)                                 \
  declare_c2_type(MemBarNode, MultiNode)                                  \
  declare_c2_type(MemBarAcquireNode, MemBarNode)                          \
  declare_c2_type(MemBarReleaseNode, MemBarNode)                          \
  declare_c2_type(LoadFenceNode, MemBarNode)                              \
  declare_c2_type(StoreFenceNode, MemBarNode)                             \
  declare_c2_type(MemBarVolatileNode, MemBarNode)                         \
  declare_c2_type(MemBarCPUOrderNode, MemBarNode)                         \
  declare_c2_type(OnSpinWaitNode, MemBarNode)                             \
  declare_c2_type(InitializeNode, MemBarNode)                             \
  declare_c2_type(ThreadLocalNode, Node)                                  \
  declare_c2_type(Opaque1Node, Node)                                      \
  declare_c2_type(Opaque2Node, Node)                                      \
  declare_c2_type(PartialSubtypeCheckNode, Node)                          \
  declare_c2_type(MoveI2FNode, Node)                                      \
  declare_c2_type(MoveL2DNode, Node)                                      \
  declare_c2_type(MoveF2INode, Node)                                      \
  declare_c2_type(MoveD2LNode, Node)                                      \
  declare_c2_type(DivINode, Node)                                         \
  declare_c2_type(DivLNode, Node)                                         \
  declare_c2_type(DivFNode, Node)                                         \
  declare_c2_type(DivDNode, Node)                                         \
  declare_c2_type(ModINode, Node)                                         \
  declare_c2_type(ModLNode, Node)                                         \
  declare_c2_type(ModFNode, Node)                                         \
  declare_c2_type(ModDNode, Node)                                         \
  declare_c2_type(DivModNode, MultiNode)                                  \
  declare_c2_type(DivModINode, DivModNode)                                \
  declare_c2_type(DivModLNode, DivModNode)                                \
  declare_c2_type(BoxLockNode, Node)                                      \
  declare_c2_type(LoopNode, RegionNode)                                   \
  declare_c2_type(CountedLoopNode, LoopNode)                              \
  declare_c2_type(CountedLoopEndNode, IfNode)                             \
  declare_c2_type(MachNode, Node)                                         \
  declare_c2_type(MachIdealNode, MachNode)                                \
  declare_c2_type(MachTypeNode, MachNode)                                 \
  declare_c2_type(MachBreakpointNode, MachIdealNode)                      \
  declare_c2_type(MachUEPNode, MachIdealNode)                             \
  declare_c2_type(MachPrologNode, MachIdealNode)                          \
  declare_c2_type(MachEpilogNode, MachIdealNode)                          \
  declare_c2_type(MachNopNode, MachIdealNode)                             \
  declare_c2_type(MachSpillCopyNode, MachIdealNode)                       \
  declare_c2_type(MachNullCheckNode, MachIdealNode)                       \
  declare_c2_type(MachProjNode, ProjNode)                                 \
  declare_c2_type(MachIfNode, MachNode)                                   \
  declare_c2_type(MachJumpNode, MachNode)                                 \
  declare_c2_type(MachFastLockNode, MachNode)                             \
  declare_c2_type(MachReturnNode, MachNode)                               \
  declare_c2_type(MachSafePointNode, MachReturnNode)                      \
  declare_c2_type(MachCallNode, MachSafePointNode)                        \
  declare_c2_type(MachCallJavaNode, MachCallNode)                         \
  declare_c2_type(MachCallStaticJavaNode, MachCallJavaNode)               \
  declare_c2_type(MachCallDynamicJavaNode, MachCallJavaNode)              \
  declare_c2_type(MachCallRuntimeNode, MachCallNode)                      \
  declare_c2_type(MachHaltNode, MachReturnNode)                           \
  declare_c2_type(MachTempNode, MachNode)                                 \
  declare_c2_type(MemNode, Node)                                          \
  declare_c2_type(MergeMemNode, Node)                                     \
  declare_c2_type(LoadNode, MemNode)                                      \
  declare_c2_type(LoadBNode, LoadNode)                                    \
  declare_c2_type(LoadUSNode, LoadNode)                                   \
  declare_c2_type(LoadINode, LoadNode)                                    \
  declare_c2_type(LoadRangeNode, LoadINode)                               \
  declare_c2_type(LoadLNode, LoadNode)                                    \
  declare_c2_type(LoadL_unalignedNode, LoadLNode)                         \
  declare_c2_type(LoadFNode, LoadNode)                                    \
  declare_c2_type(LoadDNode, LoadNode)                                    \
  declare_c2_type(LoadD_unalignedNode, LoadDNode)                         \
  declare_c2_type(LoadPNode, LoadNode)                                    \
  declare_c2_type(LoadNNode, LoadNode)                                    \
  declare_c2_type(LoadKlassNode, LoadPNode)                               \
  declare_c2_type(LoadNKlassNode, LoadNNode)                              \
  declare_c2_type(LoadSNode, LoadNode)                                    \
  declare_c2_type(StoreNode, MemNode)                                     \
  declare_c2_type(StoreBNode, StoreNode)                                  \
  declare_c2_type(StoreCNode, StoreNode)                                  \
  declare_c2_type(StoreINode, StoreNode)                                  \
  declare_c2_type(StoreLNode, StoreNode)                                  \
  declare_c2_type(StoreFNode, StoreNode)                                  \
  declare_c2_type(StoreDNode, StoreNode)                                  \
  declare_c2_type(StorePNode, StoreNode)                                  \
  declare_c2_type(StoreNNode, StoreNode)                                  \
  declare_c2_type(StoreNKlassNode, StoreNode)                             \
  declare_c2_type(StoreCMNode, StoreNode)                                 \
  declare_c2_type(LoadPLockedNode, LoadPNode)                             \
  declare_c2_type(SCMemProjNode, ProjNode)                                \
  declare_c2_type(LoadStoreNode, Node)                                    \
  declare_c2_type(StorePConditionalNode, LoadStoreNode)                   \
  declare_c2_type(StoreLConditionalNode, LoadStoreNode)                   \
  declare_c2_type(CompareAndSwapNode, LoadStoreConditionalNode)           \
  declare_c2_type(CompareAndSwapBNode, CompareAndSwapNode)                \
  declare_c2_type(CompareAndSwapSNode, CompareAndSwapNode)                \
  declare_c2_type(CompareAndSwapLNode, CompareAndSwapNode)                \
  declare_c2_type(CompareAndSwapINode, CompareAndSwapNode)                \
  declare_c2_type(CompareAndSwapPNode, CompareAndSwapNode)                \
  declare_c2_type(CompareAndSwapNNode, CompareAndSwapNode)                \
  declare_c2_type(WeakCompareAndSwapBNode, CompareAndSwapNode)            \
  declare_c2_type(WeakCompareAndSwapSNode, CompareAndSwapNode)            \
  declare_c2_type(WeakCompareAndSwapLNode, CompareAndSwapNode)            \
  declare_c2_type(WeakCompareAndSwapINode, CompareAndSwapNode)            \
  declare_c2_type(WeakCompareAndSwapPNode, CompareAndSwapNode)            \
  declare_c2_type(WeakCompareAndSwapNNode, CompareAndSwapNode)            \
  declare_c2_type(CompareAndExchangeNode, LoadStoreNode)                  \
  declare_c2_type(CompareAndExchangeBNode, CompareAndExchangeNode)        \
  declare_c2_type(CompareAndExchangeSNode, CompareAndExchangeNode)        \
  declare_c2_type(CompareAndExchangeLNode, CompareAndExchangeNode)        \
  declare_c2_type(CompareAndExchangeINode, CompareAndExchangeNode)        \
  declare_c2_type(CompareAndExchangePNode, CompareAndExchangeNode)        \
  declare_c2_type(CompareAndExchangeNNode, CompareAndExchangeNode)        \
  declare_c2_type(MulNode, Node)                                          \
  declare_c2_type(MulINode, MulNode)                                      \
  declare_c2_type(MulLNode, MulNode)                                      \
  declare_c2_type(MulFNode, MulNode)                                      \
  declare_c2_type(MulDNode, MulNode)                                      \
  declare_c2_type(MulHiLNode, Node)                                       \
  declare_c2_type(AndINode, MulINode)                                     \
  declare_c2_type(AndLNode, MulLNode)                                     \
  declare_c2_type(LShiftINode, Node)                                      \
  declare_c2_type(LShiftLNode, Node)                                      \
  declare_c2_type(RShiftINode, Node)                                      \
  declare_c2_type(RShiftLNode, Node)                                      \
  declare_c2_type(URShiftINode, Node)                                     \
  declare_c2_type(URShiftLNode, Node)                                     \
  declare_c2_type(MultiNode, Node)                                        \
  declare_c2_type(ProjNode, Node)                                         \
  declare_c2_type(TypeNode, Node)                                         \
  declare_c2_type(NodeHash, StackObj)                                     \
  declare_c2_type(RootNode, LoopNode)                                     \
  declare_c2_type(HaltNode, Node)                                         \
  declare_c2_type(SubNode, Node)                                          \
  declare_c2_type(SubINode, SubNode)                                      \
  declare_c2_type(SubLNode, SubNode)                                      \
  declare_c2_type(SubFPNode, SubNode)                                     \
  declare_c2_type(SubFNode, SubFPNode)                                    \
  declare_c2_type(SubDNode, SubFPNode)                                    \
  declare_c2_type(SubReductionVNode, ReductionNode)                       \
  declare_c2_type(CmpNode, SubNode)                                       \
  declare_c2_type(CmpINode, CmpNode)                                      \
  declare_c2_type(CmpUNode, CmpNode)                                      \
  declare_c2_type(CmpPNode, CmpNode)                                      \
  declare_c2_type(CmpNNode, CmpNode)                                      \
  declare_c2_type(CmpLNode, CmpNode)                                      \
  declare_c2_type(CmpULNode, CmpNode)                                     \
  declare_c2_type(CmpL3Node, CmpLNode)                                    \
  declare_c2_type(CmpFNode, CmpNode)                                      \
  declare_c2_type(CmpF3Node, CmpFNode)                                    \
  declare_c2_type(CmpDNode, CmpNode)                                      \
  declare_c2_type(CmpD3Node, CmpDNode)                                    \
  declare_c2_type(BoolNode, Node)                                         \
  declare_c2_type(AbsNode, Node)                                          \
  declare_c2_type(AbsINode, AbsNode)                                      \
  declare_c2_type(AbsFNode, AbsNode)                                      \
  declare_c2_type(AbsDNode, AbsNode)                                      \
  declare_c2_type(CmpLTMaskNode, Node)                                    \
  declare_c2_type(NegNode, Node)                                          \
  declare_c2_type(NegINode, NegNode)                                      \
  declare_c2_type(NegLNode, NegNode)                                      \
  declare_c2_type(NegFNode, NegNode)                                      \
  declare_c2_type(NegDNode, NegNode)                                      \
  declare_c2_type(AtanDNode, Node)                                        \
  declare_c2_type(SqrtFNode, Node)                                        \
  declare_c2_type(SqrtDNode, Node)                                        \
  declare_c2_type(NotNode, Node)                                          \
  declare_c2_type(ReverseBytesINode, Node)                                \
  declare_c2_type(ReverseBytesLNode, Node)                                \
  declare_c2_type(ReductionNode, Node)                                    \
  declare_c2_type(VectorNode, Node)                                       \
<<<<<<< HEAD
  declare_c2_type(AbsVNode, VectorNode)                                   \
  declare_c2_type(AbsVFNode, VectorNode)                                  \
  declare_c2_type(AbsVDNode, VectorNode)                                  \
=======
  declare_c2_type(AbsVBNode, VectorNode)                                   \
  declare_c2_type(AbsVSNode, VectorNode)                                   \
  declare_c2_type(AbsVINode, VectorNode)                                   \
  declare_c2_type(AbsVLNode, VectorNode)                                   \
>>>>>>> 221da207
  declare_c2_type(AddVBNode, VectorNode)                                  \
  declare_c2_type(AddVSNode, VectorNode)                                  \
  declare_c2_type(AddVINode, VectorNode)                                  \
  declare_c2_type(AddReductionVINode, ReductionNode)                      \
  declare_c2_type(AddVLNode, VectorNode)                                  \
  declare_c2_type(AddReductionVLNode, ReductionNode)                      \
  declare_c2_type(AddVFNode, VectorNode)                                  \
  declare_c2_type(AddReductionVFNode, ReductionNode)                      \
  declare_c2_type(AddVDNode, VectorNode)                                  \
  declare_c2_type(AddReductionVDNode, ReductionNode)                      \
  declare_c2_type(SubVBNode, VectorNode)                                  \
  declare_c2_type(SubVSNode, VectorNode)                                  \
  declare_c2_type(SubVINode, VectorNode)                                  \
  declare_c2_type(SubVLNode, VectorNode)                                  \
  declare_c2_type(SubVFNode, VectorNode)                                  \
  declare_c2_type(SubVDNode, VectorNode)                                  \
  declare_c2_type(MulVBNode, VectorNode)                                  \
  declare_c2_type(MulVSNode, VectorNode)                                  \
  declare_c2_type(MulVLNode, VectorNode)                                  \
  declare_c2_type(MulReductionVLNode, ReductionNode)                      \
  declare_c2_type(MulVINode, VectorNode)                                  \
  declare_c2_type(MulReductionVINode, ReductionNode)                      \
  declare_c2_type(MulVFNode, VectorNode)                                  \
  declare_c2_type(MulReductionVFNode, ReductionNode)                      \
  declare_c2_type(MulVDNode, VectorNode)                                  \
<<<<<<< HEAD
  declare_c2_type(NegVINode, VectorNode)                                  \
  declare_c2_type(NegVFNode, VectorNode)                                  \
  declare_c2_type(NegVDNode, VectorNode)                                  \
  declare_c2_type(NotVNode, VectorNode)                                   \
=======
  declare_c2_type(NegVFNode, VectorNode)                                  \
  declare_c2_type(NegVDNode, VectorNode)                                  \
>>>>>>> 221da207
  declare_c2_type(FmaVDNode, VectorNode)                                  \
  declare_c2_type(FmaVFNode, VectorNode)                                  \
  declare_c2_type(CMoveVFNode, VectorNode)                                \
  declare_c2_type(CMoveVDNode, VectorNode)                                \
  declare_c2_type(MulReductionVDNode, ReductionNode)                      \
  declare_c2_type(DivVFNode, VectorNode)                                  \
  declare_c2_type(DivVDNode, VectorNode)                                  \
  declare_c2_type(PopCountVINode, VectorNode)                             \
  declare_c2_type(LShiftVBNode, VectorNode)                               \
  declare_c2_type(LShiftVSNode, VectorNode)                               \
  declare_c2_type(LShiftVINode, VectorNode)                               \
  declare_c2_type(LShiftVLNode, VectorNode)                               \
  declare_c2_type(RShiftVBNode, VectorNode)                               \
  declare_c2_type(RShiftVSNode, VectorNode)                               \
  declare_c2_type(RShiftVINode, VectorNode)                               \
  declare_c2_type(RShiftVLNode, VectorNode)                               \
  declare_c2_type(URShiftVBNode, VectorNode)                              \
  declare_c2_type(URShiftVSNode, VectorNode)                              \
  declare_c2_type(URShiftVINode, VectorNode)                              \
  declare_c2_type(URShiftVLNode, VectorNode)                              \
  declare_c2_type(VLShiftVNode, VectorNode)                               \
  declare_c2_type(VRShiftVNode, VectorNode)                               \
  declare_c2_type(VURShiftVNode, VectorNode)                              \
  declare_c2_type(MinReductionVNode, ReductionNode)                       \
  declare_c2_type(MaxReductionVNode, ReductionNode)                       \
  declare_c2_type(AndVNode, VectorNode)                                   \
  declare_c2_type(AndReductionVNode, ReductionNode)                       \
  declare_c2_type(OrVNode, VectorNode)                                    \
  declare_c2_type(OrReductionVNode, ReductionNode)                        \
  declare_c2_type(XorVNode, VectorNode)                                   \
  declare_c2_type(XorReductionVNode, ReductionNode)                       \
  declare_c2_type(MaxVNode, VectorNode)                                   \
  declare_c2_type(MinVNode, VectorNode)                                   \
  declare_c2_type(LoadVectorNode, LoadNode)                               \
  declare_c2_type(StoreVectorNode, StoreNode)                             \
  declare_c2_type(ReplicateBNode, VectorNode)                             \
  declare_c2_type(ReplicateSNode, VectorNode)                             \
  declare_c2_type(ReplicateINode, VectorNode)                             \
  declare_c2_type(ReplicateLNode, VectorNode)                             \
  declare_c2_type(ReplicateFNode, VectorNode)                             \
  declare_c2_type(ReplicateDNode, VectorNode)                             \
  declare_c2_type(PackNode, VectorNode)                                   \
  declare_c2_type(PackBNode, PackNode)                                    \
  declare_c2_type(PackSNode, PackNode)                                    \
  declare_c2_type(PackINode, PackNode)                                    \
  declare_c2_type(PackLNode, PackNode)                                    \
  declare_c2_type(PackFNode, PackNode)                                    \
  declare_c2_type(PackDNode, PackNode)                                    \
  declare_c2_type(Pack2LNode, PackNode)                                   \
  declare_c2_type(Pack2DNode, PackNode)                                   \
  declare_c2_type(ExtractNode, Node)                                      \
  declare_c2_type(ExtractBNode, ExtractNode)                              \
  declare_c2_type(ExtractUBNode, ExtractNode)                             \
  declare_c2_type(ExtractCNode, ExtractNode)                              \
  declare_c2_type(ExtractSNode, ExtractNode)                              \
  declare_c2_type(ExtractINode, ExtractNode)                              \
  declare_c2_type(ExtractLNode, ExtractNode)                              \
  declare_c2_type(ExtractFNode, ExtractNode)                              \
  declare_c2_type(ExtractDNode, ExtractNode)                              \
  declare_c2_type(OverflowNode, CmpNode)                                  \
  declare_c2_type(OverflowINode, OverflowNode)                            \
  declare_c2_type(OverflowAddINode, OverflowINode)                        \
  declare_c2_type(OverflowSubINode, OverflowINode)                        \
  declare_c2_type(OverflowMulINode, OverflowINode)                        \
  declare_c2_type(OverflowLNode, OverflowNode)                            \
  declare_c2_type(OverflowAddLNode, OverflowLNode)                        \
  declare_c2_type(OverflowSubLNode, OverflowLNode)                        \
  declare_c2_type(OverflowMulLNode, OverflowLNode)                        \
  declare_c2_type(FmaDNode, Node)                                         \
  declare_c2_type(FmaFNode, Node)                                         \
  declare_c2_type(LoadVectorGatherNode, LoadVectorNode)                   \
  declare_c2_type(StoreVectorScatterNode, StoreVectorNode)                \
  declare_c2_type(VectorLoadMaskNode, VectorNode)                         \
  declare_c2_type(VectorLoadShuffleNode, VectorNode)                      \
  declare_c2_type(VectorStoreMaskNode, VectorNode)                        \
  declare_c2_type(VectorBlendNode, VectorNode)                            \
  declare_c2_type(VectorRearrangeNode, VectorNode)                        \
  declare_c2_type(VectorMaskWrapperNode, VectorNode)                      \
  declare_c2_type(VectorMaskCmpNode, VectorNode)                          \
  declare_c2_type(VectorCastB2XNode, VectorNode)                          \
  declare_c2_type(VectorCastS2XNode, VectorNode)                          \
  declare_c2_type(VectorCastI2XNode, VectorNode)                          \
  declare_c2_type(VectorCastL2XNode, VectorNode)                          \
  declare_c2_type(VectorCastF2XNode, VectorNode)                          \
  declare_c2_type(VectorCastD2XNode, VectorNode)                          \
  declare_c2_type(VectorInsertNode, VectorNode)                           \
  declare_c2_type(VectorUnboxNode, VectorNode)                            \
  declare_c2_type(VectorReinterpretNode, VectorNode)                      \
  declare_c2_type(VectorBoxNode, Node)                                    \
  declare_c2_type(VectorBoxAllocateNode, CallStaticJavaNode)              \
  declare_c2_type(VectorTestNode, Node)                                   \
                                                                          \
  /*********************/                                                 \
  /* Adapter Blob Entries */                                              \
  /*********************/                                                 \
  declare_toplevel_type(AdapterHandlerEntry)                              \
  declare_toplevel_type(AdapterHandlerEntry*)                             \
                                                                          \
  /*********************/                                                 \
  /* CI */                                                                \
  /*********************/                                                 \
  declare_toplevel_type(ciEnv)                                            \
  declare_toplevel_type(ciObjectFactory)                                  \
  declare_toplevel_type(ciConstant)                                       \
  declare_toplevel_type(ciField)                                          \
  declare_toplevel_type(ciSymbol)                                         \
  declare_toplevel_type(ciBaseObject)                                     \
  declare_type(ciObject, ciBaseObject)                                    \
  declare_type(ciInstance, ciObject)                                      \
  declare_type(ciMetadata, ciBaseObject)                                  \
  declare_type(ciMethod, ciMetadata)                                      \
  declare_type(ciMethodData, ciMetadata)                                  \
  declare_type(ciType, ciMetadata)                                        \
  declare_type(ciKlass, ciType)                                           \
  declare_type(ciInstanceKlass, ciKlass)                                  \
  declare_type(ciArrayKlass, ciKlass)                                     \
  declare_type(ciTypeArrayKlass, ciArrayKlass)                            \
  declare_type(ciObjArrayKlass, ciArrayKlass)                             \
                                                                          \
  /********************/                                                  \
  /* -XX flags        */                                                  \
  /********************/                                                  \
                                                                          \
  declare_toplevel_type(JVMFlag)                                          \
  declare_toplevel_type(JVMFlag*)                                         \
                                                                          \
  /********************/                                                  \
  /* JVMTI            */                                                  \
  /********************/                                                  \
                                                                          \
  declare_toplevel_type(JvmtiExport)                                      \
                                                                          \
  /********************/                                                  \
  /* JDK/VM version   */                                                  \
  /********************/                                                  \
                                                                          \
  declare_toplevel_type(Abstract_VM_Version)                              \
  declare_toplevel_type(JDK_Version)                                      \
                                                                          \
  /*************/                                                         \
  /* Arguments */                                                         \
  /*************/                                                         \
                                                                          \
  declare_toplevel_type(Arguments)                                        \
                                                                          \
  /***********/                                                           \
  /* VMError */                                                           \
  /***********/                                                           \
                                                                          \
  declare_toplevel_type(VMError)                                          \
                                                                          \
  /***************/                                                       \
  /* Other types */                                                       \
  /***************/                                                       \
                                                                          \
  /* all enum types */                                                    \
                                                                          \
   declare_integer_type(Bytecodes::Code)                                  \
   declare_integer_type(Generation::Name)                                 \
   declare_integer_type(InstanceKlass::ClassState)                        \
   declare_integer_type(JavaThreadState)                                  \
   declare_integer_type(ThreadState)                                      \
   declare_integer_type(Location::Type)                                   \
   declare_integer_type(Location::Where)                                  \
   declare_integer_type(JVMFlag::Flags)                                   \
   COMPILER2_PRESENT(declare_integer_type(OptoReg::Name))                 \
                                                                          \
   declare_toplevel_type(CHeapObj<mtInternal>)                            \
            declare_type(Array<int>, MetaspaceObj)                        \
            declare_type(Array<u1>, MetaspaceObj)                         \
            declare_type(Array<u2>, MetaspaceObj)                         \
            declare_type(Array<Klass*>, MetaspaceObj)                     \
            declare_type(Array<Method*>, MetaspaceObj)                    \
                                                                          \
   declare_toplevel_type(BitMap)                                          \
            declare_type(BitMapView, BitMap)                              \
                                                                          \
   declare_integer_type(AccessFlags)  /* FIXME: wrong type (not integer) */\
  declare_toplevel_type(address)      /* FIXME: should this be an integer type? */\
   declare_integer_type(BasicType)   /* FIXME: wrong type (not integer) */\
  declare_toplevel_type(BreakpointInfo)                                   \
  declare_toplevel_type(BreakpointInfo*)                                  \
  declare_toplevel_type(CodeBlob*)                                        \
  declare_toplevel_type(RuntimeBlob*)                                     \
  declare_toplevel_type(CompressedWriteStream*)                           \
  declare_toplevel_type(ConstantPoolCacheEntry)                           \
  declare_toplevel_type(elapsedTimer)                                     \
  declare_toplevel_type(frame)                                            \
  declare_toplevel_type(intptr_t*)                                        \
   declare_unsigned_integer_type(InvocationCounter) /* FIXME: wrong type (not integer) */ \
  declare_toplevel_type(JavaThread*)                                      \
  declare_toplevel_type(JavaThread *const *const)                         \
  declare_toplevel_type(java_lang_Class)                                  \
  declare_integer_type(JavaThread::AsyncRequests)                         \
  declare_integer_type(JavaThread::TerminatedTypes)                       \
  declare_toplevel_type(jbyte*)                                           \
  declare_toplevel_type(jbyte**)                                          \
  declare_toplevel_type(jint*)                                            \
  declare_toplevel_type(jniIdMapBase*)                                    \
  declare_unsigned_integer_type(juint)                                    \
  declare_unsigned_integer_type(julong)                                   \
  declare_toplevel_type(JNIHandleBlock*)                                  \
  declare_toplevel_type(JNIid)                                            \
  declare_toplevel_type(JNIid*)                                           \
  declare_toplevel_type(jmethodID*)                                       \
  declare_toplevel_type(Mutex*)                                           \
  declare_toplevel_type(nmethod*)                                         \
  COMPILER2_PRESENT(declare_unsigned_integer_type(node_idx_t))            \
  declare_toplevel_type(ObjectMonitor*)                                   \
  declare_toplevel_type(PaddedObjectMonitor*)                             \
  declare_toplevel_type(oop*)                                             \
  declare_toplevel_type(OopMap**)                                         \
  declare_toplevel_type(OopMapCache*)                                     \
  declare_toplevel_type(OopMapSet*)                                       \
  declare_toplevel_type(VMReg)                                            \
  declare_toplevel_type(OSThread*)                                        \
   declare_integer_type(ReferenceType)                                    \
  declare_toplevel_type(StubQueue*)                                       \
  declare_toplevel_type(Thread*)                                          \
  declare_toplevel_type(Universe)                                         \
  declare_toplevel_type(CompressedOops)                                   \
  declare_toplevel_type(CompressedKlassPointers)                          \
  declare_toplevel_type(os)                                               \
  declare_toplevel_type(vframeArray)                                      \
  declare_toplevel_type(vframeArrayElement)                               \
  declare_toplevel_type(Annotations*)                                     \
  declare_type(OopMapValue, StackObj)                                     \
  declare_type(FileMapInfo, CHeapObj<mtInternal>)                         \
  declare_toplevel_type(FileMapHeader)                                    \
  declare_toplevel_type(CDSFileMapRegion)                                 \
                                                                          \
  /************/                                                          \
  /* GC types */                                                          \
  /************/                                                          \
                                                                          \
  VM_TYPES_GC(declare_type,                                               \
              declare_toplevel_type,                                      \
              declare_integer_type)

//--------------------------------------------------------------------------------
// VM_INT_CONSTANTS
//
// This table contains integer constants required over in the
// serviceability agent. The "declare_constant" macro is used for all
// enums, etc., while "declare_preprocessor_constant" must be used for
// all #defined constants.

#define VM_INT_CONSTANTS(declare_constant,                                \
                         declare_constant_with_value,                     \
                         declare_preprocessor_constant,                   \
                         declare_c1_constant,                             \
                         declare_c2_constant,                             \
                         declare_c2_preprocessor_constant)                \
                                                                          \
  /****************/                                                      \
  /* GC constants */                                                      \
  /****************/                                                      \
                                                                          \
  VM_INT_CONSTANTS_GC(declare_constant,                                   \
                      declare_constant_with_value)                        \
                                                                          \
  /******************/                                                    \
  /* Useful globals */                                                    \
  /******************/                                                    \
                                                                          \
  declare_preprocessor_constant("ASSERT", DEBUG_ONLY(1) NOT_DEBUG(0))     \
                                                                          \
  /**************/                                                        \
  /* Stack bias */                                                        \
  /**************/                                                        \
                                                                          \
  declare_preprocessor_constant("STACK_BIAS", STACK_BIAS)                 \
                                                                          \
  /****************/                                                      \
  /* Object sizes */                                                      \
  /****************/                                                      \
                                                                          \
  declare_constant(oopSize)                                               \
  declare_constant(LogBytesPerWord)                                       \
  declare_constant(BytesPerWord)                                          \
  declare_constant(BytesPerLong)                                          \
                                                                          \
  declare_constant(LogKlassAlignmentInBytes)                              \
                                                                          \
  declare_constant(HeapWordSize)                                          \
  declare_constant(LogHeapWordSize)                                       \
                                                                          \
                                                                          \
  /************************/                                              \
  /* PerfMemory - jvmstat */                                              \
  /************************/                                              \
                                                                          \
  declare_preprocessor_constant("PERFDATA_MAJOR_VERSION", PERFDATA_MAJOR_VERSION) \
  declare_preprocessor_constant("PERFDATA_MINOR_VERSION", PERFDATA_MINOR_VERSION) \
  declare_preprocessor_constant("PERFDATA_BIG_ENDIAN", PERFDATA_BIG_ENDIAN)       \
  declare_preprocessor_constant("PERFDATA_LITTLE_ENDIAN", PERFDATA_LITTLE_ENDIAN) \
                                                                          \
                                                                          \
  /************************************************************/          \
  /* HotSpot specific JVM_ACC constants from global anon enum */          \
  /************************************************************/          \
                                                                          \
  declare_constant(JVM_ACC_WRITTEN_FLAGS)                                 \
  declare_constant(JVM_ACC_MONITOR_MATCH)                                 \
  declare_constant(JVM_ACC_HAS_MONITOR_BYTECODES)                         \
  declare_constant(JVM_ACC_HAS_LOOPS)                                     \
  declare_constant(JVM_ACC_LOOPS_FLAG_INIT)                               \
  declare_constant(JVM_ACC_QUEUED)                                        \
  declare_constant(JVM_ACC_NOT_C2_OSR_COMPILABLE)                         \
  declare_constant(JVM_ACC_HAS_LINE_NUMBER_TABLE)                         \
  declare_constant(JVM_ACC_HAS_CHECKED_EXCEPTIONS)                        \
  declare_constant(JVM_ACC_HAS_JSRS)                                      \
  declare_constant(JVM_ACC_IS_OLD)                                        \
  declare_constant(JVM_ACC_IS_OBSOLETE)                                   \
  declare_constant(JVM_ACC_IS_PREFIXED_NATIVE)                            \
  declare_constant(JVM_ACC_HAS_MIRANDA_METHODS)                           \
  declare_constant(JVM_ACC_HAS_VANILLA_CONSTRUCTOR)                       \
  declare_constant(JVM_ACC_HAS_FINALIZER)                                 \
  declare_constant(JVM_ACC_IS_CLONEABLE_FAST)                             \
  declare_constant(JVM_ACC_HAS_LOCAL_VARIABLE_TABLE)                      \
  declare_constant(JVM_ACC_PROMOTED_FLAGS)                                \
  declare_constant(JVM_ACC_FIELD_ACCESS_WATCHED)                          \
  declare_constant(JVM_ACC_FIELD_MODIFICATION_WATCHED)                    \
  declare_constant(JVM_ACC_FIELD_INTERNAL)                                \
  declare_constant(JVM_ACC_FIELD_STABLE)                                  \
  declare_constant(JVM_ACC_FIELD_HAS_GENERIC_SIGNATURE)                   \
                                                                          \
  declare_constant(JVM_CONSTANT_Utf8)                                     \
  declare_constant(JVM_CONSTANT_Unicode)                                  \
  declare_constant(JVM_CONSTANT_Integer)                                  \
  declare_constant(JVM_CONSTANT_Float)                                    \
  declare_constant(JVM_CONSTANT_Long)                                     \
  declare_constant(JVM_CONSTANT_Double)                                   \
  declare_constant(JVM_CONSTANT_Class)                                    \
  declare_constant(JVM_CONSTANT_String)                                   \
  declare_constant(JVM_CONSTANT_Fieldref)                                 \
  declare_constant(JVM_CONSTANT_Methodref)                                \
  declare_constant(JVM_CONSTANT_InterfaceMethodref)                       \
  declare_constant(JVM_CONSTANT_NameAndType)                              \
  declare_constant(JVM_CONSTANT_MethodHandle)                             \
  declare_constant(JVM_CONSTANT_MethodType)                               \
  declare_constant(JVM_CONSTANT_Dynamic)                                  \
  declare_constant(JVM_CONSTANT_InvokeDynamic)                            \
  declare_constant(JVM_CONSTANT_Module)                                   \
  declare_constant(JVM_CONSTANT_Package)                                  \
  declare_constant(JVM_CONSTANT_ExternalMax)                              \
                                                                          \
  declare_constant(JVM_CONSTANT_Invalid)                                  \
  declare_constant(JVM_CONSTANT_InternalMin)                              \
  declare_constant(JVM_CONSTANT_UnresolvedClass)                          \
  declare_constant(JVM_CONSTANT_ClassIndex)                               \
  declare_constant(JVM_CONSTANT_StringIndex)                              \
  declare_constant(JVM_CONSTANT_UnresolvedClassInError)                   \
  declare_constant(JVM_CONSTANT_MethodHandleInError)                      \
  declare_constant(JVM_CONSTANT_MethodTypeInError)                        \
  declare_constant(JVM_CONSTANT_DynamicInError)                           \
  declare_constant(JVM_CONSTANT_InternalMax)                              \
                                                                          \
  /*****************************/                                         \
  /* Thread::SuspendFlags enum */                                         \
  /*****************************/                                         \
                                                                          \
  declare_constant(Thread::_external_suspend)                             \
  declare_constant(Thread::_ext_suspended)                                \
  declare_constant(Thread::_has_async_exception)                          \
                                                                          \
  /*******************/                                                   \
  /* JavaThreadState */                                                   \
  /*******************/                                                   \
                                                                          \
  declare_constant(_thread_uninitialized)                                 \
  declare_constant(_thread_new)                                           \
  declare_constant(_thread_new_trans)                                     \
  declare_constant(_thread_in_native)                                     \
  declare_constant(_thread_in_native_trans)                               \
  declare_constant(_thread_in_vm)                                         \
  declare_constant(_thread_in_vm_trans)                                   \
  declare_constant(_thread_in_Java)                                       \
  declare_constant(_thread_in_Java_trans)                                 \
  declare_constant(_thread_blocked)                                       \
  declare_constant(_thread_blocked_trans)                                 \
  declare_constant(JavaThread::_not_terminated)                           \
  declare_constant(JavaThread::_thread_exiting)                           \
                                                                          \
  /*******************/                                                   \
  /* JavaThreadState */                                                   \
  /*******************/                                                   \
                                                                          \
  declare_constant(ALLOCATED)                                             \
  declare_constant(INITIALIZED)                                           \
  declare_constant(RUNNABLE)                                              \
  declare_constant(MONITOR_WAIT)                                          \
  declare_constant(CONDVAR_WAIT)                                          \
  declare_constant(OBJECT_WAIT)                                           \
  declare_constant(BREAKPOINTED)                                          \
  declare_constant(SLEEPING)                                              \
  declare_constant(ZOMBIE)                                                \
                                                                          \
  /******************************/                                        \
  /* Klass misc. enum constants */                                        \
  /******************************/                                        \
                                                                          \
  declare_constant(Klass::_primary_super_limit)                           \
  declare_constant(Klass::_lh_neutral_value)                              \
  declare_constant(Klass::_lh_instance_slow_path_bit)                     \
  declare_constant(Klass::_lh_log2_element_size_shift)                    \
  declare_constant(Klass::_lh_log2_element_size_mask)                     \
  declare_constant(Klass::_lh_element_type_shift)                         \
  declare_constant(Klass::_lh_element_type_mask)                          \
  declare_constant(Klass::_lh_header_size_shift)                          \
  declare_constant(Klass::_lh_header_size_mask)                           \
  declare_constant(Klass::_lh_array_tag_shift)                            \
  declare_constant(Klass::_lh_array_tag_type_value)                       \
  declare_constant(Klass::_lh_array_tag_obj_value)                        \
                                                                          \
  /********************************/                                      \
  /* ConstMethod anon-enum */                                             \
  /********************************/                                      \
                                                                          \
  declare_constant(Method::_caller_sensitive)                             \
  declare_constant(Method::_force_inline)                                 \
  declare_constant(Method::_dont_inline)                                  \
  declare_constant(Method::_hidden)                                       \
                                                                          \
  declare_constant(Method::nonvirtual_vtable_index)                       \
                                                                          \
  declare_constant(Method::extra_stack_entries_for_jsr292)                \
                                                                          \
  declare_constant(ConstMethod::_has_linenumber_table)                    \
  declare_constant(ConstMethod::_has_checked_exceptions)                  \
  declare_constant(ConstMethod::_has_localvariable_table)                 \
  declare_constant(ConstMethod::_has_exception_table)                     \
  declare_constant(ConstMethod::_has_generic_signature)                   \
  declare_constant(ConstMethod::_has_method_parameters)                   \
  declare_constant(ConstMethod::_has_method_annotations)                  \
  declare_constant(ConstMethod::_has_parameter_annotations)               \
  declare_constant(ConstMethod::_has_default_annotations)                 \
  declare_constant(ConstMethod::_has_type_annotations)                    \
                                                                          \
  /**************/                                                        \
  /* DataLayout */                                                        \
  /**************/                                                        \
                                                                          \
  declare_constant(DataLayout::cell_size)                                 \
  declare_constant(DataLayout::no_tag)                                    \
  declare_constant(DataLayout::bit_data_tag)                              \
  declare_constant(DataLayout::counter_data_tag)                          \
  declare_constant(DataLayout::jump_data_tag)                             \
  declare_constant(DataLayout::receiver_type_data_tag)                    \
  declare_constant(DataLayout::virtual_call_data_tag)                     \
  declare_constant(DataLayout::ret_data_tag)                              \
  declare_constant(DataLayout::branch_data_tag)                           \
  declare_constant(DataLayout::multi_branch_data_tag)                     \
  declare_constant(DataLayout::arg_info_data_tag)                         \
  declare_constant(DataLayout::call_type_data_tag)                        \
  declare_constant(DataLayout::virtual_call_type_data_tag)                \
  declare_constant(DataLayout::parameters_type_data_tag)                  \
  declare_constant(DataLayout::speculative_trap_data_tag)                 \
                                                                          \
  /*************************************/                                 \
  /* InstanceKlass enum                */                                 \
  /*************************************/                                 \
                                                                          \
                                                                          \
  /*************************************/                                 \
  /* FieldInfo FieldOffset enum        */                                 \
  /*************************************/                                 \
                                                                          \
  declare_constant(FieldInfo::access_flags_offset)                        \
  declare_constant(FieldInfo::name_index_offset)                          \
  declare_constant(FieldInfo::signature_index_offset)                     \
  declare_constant(FieldInfo::initval_index_offset)                       \
  declare_constant(FieldInfo::low_packed_offset)                          \
  declare_constant(FieldInfo::high_packed_offset)                         \
  declare_constant(FieldInfo::field_slots)                                \
                                                                          \
  /*************************************/                                 \
  /* FieldInfo tag constants           */                                 \
  /*************************************/                                 \
                                                                          \
  declare_preprocessor_constant("FIELDINFO_TAG_SIZE", FIELDINFO_TAG_SIZE) \
  declare_preprocessor_constant("FIELDINFO_TAG_MASK", FIELDINFO_TAG_MASK) \
  declare_preprocessor_constant("FIELDINFO_TAG_OFFSET", FIELDINFO_TAG_OFFSET) \
                                                                          \
  /************************************************/                      \
  /* InstanceKlass InnerClassAttributeOffset enum */                      \
  /************************************************/                      \
                                                                          \
  declare_constant(InstanceKlass::inner_class_inner_class_info_offset)    \
  declare_constant(InstanceKlass::inner_class_outer_class_info_offset)    \
  declare_constant(InstanceKlass::inner_class_inner_name_offset)          \
  declare_constant(InstanceKlass::inner_class_access_flags_offset)        \
  declare_constant(InstanceKlass::inner_class_next_offset)                \
                                                                          \
  /*****************************************************/                 \
  /* InstanceKlass EnclosingMethodAttributeOffset enum */                 \
  /*****************************************************/                 \
                                                                          \
  declare_constant(InstanceKlass::enclosing_method_attribute_size)        \
                                                                          \
  /*********************************/                                     \
  /* InstanceKlass ClassState enum */                                     \
  /*********************************/                                     \
                                                                          \
  declare_constant(InstanceKlass::allocated)                              \
  declare_constant(InstanceKlass::loaded)                                 \
  declare_constant(InstanceKlass::linked)                                 \
  declare_constant(InstanceKlass::being_initialized)                      \
  declare_constant(InstanceKlass::fully_initialized)                      \
  declare_constant(InstanceKlass::initialization_error)                   \
                                                                          \
  /***************************************/                               \
  /* InstanceKlass enums for _misc_flags */                               \
  /***************************************/                               \
                                                                          \
  declare_constant(InstanceKlass::_misc_rewritten)                        \
  declare_constant(InstanceKlass::_misc_has_nonstatic_fields)             \
  declare_constant(InstanceKlass::_misc_should_verify_class)              \
  declare_constant(InstanceKlass::_misc_is_unsafe_anonymous)              \
  declare_constant(InstanceKlass::_misc_is_contended)                     \
  declare_constant(InstanceKlass::_misc_has_nonstatic_concrete_methods)   \
  declare_constant(InstanceKlass::_misc_declares_nonstatic_concrete_methods)\
  declare_constant(InstanceKlass::_misc_has_been_redefined)               \
  declare_constant(InstanceKlass::_misc_has_passed_fingerprint_check)     \
  declare_constant(InstanceKlass::_misc_is_scratch_class)                 \
  declare_constant(InstanceKlass::_misc_is_shared_boot_class)             \
  declare_constant(InstanceKlass::_misc_is_shared_platform_class)         \
  declare_constant(InstanceKlass::_misc_is_shared_app_class)              \
                                                                          \
  /*********************************/                                     \
  /* Symbol* - symbol max length */                                       \
  /*********************************/                                     \
                                                                          \
  declare_constant(Symbol::max_symbol_length)                             \
                                                                          \
  /***********************************************/                       \
  /* ConstantPool* layout enum for InvokeDynamic */                       \
  /***********************************************/                       \
                                                                          \
  declare_constant(ConstantPool::_indy_bsm_offset)                        \
  declare_constant(ConstantPool::_indy_argc_offset)                       \
  declare_constant(ConstantPool::_indy_argv_offset)                       \
  declare_constant(ConstantPool::CPCACHE_INDEX_TAG)                       \
                                                                          \
  /********************************/                                      \
  /* ConstantPoolCacheEntry enums */                                      \
  /********************************/                                      \
                                                                          \
  declare_constant(ConstantPoolCacheEntry::is_volatile_shift)             \
  declare_constant(ConstantPoolCacheEntry::is_final_shift)                \
  declare_constant(ConstantPoolCacheEntry::is_forced_virtual_shift)       \
  declare_constant(ConstantPoolCacheEntry::is_vfinal_shift)               \
  declare_constant(ConstantPoolCacheEntry::is_field_entry_shift)          \
  declare_constant(ConstantPoolCacheEntry::tos_state_shift)               \
                                                                          \
  /***************************************/                               \
  /* java_lang_Thread::ThreadStatus enum */                               \
  /***************************************/                               \
                                                                          \
  declare_constant(java_lang_Thread::NEW)                                 \
  declare_constant(java_lang_Thread::RUNNABLE)                            \
  declare_constant(java_lang_Thread::SLEEPING)                            \
  declare_constant(java_lang_Thread::IN_OBJECT_WAIT)                      \
  declare_constant(java_lang_Thread::IN_OBJECT_WAIT_TIMED)                \
  declare_constant(java_lang_Thread::PARKED)                              \
  declare_constant(java_lang_Thread::PARKED_TIMED)                        \
  declare_constant(java_lang_Thread::BLOCKED_ON_MONITOR_ENTER)            \
  declare_constant(java_lang_Thread::TERMINATED)                          \
                                                                          \
  /******************************/                                        \
  /* Debug info                 */                                        \
  /******************************/                                        \
                                                                          \
  declare_constant(Location::OFFSET_MASK)                                 \
  declare_constant(Location::OFFSET_SHIFT)                                \
  declare_constant(Location::TYPE_MASK)                                   \
  declare_constant(Location::TYPE_SHIFT)                                  \
  declare_constant(Location::WHERE_MASK)                                  \
  declare_constant(Location::WHERE_SHIFT)                                 \
                                                                          \
  /* constants from Location::Type enum  */                               \
                                                                          \
  declare_constant(Location::normal)                                      \
  declare_constant(Location::oop)                                         \
  declare_constant(Location::narrowoop)                                   \
  declare_constant(Location::int_in_long)                                 \
  declare_constant(Location::lng)                                         \
  declare_constant(Location::float_in_dbl)                                \
  declare_constant(Location::dbl)                                         \
  declare_constant(Location::addr)                                        \
  declare_constant(Location::invalid)                                     \
                                                                          \
  /* constants from Location::Where enum */                               \
                                                                          \
  declare_constant(Location::on_stack)                                    \
  declare_constant(Location::in_register)                                 \
                                                                          \
  declare_constant(Deoptimization::Reason_many)                           \
  declare_constant(Deoptimization::Reason_none)                           \
  declare_constant(Deoptimization::Reason_null_check)                     \
  declare_constant(Deoptimization::Reason_null_assert)                    \
  declare_constant(Deoptimization::Reason_range_check)                    \
  declare_constant(Deoptimization::Reason_class_check)                    \
  declare_constant(Deoptimization::Reason_array_check)                    \
  declare_constant(Deoptimization::Reason_intrinsic)                      \
  declare_constant(Deoptimization::Reason_bimorphic)                      \
  declare_constant(Deoptimization::Reason_profile_predicate)              \
  declare_constant(Deoptimization::Reason_unloaded)                       \
  declare_constant(Deoptimization::Reason_uninitialized)                  \
  declare_constant(Deoptimization::Reason_initialized)                    \
  declare_constant(Deoptimization::Reason_unreached)                      \
  declare_constant(Deoptimization::Reason_unhandled)                      \
  declare_constant(Deoptimization::Reason_constraint)                     \
  declare_constant(Deoptimization::Reason_div0_check)                     \
  declare_constant(Deoptimization::Reason_age)                            \
  declare_constant(Deoptimization::Reason_predicate)                      \
  declare_constant(Deoptimization::Reason_loop_limit_check)               \
  declare_constant(Deoptimization::Reason_speculate_class_check)          \
  declare_constant(Deoptimization::Reason_speculate_null_check)           \
  declare_constant(Deoptimization::Reason_speculate_null_assert)          \
  declare_constant(Deoptimization::Reason_rtm_state_change)               \
  declare_constant(Deoptimization::Reason_unstable_if)                    \
  declare_constant(Deoptimization::Reason_unstable_fused_if)              \
  NOT_ZERO(JVMCI_ONLY(declare_constant(Deoptimization::Reason_aliasing)))                       \
  NOT_ZERO(JVMCI_ONLY(declare_constant(Deoptimization::Reason_transfer_to_interpreter)))        \
  NOT_ZERO(JVMCI_ONLY(declare_constant(Deoptimization::Reason_not_compiled_exception_handler))) \
  NOT_ZERO(JVMCI_ONLY(declare_constant(Deoptimization::Reason_unresolved)))                     \
  NOT_ZERO(JVMCI_ONLY(declare_constant(Deoptimization::Reason_jsr_mismatch)))                   \
  declare_constant(Deoptimization::Reason_tenured)                        \
  declare_constant(Deoptimization::Reason_LIMIT)                          \
  declare_constant(Deoptimization::Reason_RECORDED_LIMIT)                 \
                                                                          \
  declare_constant(Deoptimization::Action_none)                           \
  declare_constant(Deoptimization::Action_maybe_recompile)                \
  declare_constant(Deoptimization::Action_reinterpret)                    \
  declare_constant(Deoptimization::Action_make_not_entrant)               \
  declare_constant(Deoptimization::Action_make_not_compilable)            \
  declare_constant(Deoptimization::Action_LIMIT)                          \
                                                                          \
  /***************************************************/                   \
  /* DEFAULT_CACHE_LINE_SIZE (globalDefinitions.hpp) */                   \
  /***************************************************/                   \
                                                                          \
  declare_preprocessor_constant("DEFAULT_CACHE_LINE_SIZE", DEFAULT_CACHE_LINE_SIZE) \
                                                                          \
  declare_constant(Deoptimization::Unpack_deopt)                          \
  declare_constant(Deoptimization::Unpack_exception)                      \
  declare_constant(Deoptimization::Unpack_uncommon_trap)                  \
  declare_constant(Deoptimization::Unpack_reexecute)                      \
                                                                          \
  declare_constant(Deoptimization::_action_bits)                          \
  declare_constant(Deoptimization::_reason_bits)                          \
  declare_constant(Deoptimization::_debug_id_bits)                        \
  declare_constant(Deoptimization::_action_shift)                         \
  declare_constant(Deoptimization::_reason_shift)                         \
  declare_constant(Deoptimization::_debug_id_shift)                       \
                                                                          \
  /******************************************/                            \
  /* BasicType enum (globalDefinitions.hpp) */                            \
  /******************************************/                            \
                                                                          \
  declare_constant(T_BOOLEAN)                                             \
  declare_constant(T_CHAR)                                                \
  declare_constant(T_FLOAT)                                               \
  declare_constant(T_DOUBLE)                                              \
  declare_constant(T_BYTE)                                                \
  declare_constant(T_SHORT)                                               \
  declare_constant(T_INT)                                                 \
  declare_constant(T_LONG)                                                \
  declare_constant(T_OBJECT)                                              \
  declare_constant(T_ARRAY)                                               \
  declare_constant(T_VOID)                                                \
  declare_constant(T_ADDRESS)                                             \
  declare_constant(T_NARROWOOP)                                           \
  declare_constant(T_METADATA)                                            \
  declare_constant(T_NARROWKLASS)                                         \
  declare_constant(T_CONFLICT)                                            \
  declare_constant(T_ILLEGAL)                                             \
                                                                          \
  /**********************************************/                        \
  /* BasicTypeSize enum (globalDefinitions.hpp) */                        \
  /**********************************************/                        \
                                                                          \
  declare_constant(T_BOOLEAN_size)                                        \
  declare_constant(T_CHAR_size)                                           \
  declare_constant(T_FLOAT_size)                                          \
  declare_constant(T_DOUBLE_size)                                         \
  declare_constant(T_BYTE_size)                                           \
  declare_constant(T_SHORT_size)                                          \
  declare_constant(T_INT_size)                                            \
  declare_constant(T_LONG_size)                                           \
  declare_constant(T_OBJECT_size)                                         \
  declare_constant(T_ARRAY_size)                                          \
  declare_constant(T_NARROWOOP_size)                                      \
  declare_constant(T_NARROWKLASS_size)                                    \
  declare_constant(T_VOID_size)                                           \
                                                                          \
  /*********************/                                                 \
  /* Matcher (C2 only) */                                                 \
  /*********************/                                                 \
                                                                          \
  declare_c2_preprocessor_constant("Matcher::interpreter_frame_pointer_reg", Matcher::interpreter_frame_pointer_reg()) \
                                                                          \
  /*********************************************/                         \
  /* MethodCompilation (globalDefinitions.hpp) */                         \
  /*********************************************/                         \
                                                                          \
  declare_constant(InvocationEntryBci)                                    \
                                                                          \
  /*************/                                                         \
  /* CompLevel */                                                         \
  /*************/                                                         \
                                                                          \
  declare_constant(CompLevel_any)                                         \
  declare_constant(CompLevel_all)                                         \
  declare_constant(CompLevel_none)                                        \
  declare_constant(CompLevel_simple)                                      \
  declare_constant(CompLevel_limited_profile)                             \
  declare_constant(CompLevel_full_profile)                                \
  declare_constant(CompLevel_full_optimization)                           \
  declare_constant(CompLevel_aot)                                         \
                                                                          \
  /***************/                                                       \
  /* OopMapValue */                                                       \
  /***************/                                                       \
                                                                          \
  declare_constant(OopMapValue::type_bits)                                \
  declare_constant(OopMapValue::register_bits)                            \
  declare_constant(OopMapValue::type_shift)                               \
  declare_constant(OopMapValue::register_shift)                           \
  declare_constant(OopMapValue::type_mask)                                \
  declare_constant(OopMapValue::type_mask_in_place)                       \
  declare_constant(OopMapValue::register_mask)                            \
  declare_constant(OopMapValue::register_mask_in_place)                   \
  declare_constant(OopMapValue::unused_value)                             \
  declare_constant(OopMapValue::oop_value)                                \
  declare_constant(OopMapValue::narrowoop_value)                          \
  declare_constant(OopMapValue::callee_saved_value)                       \
  declare_constant(OopMapValue::derived_oop_value)                        \
                                                                          \
  /******************/                                                    \
  /* JNIHandleBlock */                                                    \
  /******************/                                                    \
                                                                          \
  declare_constant(JNIHandleBlock::block_size_in_oops)                    \
                                                                          \
  /**********************/                                                \
  /* ObjectSynchronizer */                                                \
  /**********************/                                                \
                                                                          \
  declare_constant(ObjectSynchronizer::_BLOCKSIZE)                        \
                                                                          \
  /**********************/                                                \
  /* PcDesc             */                                                \
  /**********************/                                                \
                                                                          \
  declare_constant(PcDesc::PCDESC_reexecute)                              \
  declare_constant(PcDesc::PCDESC_is_method_handle_invoke)                \
  declare_constant(PcDesc::PCDESC_return_oop)                             \
                                                                          \
  /**********************/                                                \
  /* frame              */                                                \
  /**********************/                                                \
  NOT_ZERO(PPC64_ONLY(declare_constant(frame::entry_frame_locals_size)))  \
                                                                          \
  NOT_ZERO(X86_ONLY(declare_constant(frame::entry_frame_call_wrapper_offset)))      \
  declare_constant(frame::pc_return_offset)                               \
                                                                          \
  /*************/                                                         \
  /* vmSymbols */                                                         \
  /*************/                                                         \
                                                                          \
  declare_constant(vmSymbols::FIRST_SID)                                  \
  declare_constant(vmSymbols::SID_LIMIT)                                  \
                                                                          \
  /****************/                                                      \
  /* vmIntrinsics */                                                      \
  /****************/                                                      \
                                                                          \
  declare_constant(vmIntrinsics::_invokeBasic)                            \
  declare_constant(vmIntrinsics::_linkToVirtual)                          \
  declare_constant(vmIntrinsics::_linkToStatic)                           \
  declare_constant(vmIntrinsics::_linkToSpecial)                          \
  declare_constant(vmIntrinsics::_linkToInterface)                        \
                                                                          \
  /********************************/                                      \
  /* Calling convention constants */                                      \
  /********************************/                                      \
                                                                          \
  declare_constant(RegisterImpl::number_of_registers)                     \
  declare_constant(ConcreteRegisterImpl::number_of_registers)             \
  declare_preprocessor_constant("REG_COUNT", REG_COUNT)                \
  declare_c2_preprocessor_constant("SAVED_ON_ENTRY_REG_COUNT", SAVED_ON_ENTRY_REG_COUNT) \
  declare_c2_preprocessor_constant("C_SAVED_ON_ENTRY_REG_COUNT", C_SAVED_ON_ENTRY_REG_COUNT) \
                                                                          \
  /************/                                                          \
  /* PerfData */                                                          \
  /************/                                                          \
                                                                          \
  /***********************/                                               \
  /* PerfData Units enum */                                               \
  /***********************/                                               \
                                                                          \
  declare_constant(PerfData::U_None)                                      \
  declare_constant(PerfData::U_Bytes)                                     \
  declare_constant(PerfData::U_Ticks)                                     \
  declare_constant(PerfData::U_Events)                                    \
  declare_constant(PerfData::U_String)                                    \
  declare_constant(PerfData::U_Hertz)                                     \
                                                                          \
  /****************/                                                      \
  /* JVMCI */                                                             \
  /****************/                                                      \
                                                                          \
  declare_preprocessor_constant("INCLUDE_JVMCI", INCLUDE_JVMCI)           \
                                                                          \
  /****************/                                                      \
  /*  VMRegImpl   */                                                      \
  /****************/                                                      \
  declare_constant(VMRegImpl::stack_slot_size)                            \
                                                                          \
  /******************************/                                        \
  /*  -XX flags (value origin)  */                                        \
  /******************************/                                        \
  declare_constant(JVMFlag::DEFAULT)                                      \
  declare_constant(JVMFlag::COMMAND_LINE)                                 \
  declare_constant(JVMFlag::ENVIRON_VAR)                                  \
  declare_constant(JVMFlag::CONFIG_FILE)                                  \
  declare_constant(JVMFlag::MANAGEMENT)                                   \
  declare_constant(JVMFlag::ERGONOMIC)                                    \
  declare_constant(JVMFlag::ATTACH_ON_DEMAND)                             \
  declare_constant(JVMFlag::INTERNAL)                                     \
  declare_constant(JVMFlag::VALUE_ORIGIN_MASK)                            \
  declare_constant(JVMFlag::ORIG_COMMAND_LINE)

//--------------------------------------------------------------------------------
// VM_LONG_CONSTANTS
//
// This table contains long constants required over in the
// serviceability agent. The "declare_constant" macro is used for all
// enums, etc., while "declare_preprocessor_constant" must be used for
// all #defined constants.

#define VM_LONG_CONSTANTS(declare_constant, declare_preprocessor_constant, declare_c1_constant, declare_c2_constant, declare_c2_preprocessor_constant) \
                                                                          \
  /****************/                                                      \
  /* GC constants */                                                      \
  /****************/                                                      \
                                                                          \
  VM_LONG_CONSTANTS_GC(declare_constant)                                  \
                                                                          \
  /*********************/                                                 \
  /* MarkOop constants */                                                 \
  /*********************/                                                 \
                                                                          \
  /* Note: some of these are declared as long constants just for */       \
  /* consistency. The mask constants are the only ones requiring */       \
  /* 64 bits (on 64-bit platforms). */                                    \
                                                                          \
  declare_constant(markOopDesc::age_bits)                                 \
  declare_constant(markOopDesc::lock_bits)                                \
  declare_constant(markOopDesc::biased_lock_bits)                         \
  declare_constant(markOopDesc::max_hash_bits)                            \
  declare_constant(markOopDesc::hash_bits)                                \
                                                                          \
  declare_constant(markOopDesc::lock_shift)                               \
  declare_constant(markOopDesc::biased_lock_shift)                        \
  declare_constant(markOopDesc::age_shift)                                \
  declare_constant(markOopDesc::hash_shift)                               \
                                                                          \
  declare_constant(markOopDesc::lock_mask)                                \
  declare_constant(markOopDesc::lock_mask_in_place)                       \
  declare_constant(markOopDesc::biased_lock_mask)                         \
  declare_constant(markOopDesc::biased_lock_mask_in_place)                \
  declare_constant(markOopDesc::biased_lock_bit_in_place)                 \
  declare_constant(markOopDesc::age_mask)                                 \
  declare_constant(markOopDesc::age_mask_in_place)                        \
  declare_constant(markOopDesc::epoch_mask)                               \
  declare_constant(markOopDesc::epoch_mask_in_place)                      \
  declare_constant(markOopDesc::hash_mask)                                \
  declare_constant(markOopDesc::hash_mask_in_place)                       \
  declare_constant(markOopDesc::biased_lock_alignment)                    \
                                                                          \
  declare_constant(markOopDesc::locked_value)                             \
  declare_constant(markOopDesc::unlocked_value)                           \
  declare_constant(markOopDesc::monitor_value)                            \
  declare_constant(markOopDesc::marked_value)                             \
  declare_constant(markOopDesc::biased_lock_pattern)                      \
                                                                          \
  declare_constant(markOopDesc::no_hash)                                  \
  declare_constant(markOopDesc::no_hash_in_place)                         \
  declare_constant(markOopDesc::no_lock_in_place)                         \
  declare_constant(markOopDesc::max_age)                                  \
                                                                          \
  /* Constants in markOop used by CMS. */                                 \
  declare_constant(markOopDesc::cms_shift)                                \
  declare_constant(markOopDesc::cms_mask)                                 \
  declare_constant(markOopDesc::size_shift)                               \
                                                                          \
  /* InvocationCounter constants */                                       \
  declare_constant(InvocationCounter::count_increment)                    \
  declare_constant(InvocationCounter::count_shift)


//--------------------------------------------------------------------------------
//

// Generate and check a nonstatic field in non-product builds
#ifndef PRODUCT
# define GENERATE_NONPRODUCT_NONSTATIC_VM_STRUCT_ENTRY(a, b, c) GENERATE_NONSTATIC_VM_STRUCT_ENTRY(a, b, c)
# define CHECK_NONPRODUCT_NONSTATIC_VM_STRUCT_ENTRY(a, b, c)    CHECK_NONSTATIC_VM_STRUCT_ENTRY(a, b, c)
# define ENSURE_NONPRODUCT_FIELD_TYPE_PRESENT(a, b, c)          ENSURE_FIELD_TYPE_PRESENT(a, b, c)
# define GENERATE_NONPRODUCT_NONSTATIC_VM_STRUCT_ENTRY(a, b, c) GENERATE_NONSTATIC_VM_STRUCT_ENTRY(a, b, c)
# define CHECK_NONPRODUCT_NONSTATIC_VM_STRUCT_ENTRY(a, b, c)    CHECK_NONSTATIC_VM_STRUCT_ENTRY(a, b, c)
# define ENSURE_NONPRODUCT_FIELD_TYPE_PRESENT(a, b, c)          ENSURE_FIELD_TYPE_PRESENT(a, b, c)
#else
# define GENERATE_NONPRODUCT_NONSTATIC_VM_STRUCT_ENTRY(a, b, c)
# define CHECK_NONPRODUCT_NONSTATIC_VM_STRUCT_ENTRY(a, b, c)
# define ENSURE_NONPRODUCT_FIELD_TYPE_PRESENT(a, b, c)
# define GENERATE_NONPRODUCT_NONSTATIC_VM_STRUCT_ENTRY(a, b, c)
# define CHECK_NONPRODUCT_NONSTATIC_VM_STRUCT_ENTRY(a, b, c)
# define ENSURE_NONPRODUCT_FIELD_TYPE_PRESENT(a, b, c)
#endif /* PRODUCT */

// Generate and check a nonstatic field in C1 builds
#ifdef COMPILER1
# define GENERATE_C1_NONSTATIC_VM_STRUCT_ENTRY(a, b, c) GENERATE_NONSTATIC_VM_STRUCT_ENTRY(a, b, c)
# define CHECK_C1_NONSTATIC_VM_STRUCT_ENTRY(a, b, c)    CHECK_NONSTATIC_VM_STRUCT_ENTRY(a, b, c)
# define ENSURE_C1_FIELD_TYPE_PRESENT(a, b, c)          ENSURE_FIELD_TYPE_PRESENT(a, b, c)
#else
# define GENERATE_C1_NONSTATIC_VM_STRUCT_ENTRY(a, b, c)
# define CHECK_C1_NONSTATIC_VM_STRUCT_ENTRY(a, b, c)
# define ENSURE_C1_FIELD_TYPE_PRESENT(a, b, c)
#endif /* COMPILER1 */
// Generate and check a nonstatic field in C2 builds
#ifdef COMPILER2
# define GENERATE_C2_NONSTATIC_VM_STRUCT_ENTRY(a, b, c) GENERATE_NONSTATIC_VM_STRUCT_ENTRY(a, b, c)
# define CHECK_C2_NONSTATIC_VM_STRUCT_ENTRY(a, b, c)    CHECK_NONSTATIC_VM_STRUCT_ENTRY(a, b, c)
# define ENSURE_C2_FIELD_TYPE_PRESENT(a, b, c)          ENSURE_FIELD_TYPE_PRESENT(a, b, c)
#else
# define GENERATE_C2_NONSTATIC_VM_STRUCT_ENTRY(a, b, c)
# define CHECK_C2_NONSTATIC_VM_STRUCT_ENTRY(a, b, c)
# define ENSURE_C2_FIELD_TYPE_PRESENT(a, b, c)
#endif /* COMPILER2 */

// Generate but do not check a static field in C1 builds
#ifdef COMPILER1
# define GENERATE_C1_UNCHECKED_STATIC_VM_STRUCT_ENTRY(a, b, c) GENERATE_UNCHECKED_STATIC_VM_STRUCT_ENTRY(a, b, c)
#else
# define GENERATE_C1_UNCHECKED_STATIC_VM_STRUCT_ENTRY(a, b, c)
#endif /* COMPILER1 */

// Generate but do not check a static field in C2 builds
#ifdef COMPILER2
# define GENERATE_C2_UNCHECKED_STATIC_VM_STRUCT_ENTRY(a, b, c) GENERATE_UNCHECKED_STATIC_VM_STRUCT_ENTRY(a, b, c)
#else
# define GENERATE_C2_UNCHECKED_STATIC_VM_STRUCT_ENTRY(a, b, c)
#endif /* COMPILER2 */

//--------------------------------------------------------------------------------
// VMTypeEntry build-specific macros
//

#ifdef COMPILER1
# define GENERATE_C1_TOPLEVEL_VM_TYPE_ENTRY(a)               GENERATE_TOPLEVEL_VM_TYPE_ENTRY(a)
# define CHECK_C1_TOPLEVEL_VM_TYPE_ENTRY(a)
#else
# define GENERATE_C1_TOPLEVEL_VM_TYPE_ENTRY(a)
# define CHECK_C1_TOPLEVEL_VM_TYPE_ENTRY(a)
#endif /* COMPILER1 */

#ifdef COMPILER2
# define GENERATE_C2_VM_TYPE_ENTRY(a, b)                     GENERATE_VM_TYPE_ENTRY(a, b)
# define CHECK_C2_VM_TYPE_ENTRY(a, b)                        CHECK_VM_TYPE_ENTRY(a, b)
# define GENERATE_C2_TOPLEVEL_VM_TYPE_ENTRY(a)               GENERATE_TOPLEVEL_VM_TYPE_ENTRY(a)
# define CHECK_C2_TOPLEVEL_VM_TYPE_ENTRY(a)
#else
# define GENERATE_C2_VM_TYPE_ENTRY(a, b)
# define CHECK_C2_VM_TYPE_ENTRY(a, b)
# define GENERATE_C2_TOPLEVEL_VM_TYPE_ENTRY(a)
# define CHECK_C2_TOPLEVEL_VM_TYPE_ENTRY(a)
#endif /* COMPILER2 */


//--------------------------------------------------------------------------------
// VMIntConstantEntry build-specific macros
//

// Generate an int constant for a C1 build
#ifdef COMPILER1
# define GENERATE_C1_VM_INT_CONSTANT_ENTRY(name)  GENERATE_VM_INT_CONSTANT_ENTRY(name)
#else
# define GENERATE_C1_VM_INT_CONSTANT_ENTRY(name)
#endif /* COMPILER1 */

// Generate an int constant for a C2 build
#ifdef COMPILER2
# define GENERATE_C2_VM_INT_CONSTANT_ENTRY(name)                      GENERATE_VM_INT_CONSTANT_ENTRY(name)
# define GENERATE_C2_PREPROCESSOR_VM_INT_CONSTANT_ENTRY(name, value)  GENERATE_PREPROCESSOR_VM_INT_CONSTANT_ENTRY(name, value)
#else
# define GENERATE_C2_VM_INT_CONSTANT_ENTRY(name)
# define GENERATE_C2_PREPROCESSOR_VM_INT_CONSTANT_ENTRY(name, value)
#endif /* COMPILER1 */


//--------------------------------------------------------------------------------
// VMLongConstantEntry build-specific macros
//

// Generate a long constant for a C1 build
#ifdef COMPILER1
# define GENERATE_C1_VM_LONG_CONSTANT_ENTRY(name)  GENERATE_VM_LONG_CONSTANT_ENTRY(name)
#else
# define GENERATE_C1_VM_LONG_CONSTANT_ENTRY(name)
#endif /* COMPILER1 */

// Generate a long constant for a C2 build
#ifdef COMPILER2
# define GENERATE_C2_VM_LONG_CONSTANT_ENTRY(name)                     GENERATE_VM_LONG_CONSTANT_ENTRY(name)
# define GENERATE_C2_PREPROCESSOR_VM_LONG_CONSTANT_ENTRY(name, value) GENERATE_PREPROCESSOR_VM_LONG_CONSTANT_ENTRY(name, value)
#else
# define GENERATE_C2_VM_LONG_CONSTANT_ENTRY(name)
# define GENERATE_C2_PREPROCESSOR_VM_LONG_CONSTANT_ENTRY(name, value)
#endif /* COMPILER1 */


//
// Instantiation of VMStructEntries, VMTypeEntries and VMIntConstantEntries
//

// These initializers are allowed to access private fields in classes
// as long as class VMStructs is a friend
VMStructEntry VMStructs::localHotSpotVMStructs[] = {

  VM_STRUCTS(GENERATE_NONSTATIC_VM_STRUCT_ENTRY,
             GENERATE_STATIC_VM_STRUCT_ENTRY,
             GENERATE_STATIC_PTR_VOLATILE_VM_STRUCT_ENTRY,
             GENERATE_UNCHECKED_NONSTATIC_VM_STRUCT_ENTRY,
             GENERATE_NONSTATIC_VM_STRUCT_ENTRY,
             GENERATE_NONPRODUCT_NONSTATIC_VM_STRUCT_ENTRY,
             GENERATE_C1_NONSTATIC_VM_STRUCT_ENTRY,
             GENERATE_C2_NONSTATIC_VM_STRUCT_ENTRY,
             GENERATE_C1_UNCHECKED_STATIC_VM_STRUCT_ENTRY,
             GENERATE_C2_UNCHECKED_STATIC_VM_STRUCT_ENTRY)


  VM_STRUCTS_OS(GENERATE_NONSTATIC_VM_STRUCT_ENTRY,
                GENERATE_STATIC_VM_STRUCT_ENTRY,
                GENERATE_UNCHECKED_NONSTATIC_VM_STRUCT_ENTRY,
                GENERATE_NONSTATIC_VM_STRUCT_ENTRY,
                GENERATE_NONPRODUCT_NONSTATIC_VM_STRUCT_ENTRY,
                GENERATE_C2_NONSTATIC_VM_STRUCT_ENTRY,
                GENERATE_C1_UNCHECKED_STATIC_VM_STRUCT_ENTRY,
                GENERATE_C2_UNCHECKED_STATIC_VM_STRUCT_ENTRY)

  VM_STRUCTS_CPU(GENERATE_NONSTATIC_VM_STRUCT_ENTRY,
                 GENERATE_STATIC_VM_STRUCT_ENTRY,
                 GENERATE_UNCHECKED_NONSTATIC_VM_STRUCT_ENTRY,
                 GENERATE_NONSTATIC_VM_STRUCT_ENTRY,
                 GENERATE_NONPRODUCT_NONSTATIC_VM_STRUCT_ENTRY,
                 GENERATE_C2_NONSTATIC_VM_STRUCT_ENTRY,
                 GENERATE_C1_UNCHECKED_STATIC_VM_STRUCT_ENTRY,
                 GENERATE_C2_UNCHECKED_STATIC_VM_STRUCT_ENTRY)

  VM_STRUCTS_OS_CPU(GENERATE_NONSTATIC_VM_STRUCT_ENTRY,
                    GENERATE_STATIC_VM_STRUCT_ENTRY,
                    GENERATE_UNCHECKED_NONSTATIC_VM_STRUCT_ENTRY,
                    GENERATE_NONSTATIC_VM_STRUCT_ENTRY,
                    GENERATE_NONPRODUCT_NONSTATIC_VM_STRUCT_ENTRY,
                    GENERATE_C2_NONSTATIC_VM_STRUCT_ENTRY,
                    GENERATE_C1_UNCHECKED_STATIC_VM_STRUCT_ENTRY,
                    GENERATE_C2_UNCHECKED_STATIC_VM_STRUCT_ENTRY)

  GENERATE_VM_STRUCT_LAST_ENTRY()
};

size_t VMStructs::localHotSpotVMStructsLength() {
  return sizeof(localHotSpotVMStructs) / sizeof(VMStructEntry);
}

VMTypeEntry VMStructs::localHotSpotVMTypes[] = {

  VM_TYPES(GENERATE_VM_TYPE_ENTRY,
           GENERATE_TOPLEVEL_VM_TYPE_ENTRY,
           GENERATE_OOP_VM_TYPE_ENTRY,
           GENERATE_INTEGER_VM_TYPE_ENTRY,
           GENERATE_UNSIGNED_INTEGER_VM_TYPE_ENTRY,
           GENERATE_C1_TOPLEVEL_VM_TYPE_ENTRY,
           GENERATE_C2_VM_TYPE_ENTRY,
           GENERATE_C2_TOPLEVEL_VM_TYPE_ENTRY)


  VM_TYPES_OS(GENERATE_VM_TYPE_ENTRY,
              GENERATE_TOPLEVEL_VM_TYPE_ENTRY,
              GENERATE_OOP_VM_TYPE_ENTRY,
              GENERATE_INTEGER_VM_TYPE_ENTRY,
              GENERATE_UNSIGNED_INTEGER_VM_TYPE_ENTRY,
              GENERATE_C1_TOPLEVEL_VM_TYPE_ENTRY,
              GENERATE_C2_VM_TYPE_ENTRY,
              GENERATE_C2_TOPLEVEL_VM_TYPE_ENTRY)

  VM_TYPES_CPU(GENERATE_VM_TYPE_ENTRY,
               GENERATE_TOPLEVEL_VM_TYPE_ENTRY,
               GENERATE_OOP_VM_TYPE_ENTRY,
               GENERATE_INTEGER_VM_TYPE_ENTRY,
               GENERATE_UNSIGNED_INTEGER_VM_TYPE_ENTRY,
               GENERATE_C1_TOPLEVEL_VM_TYPE_ENTRY,
               GENERATE_C2_VM_TYPE_ENTRY,
               GENERATE_C2_TOPLEVEL_VM_TYPE_ENTRY)

  VM_TYPES_OS_CPU(GENERATE_VM_TYPE_ENTRY,
                  GENERATE_TOPLEVEL_VM_TYPE_ENTRY,
                  GENERATE_OOP_VM_TYPE_ENTRY,
                  GENERATE_INTEGER_VM_TYPE_ENTRY,
                  GENERATE_UNSIGNED_INTEGER_VM_TYPE_ENTRY,
                  GENERATE_C1_TOPLEVEL_VM_TYPE_ENTRY,
                  GENERATE_C2_VM_TYPE_ENTRY,
                  GENERATE_C2_TOPLEVEL_VM_TYPE_ENTRY)

  GENERATE_VM_TYPE_LAST_ENTRY()
};

size_t VMStructs::localHotSpotVMTypesLength() {
  return sizeof(localHotSpotVMTypes) / sizeof(VMTypeEntry);
}

VMIntConstantEntry VMStructs::localHotSpotVMIntConstants[] = {

  VM_INT_CONSTANTS(GENERATE_VM_INT_CONSTANT_ENTRY,
                   GENERATE_VM_INT_CONSTANT_WITH_VALUE_ENTRY,
                   GENERATE_PREPROCESSOR_VM_INT_CONSTANT_ENTRY,
                   GENERATE_C1_VM_INT_CONSTANT_ENTRY,
                   GENERATE_C2_VM_INT_CONSTANT_ENTRY,
                   GENERATE_C2_PREPROCESSOR_VM_INT_CONSTANT_ENTRY)

  VM_INT_CONSTANTS_OS(GENERATE_VM_INT_CONSTANT_ENTRY,
                      GENERATE_PREPROCESSOR_VM_INT_CONSTANT_ENTRY,
                      GENERATE_C1_VM_INT_CONSTANT_ENTRY,
                      GENERATE_C2_VM_INT_CONSTANT_ENTRY,
                      GENERATE_C2_PREPROCESSOR_VM_INT_CONSTANT_ENTRY)

  VM_INT_CONSTANTS_CPU(GENERATE_VM_INT_CONSTANT_ENTRY,
                       GENERATE_PREPROCESSOR_VM_INT_CONSTANT_ENTRY,
                       GENERATE_C1_VM_INT_CONSTANT_ENTRY,
                       GENERATE_C2_VM_INT_CONSTANT_ENTRY,
                       GENERATE_C2_PREPROCESSOR_VM_INT_CONSTANT_ENTRY)

  VM_INT_CONSTANTS_OS_CPU(GENERATE_VM_INT_CONSTANT_ENTRY,
                          GENERATE_PREPROCESSOR_VM_INT_CONSTANT_ENTRY,
                          GENERATE_C1_VM_INT_CONSTANT_ENTRY,
                          GENERATE_C2_VM_INT_CONSTANT_ENTRY,
                          GENERATE_C2_PREPROCESSOR_VM_INT_CONSTANT_ENTRY)

  GENERATE_VM_INT_CONSTANT_LAST_ENTRY()
};

size_t VMStructs::localHotSpotVMIntConstantsLength() {
  return sizeof(localHotSpotVMIntConstants) / sizeof(VMIntConstantEntry);
}

VMLongConstantEntry VMStructs::localHotSpotVMLongConstants[] = {

  VM_LONG_CONSTANTS(GENERATE_VM_LONG_CONSTANT_ENTRY,
                    GENERATE_PREPROCESSOR_VM_LONG_CONSTANT_ENTRY,
                    GENERATE_C1_VM_LONG_CONSTANT_ENTRY,
                    GENERATE_C2_VM_LONG_CONSTANT_ENTRY,
                    GENERATE_C2_PREPROCESSOR_VM_LONG_CONSTANT_ENTRY)

  VM_LONG_CONSTANTS_OS(GENERATE_VM_LONG_CONSTANT_ENTRY,
                       GENERATE_PREPROCESSOR_VM_LONG_CONSTANT_ENTRY,
                       GENERATE_C1_VM_LONG_CONSTANT_ENTRY,
                       GENERATE_C2_VM_LONG_CONSTANT_ENTRY,
                       GENERATE_C2_PREPROCESSOR_VM_LONG_CONSTANT_ENTRY)

  VM_LONG_CONSTANTS_CPU(GENERATE_VM_LONG_CONSTANT_ENTRY,
                        GENERATE_PREPROCESSOR_VM_LONG_CONSTANT_ENTRY,
                        GENERATE_C1_VM_LONG_CONSTANT_ENTRY,
                        GENERATE_C2_VM_LONG_CONSTANT_ENTRY,
                        GENERATE_C2_PREPROCESSOR_VM_LONG_CONSTANT_ENTRY)

  VM_LONG_CONSTANTS_OS_CPU(GENERATE_VM_LONG_CONSTANT_ENTRY,
                           GENERATE_PREPROCESSOR_VM_LONG_CONSTANT_ENTRY,
                           GENERATE_C1_VM_LONG_CONSTANT_ENTRY,
                           GENERATE_C2_VM_LONG_CONSTANT_ENTRY,
                           GENERATE_C2_PREPROCESSOR_VM_LONG_CONSTANT_ENTRY)

  GENERATE_VM_LONG_CONSTANT_LAST_ENTRY()
};

size_t VMStructs::localHotSpotVMLongConstantsLength() {
  return sizeof(localHotSpotVMLongConstants) / sizeof(VMLongConstantEntry);
}

// This is used both to check the types of referenced fields and, in
// debug builds, to ensure that all of the field types are present.
void
VMStructs::init() {
  VM_STRUCTS(CHECK_NONSTATIC_VM_STRUCT_ENTRY,
             CHECK_STATIC_VM_STRUCT_ENTRY,
             CHECK_STATIC_PTR_VOLATILE_VM_STRUCT_ENTRY,
             CHECK_NO_OP,
             CHECK_VOLATILE_NONSTATIC_VM_STRUCT_ENTRY,
             CHECK_NONPRODUCT_NONSTATIC_VM_STRUCT_ENTRY,
             CHECK_C1_NONSTATIC_VM_STRUCT_ENTRY,
             CHECK_C2_NONSTATIC_VM_STRUCT_ENTRY,
             CHECK_NO_OP,
             CHECK_NO_OP);


  VM_STRUCTS_CPU(CHECK_NONSTATIC_VM_STRUCT_ENTRY,
                 CHECK_STATIC_VM_STRUCT_ENTRY,
                 CHECK_NO_OP,
                 CHECK_VOLATILE_NONSTATIC_VM_STRUCT_ENTRY,
                 CHECK_NONPRODUCT_NONSTATIC_VM_STRUCT_ENTRY,
                 CHECK_C2_NONSTATIC_VM_STRUCT_ENTRY,
                 CHECK_NO_OP,
                 CHECK_NO_OP);

  VM_STRUCTS_OS_CPU(CHECK_NONSTATIC_VM_STRUCT_ENTRY,
                    CHECK_STATIC_VM_STRUCT_ENTRY,
                    CHECK_NO_OP,
                    CHECK_VOLATILE_NONSTATIC_VM_STRUCT_ENTRY,
                    CHECK_NONPRODUCT_NONSTATIC_VM_STRUCT_ENTRY,
                    CHECK_C2_NONSTATIC_VM_STRUCT_ENTRY,
                    CHECK_NO_OP,
                    CHECK_NO_OP);

  VM_TYPES(CHECK_VM_TYPE_ENTRY,
           CHECK_SINGLE_ARG_VM_TYPE_NO_OP,
           CHECK_SINGLE_ARG_VM_TYPE_NO_OP,
           CHECK_SINGLE_ARG_VM_TYPE_NO_OP,
           CHECK_SINGLE_ARG_VM_TYPE_NO_OP,
           CHECK_C1_TOPLEVEL_VM_TYPE_ENTRY,
           CHECK_C2_VM_TYPE_ENTRY,
           CHECK_C2_TOPLEVEL_VM_TYPE_ENTRY);


  VM_TYPES_CPU(CHECK_VM_TYPE_ENTRY,
               CHECK_SINGLE_ARG_VM_TYPE_NO_OP,
               CHECK_SINGLE_ARG_VM_TYPE_NO_OP,
               CHECK_SINGLE_ARG_VM_TYPE_NO_OP,
               CHECK_SINGLE_ARG_VM_TYPE_NO_OP,
               CHECK_C1_TOPLEVEL_VM_TYPE_ENTRY,
               CHECK_C2_VM_TYPE_ENTRY,
               CHECK_C2_TOPLEVEL_VM_TYPE_ENTRY);

  VM_TYPES_OS_CPU(CHECK_VM_TYPE_ENTRY,
                  CHECK_SINGLE_ARG_VM_TYPE_NO_OP,
                  CHECK_SINGLE_ARG_VM_TYPE_NO_OP,
                  CHECK_SINGLE_ARG_VM_TYPE_NO_OP,
                  CHECK_SINGLE_ARG_VM_TYPE_NO_OP,
                  CHECK_C1_TOPLEVEL_VM_TYPE_ENTRY,
                  CHECK_C2_VM_TYPE_ENTRY,
                  CHECK_C2_TOPLEVEL_VM_TYPE_ENTRY);

  //
  // Split VM_STRUCTS() invocation into two parts to allow MS VC++ 6.0
  // to build with the source mounted over SNC3.2. Symptom was that
  // debug build failed with an internal compiler error. Has been seen
  // mounting sources from Solaris 2.6 and 2.7 hosts, but so far not
  // 2.8 hosts. Appears to occur because line is too long.
  //
  // If an assertion failure is triggered here it means that an entry
  // in VMStructs::localHotSpotVMStructs[] was not found in
  // VMStructs::localHotSpotVMTypes[]. (The assertion itself had to be
  // made less descriptive because of this above bug -- see the
  // definition of ENSURE_FIELD_TYPE_PRESENT.)
  //
  // NOTE: taken out because this was just not working on everyone's
  // Solstice NFS setup. If everyone switches to local workspaces on
  // Win32, we can put this back in.
#ifndef _WINDOWS
  debug_only(VM_STRUCTS(ENSURE_FIELD_TYPE_PRESENT,
                        CHECK_NO_OP,
                        CHECK_NO_OP,
                        CHECK_NO_OP,
                        CHECK_NO_OP,
                        CHECK_NO_OP,
                        CHECK_NO_OP,
                        CHECK_NO_OP,
                        CHECK_NO_OP,
                        CHECK_NO_OP));
  debug_only(VM_STRUCTS(CHECK_NO_OP,
                        ENSURE_FIELD_TYPE_PRESENT,
                        ENSURE_FIELD_TYPE_PRESENT,
                        CHECK_NO_OP,
                        ENSURE_FIELD_TYPE_PRESENT,
                        ENSURE_NONPRODUCT_FIELD_TYPE_PRESENT,
                        ENSURE_C1_FIELD_TYPE_PRESENT,
                        ENSURE_C2_FIELD_TYPE_PRESENT,
                        CHECK_NO_OP,
                        CHECK_NO_OP));

  debug_only(VM_STRUCTS_CPU(ENSURE_FIELD_TYPE_PRESENT,
                            ENSURE_FIELD_TYPE_PRESENT,
                            CHECK_NO_OP,
                            ENSURE_FIELD_TYPE_PRESENT,
                            ENSURE_NONPRODUCT_FIELD_TYPE_PRESENT,
                            ENSURE_C2_FIELD_TYPE_PRESENT,
                            CHECK_NO_OP,
                            CHECK_NO_OP));
  debug_only(VM_STRUCTS_OS_CPU(ENSURE_FIELD_TYPE_PRESENT,
                               ENSURE_FIELD_TYPE_PRESENT,
                               CHECK_NO_OP,
                               ENSURE_FIELD_TYPE_PRESENT,
                               ENSURE_NONPRODUCT_FIELD_TYPE_PRESENT,
                               ENSURE_C2_FIELD_TYPE_PRESENT,
                               CHECK_NO_OP,
                               CHECK_NO_OP));
#endif
}

extern "C" {

#define STRIDE(array) ((char*)&array[1] - (char*)&array[0])

JNIEXPORT VMStructEntry* gHotSpotVMStructs = VMStructs::localHotSpotVMStructs;
JNIEXPORT uint64_t gHotSpotVMStructEntryTypeNameOffset = offset_of(VMStructEntry, typeName);
JNIEXPORT uint64_t gHotSpotVMStructEntryFieldNameOffset = offset_of(VMStructEntry, fieldName);
JNIEXPORT uint64_t gHotSpotVMStructEntryTypeStringOffset = offset_of(VMStructEntry, typeString);
JNIEXPORT uint64_t gHotSpotVMStructEntryIsStaticOffset = offset_of(VMStructEntry, isStatic);
JNIEXPORT uint64_t gHotSpotVMStructEntryOffsetOffset = offset_of(VMStructEntry, offset);
JNIEXPORT uint64_t gHotSpotVMStructEntryAddressOffset = offset_of(VMStructEntry, address);
JNIEXPORT uint64_t gHotSpotVMStructEntryArrayStride = STRIDE(gHotSpotVMStructs);

JNIEXPORT VMTypeEntry* gHotSpotVMTypes = VMStructs::localHotSpotVMTypes;
JNIEXPORT uint64_t gHotSpotVMTypeEntryTypeNameOffset = offset_of(VMTypeEntry, typeName);
JNIEXPORT uint64_t gHotSpotVMTypeEntrySuperclassNameOffset = offset_of(VMTypeEntry, superclassName);
JNIEXPORT uint64_t gHotSpotVMTypeEntryIsOopTypeOffset = offset_of(VMTypeEntry, isOopType);
JNIEXPORT uint64_t gHotSpotVMTypeEntryIsIntegerTypeOffset = offset_of(VMTypeEntry, isIntegerType);
JNIEXPORT uint64_t gHotSpotVMTypeEntryIsUnsignedOffset = offset_of(VMTypeEntry, isUnsigned);
JNIEXPORT uint64_t gHotSpotVMTypeEntrySizeOffset = offset_of(VMTypeEntry, size);
JNIEXPORT uint64_t gHotSpotVMTypeEntryArrayStride = STRIDE(gHotSpotVMTypes);

JNIEXPORT VMIntConstantEntry* gHotSpotVMIntConstants = VMStructs::localHotSpotVMIntConstants;
JNIEXPORT uint64_t gHotSpotVMIntConstantEntryNameOffset = offset_of(VMIntConstantEntry, name);
JNIEXPORT uint64_t gHotSpotVMIntConstantEntryValueOffset = offset_of(VMIntConstantEntry, value);
JNIEXPORT uint64_t gHotSpotVMIntConstantEntryArrayStride = STRIDE(gHotSpotVMIntConstants);

JNIEXPORT VMLongConstantEntry* gHotSpotVMLongConstants = VMStructs::localHotSpotVMLongConstants;
JNIEXPORT uint64_t gHotSpotVMLongConstantEntryNameOffset = offset_of(VMLongConstantEntry, name);
JNIEXPORT uint64_t gHotSpotVMLongConstantEntryValueOffset = offset_of(VMLongConstantEntry, value);
JNIEXPORT uint64_t gHotSpotVMLongConstantEntryArrayStride = STRIDE(gHotSpotVMLongConstants);
}

#ifdef ASSERT
static int recursiveFindType(VMTypeEntry* origtypes, const char* typeName, bool isRecurse) {
  {
    VMTypeEntry* types = origtypes;
    while (types->typeName != NULL) {
      if (strcmp(typeName, types->typeName) == 0) {
        // Found it
        return 1;
      }
      ++types;
    }
  }
  // Search for the base type by peeling off const and *
  size_t len = strlen(typeName);
  if (typeName[len-1] == '*') {
    char * s = NEW_C_HEAP_ARRAY(char, len, mtInternal);
    strncpy(s, typeName, len - 1);
    s[len-1] = '\0';
    // tty->print_cr("checking \"%s\" for \"%s\"", s, typeName);
    if (recursiveFindType(origtypes, s, true) == 1) {
      FREE_C_HEAP_ARRAY(char, s);
      return 1;
    }
    FREE_C_HEAP_ARRAY(char, s);
  }
  const char* start = NULL;
  if (strstr(typeName, "GrowableArray<") == typeName) {
    start = typeName + strlen("GrowableArray<");
  } else if (strstr(typeName, "Array<") == typeName) {
    start = typeName + strlen("Array<");
  }
  if (start != NULL) {
    const char * end = strrchr(typeName, '>');
    int len = end - start + 1;
    char * s = NEW_C_HEAP_ARRAY(char, len, mtInternal);
    strncpy(s, start, len - 1);
    s[len-1] = '\0';
    // tty->print_cr("checking \"%s\" for \"%s\"", s, typeName);
    if (recursiveFindType(origtypes, s, true) == 1) {
      FREE_C_HEAP_ARRAY(char, s);
      return 1;
    }
    FREE_C_HEAP_ARRAY(char, s);
  }
  if (strstr(typeName, "const ") == typeName) {
    const char * s = typeName + strlen("const ");
    // tty->print_cr("checking \"%s\" for \"%s\"", s, typeName);
    if (recursiveFindType(origtypes, s, true) == 1) {
      return 1;
    }
  }
  if (strstr(typeName, " const") == typeName + len - 6) {
    char * s = os::strdup_check_oom(typeName);
    s[len - 6] = '\0';
    // tty->print_cr("checking \"%s\" for \"%s\"", s, typeName);
    if (recursiveFindType(origtypes, s, true) == 1) {
      os::free(s);
      return 1;
    }
    os::free(s);
  }
  if (!isRecurse) {
    tty->print_cr("type \"%s\" not found", typeName);
  }
  return 0;
}


int
VMStructs::findType(const char* typeName) {
  VMTypeEntry* types = gHotSpotVMTypes;

  return recursiveFindType(types, typeName, false);
}
#endif

void vmStructs_init() {
  debug_only(VMStructs::init());
}<|MERGE_RESOLUTION|>--- conflicted
+++ resolved
@@ -1781,16 +1781,13 @@
   declare_c2_type(ReverseBytesLNode, Node)                                \
   declare_c2_type(ReductionNode, Node)                                    \
   declare_c2_type(VectorNode, Node)                                       \
-<<<<<<< HEAD
   declare_c2_type(AbsVNode, VectorNode)                                   \
   declare_c2_type(AbsVFNode, VectorNode)                                  \
   declare_c2_type(AbsVDNode, VectorNode)                                  \
-=======
-  declare_c2_type(AbsVBNode, VectorNode)                                   \
-  declare_c2_type(AbsVSNode, VectorNode)                                   \
-  declare_c2_type(AbsVINode, VectorNode)                                   \
-  declare_c2_type(AbsVLNode, VectorNode)                                   \
->>>>>>> 221da207
+  declare_c2_type(AbsVBNode, VectorNode)                                  \
+  declare_c2_type(AbsVSNode, VectorNode)                                  \
+  declare_c2_type(AbsVINode, VectorNode)                                  \
+  declare_c2_type(AbsVLNode, VectorNode)                                  \
   declare_c2_type(AddVBNode, VectorNode)                                  \
   declare_c2_type(AddVSNode, VectorNode)                                  \
   declare_c2_type(AddVINode, VectorNode)                                  \
@@ -1816,15 +1813,10 @@
   declare_c2_type(MulVFNode, VectorNode)                                  \
   declare_c2_type(MulReductionVFNode, ReductionNode)                      \
   declare_c2_type(MulVDNode, VectorNode)                                  \
-<<<<<<< HEAD
   declare_c2_type(NegVINode, VectorNode)                                  \
   declare_c2_type(NegVFNode, VectorNode)                                  \
   declare_c2_type(NegVDNode, VectorNode)                                  \
   declare_c2_type(NotVNode, VectorNode)                                   \
-=======
-  declare_c2_type(NegVFNode, VectorNode)                                  \
-  declare_c2_type(NegVDNode, VectorNode)                                  \
->>>>>>> 221da207
   declare_c2_type(FmaVDNode, VectorNode)                                  \
   declare_c2_type(FmaVFNode, VectorNode)                                  \
   declare_c2_type(CMoveVFNode, VectorNode)                                \
