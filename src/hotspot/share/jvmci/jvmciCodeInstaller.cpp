/*
 * Copyright (c) 2011, 2020, Oracle and/or its affiliates. All rights reserved.
 * DO NOT ALTER OR REMOVE COPYRIGHT NOTICES OR THIS FILE HEADER.
 *
 * This code is free software; you can redistribute it and/or modify it
 * under the terms of the GNU General Public License version 2 only, as
 * published by the Free Software Foundation.
 *
 * This code is distributed in the hope that it will be useful, but WITHOUT
 * ANY WARRANTY; without even the implied warranty of MERCHANTABILITY or
 * FITNESS FOR A PARTICULAR PURPOSE.  See the GNU General Public License
 * version 2 for more details (a copy is included in the LICENSE file that
 * accompanied this code).
 *
 * You should have received a copy of the GNU General Public License version
 * 2 along with this work; if not, write to the Free Software Foundation,
 * Inc., 51 Franklin St, Fifth Floor, Boston, MA 02110-1301 USA.
 *
 * Please contact Oracle, 500 Oracle Parkway, Redwood Shores, CA 94065 USA
 * or visit www.oracle.com if you need additional information or have any
 * questions.
 */

#include "precompiled.hpp"
#include "classfile/javaClasses.inline.hpp"
#include "code/compiledIC.hpp"
#include "compiler/compileBroker.hpp"
#include "jvmci/jvmciCodeInstaller.hpp"
#include "jvmci/jvmciCompilerToVM.hpp"
#include "jvmci/jvmciRuntime.hpp"
#include "memory/universe.hpp"
#include "oops/compressedOops.inline.hpp"
#include "runtime/interfaceSupport.inline.hpp"
#include "runtime/jniHandles.inline.hpp"
#include "runtime/sharedRuntime.hpp"
#include "utilities/align.hpp"

// frequently used constants
// Allocate them with new so they are never destroyed (otherwise, a
// forced exit could destroy these objects while they are still in
// use).
ConstantOopWriteValue* CodeInstaller::_oop_null_scope_value = new (ResourceObj::C_HEAP, mtJVMCI) ConstantOopWriteValue(NULL);
ConstantIntValue*      CodeInstaller::_int_m1_scope_value = new (ResourceObj::C_HEAP, mtJVMCI) ConstantIntValue(-1);
ConstantIntValue*      CodeInstaller::_int_0_scope_value =  new (ResourceObj::C_HEAP, mtJVMCI) ConstantIntValue((jint)0);
ConstantIntValue*      CodeInstaller::_int_1_scope_value =  new (ResourceObj::C_HEAP, mtJVMCI) ConstantIntValue(1);
ConstantIntValue*      CodeInstaller::_int_2_scope_value =  new (ResourceObj::C_HEAP, mtJVMCI) ConstantIntValue(2);
LocationValue*         CodeInstaller::_illegal_value = new (ResourceObj::C_HEAP, mtJVMCI) LocationValue(Location());
MarkerValue*           CodeInstaller::_virtual_byte_array_marker = new (ResourceObj::C_HEAP, mtJVMCI) MarkerValue();

VMReg CodeInstaller::getVMRegFromLocation(JVMCIObject location, int total_frame_size, JVMCI_TRAPS) {
  if (location.is_null()) {
    JVMCI_THROW_NULL(NullPointerException);
  }

  JVMCIObject reg = jvmci_env()->get_code_Location_reg(location);
  jint offset = jvmci_env()->get_code_Location_offset(location);

  if (reg.is_non_null()) {
    // register
    jint number = jvmci_env()->get_code_Register_number(reg);
    VMReg vmReg = CodeInstaller::get_hotspot_reg(number, JVMCI_CHECK_NULL);
    if (offset % 4 == 0) {
      return vmReg->next(offset / 4);
    } else {
      JVMCI_ERROR_NULL("unaligned subregister offset %d in oop map", offset);
    }
  } else {
    // stack slot
    if (offset % 4 == 0) {
      VMReg vmReg = VMRegImpl::stack2reg(offset / 4);
      if (!OopMapValue::legal_vm_reg_name(vmReg)) {
        // This restriction only applies to VMRegs that are used in OopMap but
        // since that's the only use of VMRegs it's simplest to put this test
        // here.  This test should also be equivalent legal_vm_reg_name but JVMCI
        // clients can use max_oop_map_stack_stack_offset to detect this problem
        // directly.  The asserts just ensure that the tests are in agreement.
        assert(offset > CompilerToVM::Data::max_oop_map_stack_offset(), "illegal VMReg");
        JVMCI_ERROR_NULL("stack offset %d is too large to be encoded in OopMap (max %d)",
                         offset, CompilerToVM::Data::max_oop_map_stack_offset());
      }
      assert(OopMapValue::legal_vm_reg_name(vmReg), "illegal VMReg");
      return vmReg;
    } else {
      JVMCI_ERROR_NULL("unaligned stack offset %d in oop map", offset);
    }
  }
}

// creates a HotSpot oop map out of the byte arrays provided by DebugInfo
OopMap* CodeInstaller::create_oop_map(JVMCIObject debug_info, JVMCI_TRAPS) {
  JVMCIObject reference_map = jvmci_env()->get_DebugInfo_referenceMap(debug_info);
  if (reference_map.is_null()) {
    JVMCI_THROW_NULL(NullPointerException);
  }
  if (!jvmci_env()->isa_HotSpotReferenceMap(reference_map)) {
    JVMCI_ERROR_NULL("unknown reference map: %s", jvmci_env()->klass_name(reference_map));
  }
  if (!_has_wide_vector && SharedRuntime::is_wide_vector(jvmci_env()->get_HotSpotReferenceMap_maxRegisterSize(reference_map))) {
    if (SharedRuntime::polling_page_vectors_safepoint_handler_blob() == NULL) {
      JVMCI_ERROR_NULL("JVMCI is producing code using vectors larger than the runtime supports");
    }
    _has_wide_vector = true;
  }
  OopMap* map = new OopMap(_total_frame_size, _parameter_count);
  JVMCIObjectArray objects = jvmci_env()->get_HotSpotReferenceMap_objects(reference_map);
  JVMCIObjectArray derivedBase = jvmci_env()->get_HotSpotReferenceMap_derivedBase(reference_map);
  JVMCIPrimitiveArray sizeInBytes = jvmci_env()->get_HotSpotReferenceMap_sizeInBytes(reference_map);
  if (objects.is_null() || derivedBase.is_null() || sizeInBytes.is_null()) {
    JVMCI_THROW_NULL(NullPointerException);
  }
  if (JVMCIENV->get_length(objects) != JVMCIENV->get_length(derivedBase) || JVMCIENV->get_length(objects) != JVMCIENV->get_length(sizeInBytes)) {
    JVMCI_ERROR_NULL("arrays in reference map have different sizes: %d %d %d", JVMCIENV->get_length(objects), JVMCIENV->get_length(derivedBase), JVMCIENV->get_length(sizeInBytes));
  }
  for (int i = 0; i < JVMCIENV->get_length(objects); i++) {
    JVMCIObject location = JVMCIENV->get_object_at(objects, i);
    JVMCIObject baseLocation = JVMCIENV->get_object_at(derivedBase, i);
    jint bytes = JVMCIENV->get_int_at(sizeInBytes, i);

    VMReg vmReg = getVMRegFromLocation(location, _total_frame_size, JVMCI_CHECK_NULL);
    if (baseLocation.is_non_null()) {
      // derived oop
#ifdef _LP64
      if (bytes == 8) {
#else
      if (bytes == 4) {
#endif
        VMReg baseReg = getVMRegFromLocation(baseLocation, _total_frame_size, JVMCI_CHECK_NULL);
        map->set_derived_oop(vmReg, baseReg);
      } else {
        JVMCI_ERROR_NULL("invalid derived oop size in ReferenceMap: %d", bytes);
      }
#ifdef _LP64
    } else if (bytes == 8) {
      // wide oop
      map->set_oop(vmReg);
    } else if (bytes == 4) {
      // narrow oop
      map->set_narrowoop(vmReg);
#else
    } else if (bytes == 4) {
      map->set_oop(vmReg);
#endif
    } else {
      JVMCI_ERROR_NULL("invalid oop size in ReferenceMap: %d", bytes);
    }
  }

  JVMCIObject callee_save_info = jvmci_env()->get_DebugInfo_calleeSaveInfo(debug_info);
  if (callee_save_info.is_non_null()) {
    JVMCIObjectArray registers = jvmci_env()->get_RegisterSaveLayout_registers(callee_save_info);
    JVMCIPrimitiveArray slots = jvmci_env()->get_RegisterSaveLayout_slots(callee_save_info);
    for (jint i = 0; i < JVMCIENV->get_length(slots); i++) {
      JVMCIObject jvmci_reg = JVMCIENV->get_object_at(registers, i);
      jint jvmci_reg_number = jvmci_env()->get_code_Register_number(jvmci_reg);
      VMReg hotspot_reg = CodeInstaller::get_hotspot_reg(jvmci_reg_number, JVMCI_CHECK_NULL);
      // HotSpot stack slots are 4 bytes
      jint jvmci_slot = JVMCIENV->get_int_at(slots, i);
      jint hotspot_slot = jvmci_slot * VMRegImpl::slots_per_word;
      VMReg hotspot_slot_as_reg = VMRegImpl::stack2reg(hotspot_slot);
      map->set_callee_saved(hotspot_slot_as_reg, hotspot_reg);
#ifdef _LP64
      // (copied from generate_oop_map() in c1_Runtime1_x86.cpp)
      VMReg hotspot_slot_hi_as_reg = VMRegImpl::stack2reg(hotspot_slot + 1);
      map->set_callee_saved(hotspot_slot_hi_as_reg, hotspot_reg->next());
#endif
    }
  }
  return map;
}

#if INCLUDE_AOT
AOTOopRecorder::AOTOopRecorder(CodeInstaller* code_inst, Arena* arena, bool deduplicate) : OopRecorder(arena, deduplicate) {
  _code_inst = code_inst;
  _meta_refs = new GrowableArray<jobject>();
}

int AOTOopRecorder::nr_meta_refs() const {
  return _meta_refs->length();
}

jobject AOTOopRecorder::meta_element(int pos) const {
  return _meta_refs->at(pos);
}

int AOTOopRecorder::find_index(Metadata* h) {
  JavaThread* THREAD = JavaThread::current();
  JVMCIEnv* JVMCIENV = _code_inst->jvmci_env();
  int oldCount = metadata_count();
  int index =  this->OopRecorder::find_index(h);
  int newCount = metadata_count();

  if (oldCount == newCount) {
    // found a match
    return index;
  }

  vmassert(index + 1 == newCount, "must be last");

  JVMCIKlassHandle klass(THREAD);
  JVMCIObject result;
  guarantee(h != NULL,
            "If DebugInformationRecorder::describe_scope passes NULL oldCount == newCount must hold.");
  if (h->is_klass()) {
    klass = (Klass*) h;
    result = JVMCIENV->get_jvmci_type(klass, JVMCI_CATCH);
  } else if (h->is_method()) {
    Method* method = (Method*) h;
    methodHandle mh(THREAD, method);
    result = JVMCIENV->get_jvmci_method(mh, JVMCI_CATCH);
  }
  jobject ref = JVMCIENV->get_jobject(result);
  record_meta_ref(ref, index);

  return index;
}

int AOTOopRecorder::find_index(jobject h) {
  if (h == NULL) {
    return 0;
  }
  oop javaMirror = JNIHandles::resolve(h);
  Klass* klass = java_lang_Class::as_Klass(javaMirror);
  return find_index(klass);
}

void AOTOopRecorder::record_meta_ref(jobject o, int index) {
  assert(index > 0, "must be 1..n");
  index -= 1; // reduce by one to convert to array index

  assert(index == _meta_refs->length(), "must be last");
  _meta_refs->append(o);
}
#endif // INCLUDE_AOT

void* CodeInstaller::record_metadata_reference(CodeSection* section, address dest, JVMCIObject constant, JVMCI_TRAPS) {
  /*
   * This method needs to return a raw (untyped) pointer, since the value of a pointer to the base
   * class is in general not equal to the pointer of the subclass. When patching metaspace pointers,
   * the compiler expects a direct pointer to the subclass (Klass* or Method*), not a pointer to the
   * base class (Metadata* or MetaspaceObj*).
   */
  JVMCIObject obj = jvmci_env()->get_HotSpotMetaspaceConstantImpl_metaspaceObject(constant);
  if (jvmci_env()->isa_HotSpotResolvedObjectTypeImpl(obj)) {
    Klass* klass = JVMCIENV->asKlass(obj);
    assert(!jvmci_env()->get_HotSpotMetaspaceConstantImpl_compressed(constant), "unexpected compressed klass pointer %s @ " INTPTR_FORMAT, klass->name()->as_C_string(), p2i(klass));
    int index = _oop_recorder->find_index(klass);
    section->relocate(dest, metadata_Relocation::spec(index));
    JVMCI_event_3("metadata[%d of %d] = %s", index, _oop_recorder->metadata_count(), klass->name()->as_C_string());
    return klass;
  } else if (jvmci_env()->isa_HotSpotResolvedJavaMethodImpl(obj)) {
    Method* method = jvmci_env()->asMethod(obj);
    assert(!jvmci_env()->get_HotSpotMetaspaceConstantImpl_compressed(constant), "unexpected compressed method pointer %s @ " INTPTR_FORMAT, method->name()->as_C_string(), p2i(method));
    int index = _oop_recorder->find_index(method);
    section->relocate(dest, metadata_Relocation::spec(index));
    JVMCI_event_3("metadata[%d of %d] = %s", index, _oop_recorder->metadata_count(), method->name()->as_C_string());
    return method;
  } else {
    JVMCI_ERROR_NULL("unexpected metadata reference for constant of type %s", jvmci_env()->klass_name(obj));
  }
}

#ifdef _LP64
narrowKlass CodeInstaller::record_narrow_metadata_reference(CodeSection* section, address dest, JVMCIObject constant, JVMCI_TRAPS) {
  JVMCIObject obj = jvmci_env()->get_HotSpotMetaspaceConstantImpl_metaspaceObject(constant);
  assert(jvmci_env()->get_HotSpotMetaspaceConstantImpl_compressed(constant), "unexpected uncompressed pointer");

  if (!jvmci_env()->isa_HotSpotResolvedObjectTypeImpl(obj)) {
    JVMCI_ERROR_0("unexpected compressed pointer of type %s", jvmci_env()->klass_name(obj));
  }

  Klass* klass = JVMCIENV->asKlass(obj);
  int index = _oop_recorder->find_index(klass);
  section->relocate(dest, metadata_Relocation::spec(index));
  JVMCI_event_3("narrowKlass[%d of %d] = %s", index, _oop_recorder->metadata_count(), klass->name()->as_C_string());
  return CompressedKlassPointers::encode(klass);
}
#endif

Location::Type CodeInstaller::get_oop_type(JVMCIObject value) {
  JVMCIObject valueKind = jvmci_env()->get_Value_valueKind(value);
  JVMCIObject platformKind = jvmci_env()->get_ValueKind_platformKind(valueKind);

  if (jvmci_env()->equals(platformKind, word_kind())) {
    return Location::oop;
  } else {
    return Location::narrowoop;
  }
}

ScopeValue* CodeInstaller::get_scope_value(JVMCIObject value, BasicType type, GrowableArray<ScopeValue*>* objects, ScopeValue* &second, JVMCI_TRAPS) {
  second = NULL;
  if (value.is_null()) {
    JVMCI_THROW_NULL(NullPointerException);
  } else if (JVMCIENV->equals(value, jvmci_env()->get_Value_ILLEGAL())) {
    if (type != T_ILLEGAL) {
      JVMCI_ERROR_NULL("unexpected illegal value, expected %s", basictype_to_str(type));
    }
    return _illegal_value;
  } else if (jvmci_env()->isa_RegisterValue(value)) {
    JVMCIObject reg = jvmci_env()->get_RegisterValue_reg(value);
    jint number = jvmci_env()->get_code_Register_number(reg);
    VMReg hotspotRegister = get_hotspot_reg(number, JVMCI_CHECK_NULL);
    if (is_general_purpose_reg(hotspotRegister)) {
      Location::Type locationType;
      if (type == T_OBJECT) {
        locationType = get_oop_type(value);
      } else if (type == T_LONG) {
        locationType = Location::lng;
      } else if (type == T_INT || type == T_FLOAT || type == T_SHORT || type == T_CHAR || type == T_BYTE || type == T_BOOLEAN) {
        locationType = Location::int_in_long;
      } else {
        JVMCI_ERROR_NULL("unexpected type %s in cpu register", basictype_to_str(type));
      }
      ScopeValue* value = new LocationValue(Location::new_reg_loc(locationType, hotspotRegister));
      if (type == T_LONG) {
        second = value;
      }
      return value;
    } else {
      Location::Type locationType;
      if (type == T_FLOAT) {
        // this seems weird, but the same value is used in c1_LinearScan
        locationType = Location::normal;
      } else if (type == T_DOUBLE) {
        locationType = Location::dbl;
      } else {
        JVMCI_ERROR_NULL("unexpected type %s in floating point register", basictype_to_str(type));
      }
      ScopeValue* value = new LocationValue(Location::new_reg_loc(locationType, hotspotRegister));
      if (type == T_DOUBLE) {
        second = value;
      }
      return value;
    }
  } else if (jvmci_env()->isa_StackSlot(value)) {
    jint offset = jvmci_env()->get_StackSlot_offset(value);
    if (jvmci_env()->get_StackSlot_addFrameSize(value)) {
      offset += _total_frame_size;
    }

    Location::Type locationType;
    if (type == T_OBJECT) {
      locationType = get_oop_type(value);
    } else if (type == T_LONG) {
      locationType = Location::lng;
    } else if (type == T_DOUBLE) {
      locationType = Location::dbl;
    } else if (type == T_INT || type == T_FLOAT || type == T_SHORT || type == T_CHAR || type == T_BYTE || type == T_BOOLEAN) {
      locationType = Location::normal;
    } else {
      JVMCI_ERROR_NULL("unexpected type %s in stack slot", basictype_to_str(type));
    }
    ScopeValue* value = new LocationValue(Location::new_stk_loc(locationType, offset));
    if (type == T_DOUBLE || type == T_LONG) {
      second = value;
    }
    return value;
  } else if (jvmci_env()->isa_JavaConstant(value)) {
    if (jvmci_env()->isa_PrimitiveConstant(value)) {
      if (jvmci_env()->isa_RawConstant(value)) {
        jlong prim = jvmci_env()->get_PrimitiveConstant_primitive(value);
        return new ConstantLongValue(prim);
      } else {
        BasicType constantType = jvmci_env()->kindToBasicType(jvmci_env()->get_PrimitiveConstant_kind(value), JVMCI_CHECK_NULL);
        if (type != constantType) {
          JVMCI_ERROR_NULL("primitive constant type doesn't match, expected %s but got %s", basictype_to_str(type), basictype_to_str(constantType));
        }
        if (type == T_INT || type == T_FLOAT) {
          jint prim = (jint)jvmci_env()->get_PrimitiveConstant_primitive(value);
          switch (prim) {
            case -1: return _int_m1_scope_value;
            case  0: return _int_0_scope_value;
            case  1: return _int_1_scope_value;
            case  2: return _int_2_scope_value;
            default: return new ConstantIntValue(prim);
          }
        } else if (type == T_LONG || type == T_DOUBLE) {
          jlong prim = jvmci_env()->get_PrimitiveConstant_primitive(value);
          second = _int_1_scope_value;
          return new ConstantLongValue(prim);
        } else {
          JVMCI_ERROR_NULL("unexpected primitive constant type %s", basictype_to_str(type));
        }
      }
    } else if (jvmci_env()->isa_NullConstant(value) || jvmci_env()->isa_HotSpotCompressedNullConstant(value)) {
      if (type == T_OBJECT) {
        return _oop_null_scope_value;
      } else {
        JVMCI_ERROR_NULL("unexpected null constant, expected %s", basictype_to_str(type));
      }
    } else if (jvmci_env()->isa_HotSpotObjectConstantImpl(value)) {
      if (type == T_OBJECT) {
        Handle obj = jvmci_env()->asConstant(value, JVMCI_CHECK_NULL);
        if (obj == NULL) {
          JVMCI_ERROR_NULL("null value must be in NullConstant");
        }
        return new ConstantOopWriteValue(JNIHandles::make_local(obj()));
      } else {
        JVMCI_ERROR_NULL("unexpected object constant, expected %s", basictype_to_str(type));
      }
    }
  } else if (jvmci_env()->isa_VirtualObject(value)) {
    if (type == T_OBJECT) {
      int id = jvmci_env()->get_VirtualObject_id(value);
      if (0 <= id && id < objects->length()) {
        ScopeValue* object = objects->at(id);
        if (object != NULL) {
          return object;
        }
      }
      JVMCI_ERROR_NULL("unknown virtual object id %d", id);
    } else {
      JVMCI_ERROR_NULL("unexpected virtual object, expected %s", basictype_to_str(type));
    }
  }

  JVMCI_ERROR_NULL("unexpected value in scope: %s", jvmci_env()->klass_name(value))
}

void CodeInstaller::record_object_value(ObjectValue* sv, JVMCIObject value, GrowableArray<ScopeValue*>* objects, JVMCI_TRAPS) {
  JVMCIObject type = jvmci_env()->get_VirtualObject_type(value);
  int id = jvmci_env()->get_VirtualObject_id(value);
  Klass* klass = JVMCIENV->asKlass(type);
  bool isLongArray = klass == Universe::longArrayKlassObj();
  bool isByteArray = klass == Universe::byteArrayKlassObj();

  JVMCIObjectArray values = jvmci_env()->get_VirtualObject_values(value);
  JVMCIObjectArray slotKinds = jvmci_env()->get_VirtualObject_slotKinds(value);
  for (jint i = 0; i < JVMCIENV->get_length(values); i++) {
    ScopeValue* cur_second = NULL;
    JVMCIObject object = JVMCIENV->get_object_at(values, i);
    BasicType type = jvmci_env()->kindToBasicType(JVMCIENV->get_object_at(slotKinds, i), JVMCI_CHECK);
    ScopeValue* value;
    if (JVMCIENV->equals(object, jvmci_env()->get_Value_ILLEGAL())) {
      if (isByteArray && type == T_ILLEGAL) {
        /*
         * The difference between a virtualized large access and a deferred write is the kind stored in the slotKinds
         * of the virtual object: in the virtualization case, the kind is illegal, in the deferred write case, the kind
         * is access stack kind (an int).
         */
        value = _virtual_byte_array_marker;
      } else {
        value = _illegal_value;
        if (type == T_DOUBLE || type == T_LONG) {
            cur_second = _illegal_value;
        }
      }
    } else {
      value = get_scope_value(object, type, objects, cur_second, JVMCI_CHECK);
    }

    if (isLongArray && cur_second == NULL) {
      // we're trying to put ints into a long array... this isn't really valid, but it's used for some optimizations.
      // add an int 0 constant
      cur_second = _int_0_scope_value;
    }

    if (isByteArray && cur_second != NULL && (type == T_DOUBLE || type == T_LONG)) {
      // we are trying to write a long in a byte Array. We will need to count the illegals to restore the type of
      // the thing we put inside.
      cur_second = NULL;
    }

    if (cur_second != NULL) {
      sv->field_values()->append(cur_second);
    }
    assert(value != NULL, "missing value");
    sv->field_values()->append(value);
  }
}

MonitorValue* CodeInstaller::get_monitor_value(JVMCIObject value, GrowableArray<ScopeValue*>* objects, JVMCI_TRAPS) {
  if (value.is_null()) {
    JVMCI_THROW_NULL(NullPointerException);
  }
  if (!jvmci_env()->isa_StackLockValue(value)) {
    JVMCI_ERROR_NULL("Monitors must be of type StackLockValue, got %s", jvmci_env()->klass_name(value));
  }

  ScopeValue* second = NULL;
  ScopeValue* owner_value = get_scope_value(jvmci_env()->get_StackLockValue_owner(value), T_OBJECT, objects, second, JVMCI_CHECK_NULL);
  assert(second == NULL, "monitor cannot occupy two stack slots");

  ScopeValue* lock_data_value = get_scope_value(jvmci_env()->get_StackLockValue_slot(value), T_LONG, objects, second, JVMCI_CHECK_NULL);
  assert(second == lock_data_value, "monitor is LONG value that occupies two stack slots");
  assert(lock_data_value->is_location(), "invalid monitor location");
  Location lock_data_loc = ((LocationValue*)lock_data_value)->location();

  bool eliminated = false;
  if (jvmci_env()->get_StackLockValue_eliminated(value)) {
    eliminated = true;
  }

  return new MonitorValue(owner_value, lock_data_loc, eliminated);
}

void CodeInstaller::initialize_dependencies(JVMCIObject compiled_code, OopRecorder* oop_recorder, JVMCI_TRAPS) {
  JavaThread* thread = JavaThread::current();
  CompilerThread* compilerThread = thread->is_Compiler_thread() ? thread->as_CompilerThread() : NULL;
  _oop_recorder = oop_recorder;
  _dependencies = new Dependencies(&_arena, _oop_recorder, compilerThread != NULL ? compilerThread->log() : NULL);
  JVMCIObjectArray assumptions = jvmci_env()->get_HotSpotCompiledCode_assumptions(compiled_code);
  if (assumptions.is_non_null()) {
    int length = JVMCIENV->get_length(assumptions);
    for (int i = 0; i < length; ++i) {
      JVMCIObject assumption = JVMCIENV->get_object_at(assumptions, i);
      if (assumption.is_non_null()) {
        if (jvmci_env()->isa_Assumptions_NoFinalizableSubclass(assumption)) {
          assumption_NoFinalizableSubclass(assumption);
        } else if (jvmci_env()->isa_Assumptions_ConcreteSubtype(assumption)) {
          assumption_ConcreteSubtype(assumption);
        } else if (jvmci_env()->isa_Assumptions_LeafType(assumption)) {
          assumption_LeafType(assumption);
        } else if (jvmci_env()->isa_Assumptions_ConcreteMethod(assumption)) {
          assumption_ConcreteMethod(assumption);
        } else if (jvmci_env()->isa_Assumptions_CallSiteTargetValue(assumption)) {
          assumption_CallSiteTargetValue(assumption, JVMCI_CHECK);
        } else {
          JVMCI_ERROR("unexpected Assumption subclass %s", jvmci_env()->klass_name(assumption));
        }
      }
    }
  }
  if (JvmtiExport::can_hotswap_or_post_breakpoint()) {
    JVMCIObjectArray methods = jvmci_env()->get_HotSpotCompiledCode_methods(compiled_code);
    if (methods.is_non_null()) {
      int length = JVMCIENV->get_length(methods);
      for (int i = 0; i < length; ++i) {
        JVMCIObject method_handle = JVMCIENV->get_object_at(methods, i);
        Method* method = jvmci_env()->asMethod(method_handle);
        _dependencies->assert_evol_method(method);
      }
    }
  }
}

#if INCLUDE_AOT
RelocBuffer::~RelocBuffer() {
  FREE_C_HEAP_ARRAY(char, _buffer);
}

address RelocBuffer::begin() const {
  if (_buffer != NULL) {
    return (address) _buffer;
  }
  return (address) _static_buffer;
}

void RelocBuffer::set_size(size_t bytes) {
  assert(bytes <= _size, "can't grow in size!");
  _size = bytes;
}

void RelocBuffer::ensure_size(size_t bytes) {
  assert(_buffer == NULL, "can only be used once");
  assert(_size == 0, "can only be used once");
  if (bytes >= RelocBuffer::stack_size) {
    _buffer = NEW_C_HEAP_ARRAY(char, bytes, mtJVMCI);
  }
  _size = bytes;
}

JVMCI::CodeInstallResult CodeInstaller::gather_metadata(JVMCIObject target, JVMCIObject compiled_code, CodeMetadata& metadata, JVMCI_TRAPS) {
  assert(JVMCIENV->is_hotspot(), "AOT code is executed only in HotSpot mode");
  CodeBuffer buffer("JVMCI Compiler CodeBuffer for Metadata");
  AOTOopRecorder* recorder = new AOTOopRecorder(this, &_arena, true);
  initialize_dependencies(compiled_code, recorder, JVMCI_CHECK_OK);

  metadata.set_oop_recorder(recorder);

  // Get instructions and constants CodeSections early because we need it.
  _instructions = buffer.insts();
  _constants = buffer.consts();
  buffer.set_immutable_PIC(_immutable_pic_compilation);

  initialize_fields(target, compiled_code, JVMCI_CHECK_OK);
  JVMCI::CodeInstallResult result = initialize_buffer(buffer, false, JVMCI_CHECK_OK);
  if (result != JVMCI::ok) {
    return result;
  }

  _debug_recorder->pcs_size(); // create the sentinel record

  assert(_debug_recorder->pcs_length() >= 2, "must be at least 2");

  metadata.set_pc_desc(_debug_recorder->pcs(), _debug_recorder->pcs_length());
  metadata.set_scopes(_debug_recorder->stream()->buffer(), _debug_recorder->data_size());
  metadata.set_exception_table(&_exception_handler_table);
  metadata.set_implicit_exception_table(&_implicit_exception_table);

  RelocBuffer* reloc_buffer = metadata.get_reloc_buffer();

  reloc_buffer->ensure_size(buffer.total_relocation_size());
  size_t size = (size_t) buffer.copy_relocations_to(reloc_buffer->begin(), (CodeBuffer::csize_t) reloc_buffer->size(), true);
  reloc_buffer->set_size(size);
  return JVMCI::ok;
}
#endif // INCLUDE_AOT

// constructor used to create a method
JVMCI::CodeInstallResult CodeInstaller::install(JVMCICompiler* compiler,
    JVMCIObject target,
    JVMCIObject compiled_code,
    CodeBlob*& cb,
    JVMCIObject installed_code,
    FailedSpeculation** failed_speculations,
    char* speculations,
    int speculations_len,
    JVMCI_TRAPS) {

  CodeBuffer buffer("JVMCI Compiler CodeBuffer");
  OopRecorder* recorder = new OopRecorder(&_arena, true);
  initialize_dependencies(compiled_code, recorder, JVMCI_CHECK_OK);

  // Get instructions and constants CodeSections early because we need it.
  _instructions = buffer.insts();
  _constants = buffer.consts();
#if INCLUDE_AOT
  buffer.set_immutable_PIC(_immutable_pic_compilation);
#endif

  initialize_fields(target, compiled_code, JVMCI_CHECK_OK);
  JVMCI::CodeInstallResult result = initialize_buffer(buffer, true, JVMCI_CHECK_OK);
  if (result != JVMCI::ok) {
    return result;
  }

  int stack_slots = _total_frame_size / HeapWordSize; // conversion to words

  if (!jvmci_env()->isa_HotSpotCompiledNmethod(compiled_code)) {
    JVMCIObject stubName = jvmci_env()->get_HotSpotCompiledCode_name(compiled_code);
    if (stubName.is_null()) {
      JVMCI_ERROR_OK("stub should have a name");
    }
    char* name = strdup(jvmci_env()->as_utf8_string(stubName));
    cb = RuntimeStub::new_runtime_stub(name,
                                       &buffer,
                                       _offsets.value(CodeOffsets::Frame_Complete),
                                       stack_slots,
                                       _debug_recorder->_oopmaps,
                                       false);
    result = JVMCI::ok;
  } else {
    JVMCICompileState* compile_state = (JVMCICompileState*) (address) jvmci_env()->get_HotSpotCompiledNmethod_compileState(compiled_code);
    if (compile_state != NULL) {
      jvmci_env()->set_compile_state(compile_state);
    }

    Thread* thread = Thread::current();

    methodHandle method(thread, jvmci_env()->asMethod(jvmci_env()->get_HotSpotCompiledNmethod_method(compiled_code)));
    jint entry_bci = jvmci_env()->get_HotSpotCompiledNmethod_entryBCI(compiled_code);
    bool has_unsafe_access = jvmci_env()->get_HotSpotCompiledNmethod_hasUnsafeAccess(compiled_code) == JNI_TRUE;
    jint id = jvmci_env()->get_HotSpotCompiledNmethod_id(compiled_code);
    if (id == -1) {
      // Make sure a valid compile_id is associated with every compile
      id = CompileBroker::assign_compile_id_unlocked(thread, method, entry_bci);
      jvmci_env()->set_HotSpotCompiledNmethod_id(compiled_code, id);
    }
    if (!jvmci_env()->isa_HotSpotNmethod(installed_code)) {
      JVMCI_THROW_MSG_(IllegalArgumentException, "InstalledCode object must be a HotSpotNmethod when installing a HotSpotCompiledNmethod", JVMCI::ok);
    }

    JVMCIObject mirror = installed_code;
    nmethod* nm = NULL;
    result = runtime()->register_method(jvmci_env(), method, nm, entry_bci, &_offsets, _orig_pc_offset, &buffer,
                                        stack_slots, _debug_recorder->_oopmaps, &_exception_handler_table, &_implicit_exception_table,
                                        compiler, _debug_recorder, _dependencies, id,
                                        has_unsafe_access, _has_wide_vector, compiled_code, mirror,
                                        failed_speculations, speculations, speculations_len);
    cb = nm->as_codeblob_or_null();
    if (nm != NULL && compile_state == NULL) {
      // This compile didn't come through the CompileBroker so perform the printing here
      DirectiveSet* directive = DirectivesStack::getMatchingDirective(method, compiler);
      nm->maybe_print_nmethod(directive);
      DirectivesStack::release(directive);
    }
  }

  if (cb != NULL) {
    // Make sure the pre-calculated constants section size was correct.
    guarantee((cb->code_begin() - cb->content_begin()) >= _constants_size, "%d < %d", (int)(cb->code_begin() - cb->content_begin()), _constants_size);
  }
  return result;
}

void CodeInstaller::initialize_fields(JVMCIObject target, JVMCIObject compiled_code, JVMCI_TRAPS) {
  if (jvmci_env()->isa_HotSpotCompiledNmethod(compiled_code)) {
    JVMCIObject hotspotJavaMethod = jvmci_env()->get_HotSpotCompiledNmethod_method(compiled_code);
    Thread* thread = Thread::current();
    methodHandle method(thread, jvmci_env()->asMethod(hotspotJavaMethod));
    _parameter_count = method->size_of_parameters();
    JVMCI_event_2("installing code for %s", method->name_and_sig_as_C_string());
  } else {
    // Must be a HotSpotCompiledRuntimeStub.
    // Only used in OopMap constructor for non-product builds
    _parameter_count = 0;
  }
  _sites_handle = jvmci_env()->get_HotSpotCompiledCode_sites(compiled_code);

  _code_handle = jvmci_env()->get_HotSpotCompiledCode_targetCode(compiled_code);
  _code_size = jvmci_env()->get_HotSpotCompiledCode_targetCodeSize(compiled_code);
  _total_frame_size = jvmci_env()->get_HotSpotCompiledCode_totalFrameSize(compiled_code);

  JVMCIObject deoptRescueSlot = jvmci_env()->get_HotSpotCompiledCode_deoptRescueSlot(compiled_code);
  if (deoptRescueSlot.is_null()) {
    _orig_pc_offset = -1;
  } else {
    _orig_pc_offset = jvmci_env()->get_StackSlot_offset(deoptRescueSlot);
    if (jvmci_env()->get_StackSlot_addFrameSize(deoptRescueSlot)) {
      _orig_pc_offset += _total_frame_size;
    }
    if (_orig_pc_offset < 0) {
      JVMCI_ERROR("invalid deopt rescue slot: %d", _orig_pc_offset);
    }
  }

  // Pre-calculate the constants section size.  This is required for PC-relative addressing.
  _data_section_handle = jvmci_env()->get_HotSpotCompiledCode_dataSection(compiled_code);
  if ((_constants->alignment() % jvmci_env()->get_HotSpotCompiledCode_dataSectionAlignment(compiled_code)) != 0) {
    JVMCI_ERROR("invalid data section alignment: %d", jvmci_env()->get_HotSpotCompiledCode_dataSectionAlignment(compiled_code));
  }
  _constants_size = JVMCIENV->get_length(data_section());

  _data_section_patches_handle = jvmci_env()->get_HotSpotCompiledCode_dataSectionPatches(compiled_code);

#ifndef PRODUCT
  _comments_handle = jvmci_env()->get_HotSpotCompiledCode_comments(compiled_code);
#endif

  _next_call_type = INVOKE_INVALID;

  _has_wide_vector = false;

  JVMCIObject arch = jvmci_env()->get_TargetDescription_arch(target);
  _word_kind_handle = jvmci_env()->get_Architecture_wordKind(arch);
}

int CodeInstaller::estimate_stubs_size(JVMCI_TRAPS) {
  // Estimate the number of static and aot call stubs that might be emitted.
  int static_call_stubs = 0;
  int aot_call_stubs = 0;
  int trampoline_stubs = 0;
  JVMCIObjectArray sites = this->sites();
  for (int i = 0; i < JVMCIENV->get_length(sites); i++) {
    JVMCIObject site = JVMCIENV->get_object_at(sites, i);
    if (!site.is_null()) {
      if (jvmci_env()->isa_site_Mark(site)) {
        JVMCIObject id_obj = jvmci_env()->get_site_Mark_id(site);
        if (id_obj.is_non_null()) {
          if (!jvmci_env()->is_boxing_object(T_INT, id_obj)) {
            JVMCI_ERROR_0("expected Integer id, got %s", jvmci_env()->klass_name(id_obj));
          }
          jint id = jvmci_env()->get_boxed_value(T_INT, id_obj).i;
          switch (id) {
            case INVOKEINTERFACE:
            case INVOKEVIRTUAL:
              trampoline_stubs++;
              break;
            case INVOKESTATIC:
            case INVOKESPECIAL:
              static_call_stubs++;
              trampoline_stubs++;
              break;
            default:
              break;
          }
        }
      }
#if INCLUDE_AOT
      if (UseAOT && jvmci_env()->isa_site_Call(site)) {
        JVMCIObject target = jvmci_env()-> get_site_Call_target(site);
        if (!jvmci_env()->isa_HotSpotForeignCallTarget(target)) {
          // Add far aot trampolines.
          aot_call_stubs++;
        }
      }
#endif
    }
  }
  int size = static_call_stubs * CompiledStaticCall::to_interp_stub_size();
  size += trampoline_stubs * CompiledStaticCall::to_trampoline_stub_size();
#if INCLUDE_AOT
  size += aot_call_stubs * CompiledStaticCall::to_aot_stub_size();
#endif
  return size;
}

// perform data and call relocation on the CodeBuffer
JVMCI::CodeInstallResult CodeInstaller::initialize_buffer(CodeBuffer& buffer, bool check_size, JVMCI_TRAPS) {
  HandleMark hm(Thread::current());
  JVMCIObjectArray sites = this->sites();
  int locs_buffer_size = JVMCIENV->get_length(sites) * (relocInfo::length_limit + sizeof(relocInfo));

  // Allocate enough space in the stub section for the static call
  // stubs.  Stubs have extra relocs but they are managed by the stub
  // section itself so they don't need to be accounted for in the
  // locs_buffer above.
  int stubs_size = estimate_stubs_size(JVMCI_CHECK_OK);
  int total_size = align_up(_code_size, buffer.insts()->alignment()) + align_up(_constants_size, buffer.consts()->alignment()) + align_up(stubs_size, buffer.stubs()->alignment());

  if (check_size && total_size > JVMCINMethodSizeLimit) {
    return JVMCI::code_too_large;
  }

  buffer.initialize(total_size, locs_buffer_size);
  if (buffer.blob() == NULL) {
    return JVMCI::cache_full;
  }
  buffer.initialize_stubs_size(stubs_size);
  buffer.initialize_consts_size(_constants_size);

  _debug_recorder = new DebugInformationRecorder(_oop_recorder);
  _debug_recorder->set_oopmaps(new OopMapSet());

  buffer.initialize_oop_recorder(_oop_recorder);

  // copy the constant data into the newly created CodeBuffer
  address end_data = _constants->start() + _constants_size;
  JVMCIENV->copy_bytes_to(data_section(), (jbyte*) _constants->start(), 0, _constants_size);
  _constants->set_end(end_data);

  // copy the code into the newly created CodeBuffer
  address end_pc = _instructions->start() + _code_size;
  guarantee(_instructions->allocates2(end_pc), "initialize should have reserved enough space for all the code");
  JVMCIENV->copy_bytes_to(code(), (jbyte*) _instructions->start(), 0, _code_size);
  _instructions->set_end(end_pc);

  for (int i = 0; i < JVMCIENV->get_length(data_section_patches()); i++) {
    // HandleMark hm(THREAD);
    JVMCIObject patch = JVMCIENV->get_object_at(data_section_patches(), i);
    if (patch.is_null()) {
      JVMCI_THROW_(NullPointerException, JVMCI::ok);
    }
    JVMCIObject reference = jvmci_env()->get_site_DataPatch_reference(patch);
    if (reference.is_null()) {
      JVMCI_THROW_(NullPointerException, JVMCI::ok);
    }
    if (!jvmci_env()->isa_site_ConstantReference(reference)) {
      JVMCI_ERROR_OK("invalid patch in data section: %s", jvmci_env()->klass_name(reference));
    }
    JVMCIObject constant = jvmci_env()->get_site_ConstantReference_constant(reference);
    if (constant.is_null()) {
      JVMCI_THROW_(NullPointerException, JVMCI::ok);
    }
    address dest = _constants->start() + jvmci_env()->get_site_Site_pcOffset(patch);
    if (jvmci_env()->isa_HotSpotMetaspaceConstantImpl(constant)) {
      if (jvmci_env()->get_HotSpotMetaspaceConstantImpl_compressed(constant)) {
#ifdef _LP64
        *((narrowKlass*) dest) = record_narrow_metadata_reference(_constants, dest, constant, JVMCI_CHECK_OK);
#else
        JVMCI_ERROR_OK("unexpected compressed Klass* in 32-bit mode");
#endif
      } else {
        *((void**) dest) = record_metadata_reference(_constants, dest, constant, JVMCI_CHECK_OK);
      }
    } else if (jvmci_env()->isa_HotSpotObjectConstantImpl(constant)) {
      Handle obj = jvmci_env()->asConstant(constant, JVMCI_CHECK_OK);
      jobject value = JNIHandles::make_local(obj());
      int oop_index = _oop_recorder->find_index(value);

      if (jvmci_env()->get_HotSpotObjectConstantImpl_compressed(constant)) {
#ifdef _LP64
        _constants->relocate(dest, oop_Relocation::spec(oop_index), relocInfo::narrow_oop_in_const);
#else
        JVMCI_ERROR_OK("unexpected compressed oop in 32-bit mode");
#endif
      } else {
        _constants->relocate(dest, oop_Relocation::spec(oop_index));
      }
    } else {
      JVMCI_ERROR_OK("invalid constant in data section: %s", jvmci_env()->klass_name(constant));
    }
  }
  jint last_pc_offset = -1;
  for (int i = 0; i < JVMCIENV->get_length(sites); i++) {
    // HandleMark hm(THREAD);
    JVMCIObject site = JVMCIENV->get_object_at(sites, i);
    if (site.is_null()) {
      JVMCI_THROW_(NullPointerException, JVMCI::ok);
    }

    jint pc_offset = jvmci_env()->get_site_Site_pcOffset(site);

    if (jvmci_env()->isa_site_Call(site)) {
      JVMCI_event_4("call at %i", pc_offset);
      site_Call(buffer, pc_offset, site, JVMCI_CHECK_OK);
    } else if (jvmci_env()->isa_site_Infopoint(site)) {
      // three reasons for infopoints denote actual safepoints
      JVMCIObject reason = jvmci_env()->get_site_Infopoint_reason(site);
      if (JVMCIENV->equals(reason, jvmci_env()->get_site_InfopointReason_SAFEPOINT()) ||
          JVMCIENV->equals(reason, jvmci_env()->get_site_InfopointReason_CALL()) ||
          JVMCIENV->equals(reason, jvmci_env()->get_site_InfopointReason_IMPLICIT_EXCEPTION())) {
        JVMCI_event_4("safepoint at %i", pc_offset);
        site_Safepoint(buffer, pc_offset, site, JVMCI_CHECK_OK);
        if (_orig_pc_offset < 0) {
          JVMCI_ERROR_OK("method contains safepoint, but has no deopt rescue slot");
        }
        if (JVMCIENV->equals(reason, jvmci_env()->get_site_InfopointReason_IMPLICIT_EXCEPTION())) {
          JVMCI_event_4("implicit exception at %i", pc_offset);
          _implicit_exception_table.add_deoptimize(pc_offset);
        }
      } else {
        JVMCI_event_4("infopoint at %i", pc_offset);
        site_Infopoint(buffer, pc_offset, site, JVMCI_CHECK_OK);
      }
    } else if (jvmci_env()->isa_site_DataPatch(site)) {
      JVMCI_event_4("datapatch at %i", pc_offset);
      site_DataPatch(buffer, pc_offset, site, JVMCI_CHECK_OK);
    } else if (jvmci_env()->isa_site_Mark(site)) {
      JVMCI_event_4("mark at %i", pc_offset);
      site_Mark(buffer, pc_offset, site, JVMCI_CHECK_OK);
    } else if (jvmci_env()->isa_site_ExceptionHandler(site)) {
      JVMCI_event_4("exceptionhandler at %i", pc_offset);
      site_ExceptionHandler(pc_offset, site);
    } else {
      JVMCI_ERROR_OK("unexpected site subclass: %s", jvmci_env()->klass_name(site));
    }
    last_pc_offset = pc_offset;

    JavaThread* thread = JavaThread::current();
    if (SafepointMechanism::should_block(thread)) {
      // this is a hacky way to force a safepoint check but nothing else was jumping out at me.
      ThreadToNativeFromVM ttnfv(thread);
    }
  }

#ifndef PRODUCT
  if (comments().is_non_null()) {
    for (int i = 0; i < JVMCIENV->get_length(comments()); i++) {
      JVMCIObject comment = JVMCIENV->get_object_at(comments(), i);
      assert(jvmci_env()->isa_HotSpotCompiledCode_Comment(comment), "cce");
      jint offset = jvmci_env()->get_HotSpotCompiledCode_Comment_pcOffset(comment);
      const char* text = jvmci_env()->as_utf8_string(jvmci_env()->get_HotSpotCompiledCode_Comment_text(comment));
      buffer.block_comment(offset, text);
    }
  }
#endif
  return JVMCI::ok;
}

void CodeInstaller::assumption_NoFinalizableSubclass(JVMCIObject assumption) {
  JVMCIObject receiverType_handle = jvmci_env()->get_Assumptions_NoFinalizableSubclass_receiverType(assumption);
  Klass* receiverType = jvmci_env()->asKlass(receiverType_handle);
  _dependencies->assert_has_no_finalizable_subclasses(receiverType);
}

void CodeInstaller::assumption_ConcreteSubtype(JVMCIObject assumption) {
  JVMCIObject context_handle = jvmci_env()->get_Assumptions_ConcreteSubtype_context(assumption);
  JVMCIObject subtype_handle = jvmci_env()->get_Assumptions_ConcreteSubtype_subtype(assumption);
  Klass* context = jvmci_env()->asKlass(context_handle);
  Klass* subtype = jvmci_env()->asKlass(subtype_handle);

  assert(context->is_abstract(), "");
  _dependencies->assert_abstract_with_unique_concrete_subtype(context, subtype);
}

void CodeInstaller::assumption_LeafType(JVMCIObject assumption) {
  JVMCIObject context_handle = jvmci_env()->get_Assumptions_LeafType_context(assumption);
  Klass* context = jvmci_env()->asKlass(context_handle);

  _dependencies->assert_leaf_type(context);
}

void CodeInstaller::assumption_ConcreteMethod(JVMCIObject assumption) {
  JVMCIObject impl_handle = jvmci_env()->get_Assumptions_ConcreteMethod_impl(assumption);
  JVMCIObject context_handle = jvmci_env()->get_Assumptions_ConcreteMethod_context(assumption);

  Method* impl = jvmci_env()->asMethod(impl_handle);
  Klass* context = jvmci_env()->asKlass(context_handle);

  _dependencies->assert_unique_concrete_method(context, impl);
}

void CodeInstaller::assumption_CallSiteTargetValue(JVMCIObject assumption, JVMCI_TRAPS) {
  JVMCIObject callSiteConstant = jvmci_env()->get_Assumptions_CallSiteTargetValue_callSite(assumption);
  Handle callSite = jvmci_env()->asConstant(callSiteConstant, JVMCI_CHECK);
  JVMCIObject methodConstant = jvmci_env()->get_Assumptions_CallSiteTargetValue_methodHandle(assumption);
  Handle methodHandle = jvmci_env()->asConstant(methodConstant, JVMCI_CHECK);
  _dependencies->assert_call_site_target_value(callSite(), methodHandle());
}

void CodeInstaller::site_ExceptionHandler(jint pc_offset, JVMCIObject exc) {
  jint handler_offset = jvmci_env()->get_site_ExceptionHandler_handlerPos(exc);

  // Subtable header
  _exception_handler_table.add_entry(HandlerTableEntry(1, pc_offset, 0));

  // Subtable entry
  _exception_handler_table.add_entry(HandlerTableEntry(-1, handler_offset, 0));
}

// If deoptimization happens, the interpreter should reexecute these bytecodes.
// This function mainly helps the compilers to set up the reexecute bit.
static bool bytecode_should_reexecute(Bytecodes::Code code) {
  switch (code) {
    case Bytecodes::_invokedynamic:
    case Bytecodes::_invokevirtual:
    case Bytecodes::_invokeinterface:
    case Bytecodes::_invokespecial:
    case Bytecodes::_invokestatic:
      return false;
    default:
      return true;
    }
  return true;
}

GrowableArray<ScopeValue*>* CodeInstaller::record_virtual_objects(JVMCIObject debug_info, JVMCI_TRAPS) {
  JVMCIObjectArray virtualObjects = jvmci_env()->get_DebugInfo_virtualObjectMapping(debug_info);
  if (virtualObjects.is_null()) {
    return NULL;
  }
  GrowableArray<ScopeValue*>* objects = new GrowableArray<ScopeValue*>(JVMCIENV->get_length(virtualObjects), JVMCIENV->get_length(virtualObjects), NULL);
  // Create the unique ObjectValues
  for (int i = 0; i < JVMCIENV->get_length(virtualObjects); i++) {
    // HandleMark hm(THREAD);
    JVMCIObject value = JVMCIENV->get_object_at(virtualObjects, i);
    int id = jvmci_env()->get_VirtualObject_id(value);
    JVMCIObject type = jvmci_env()->get_VirtualObject_type(value);
    bool is_auto_box = jvmci_env()->get_VirtualObject_isAutoBox(value);
    Klass* klass = jvmci_env()->asKlass(type);
    oop javaMirror = klass->java_mirror();
    ScopeValue *klass_sv = new ConstantOopWriteValue(JNIHandles::make_local(Thread::current(), javaMirror));
    ObjectValue* sv = is_auto_box ? new AutoBoxObjectValue(id, klass_sv) : new ObjectValue(id, klass_sv);
    if (id < 0 || id >= objects->length()) {
      JVMCI_ERROR_NULL("virtual object id %d out of bounds", id);
    }
    if (objects->at(id) != NULL) {
      JVMCI_ERROR_NULL("duplicate virtual object id %d", id);
    }
    objects->at_put(id, sv);
  }
  // All the values which could be referenced by the VirtualObjects
  // exist, so now describe all the VirtualObjects themselves.
  for (int i = 0; i < JVMCIENV->get_length(virtualObjects); i++) {
    // HandleMark hm(THREAD);
    JVMCIObject value = JVMCIENV->get_object_at(virtualObjects, i);
    int id = jvmci_env()->get_VirtualObject_id(value);
    record_object_value(objects->at(id)->as_ObjectValue(), value, objects, JVMCI_CHECK_NULL);
  }
  _debug_recorder->dump_object_pool(objects);
  return objects;
}

void CodeInstaller::record_scope(jint pc_offset, JVMCIObject debug_info, ScopeMode scope_mode, bool is_mh_invoke, bool return_oop, JVMCI_TRAPS) {
  JVMCIObject position = jvmci_env()->get_DebugInfo_bytecodePosition(debug_info);
  if (position.is_null()) {
    // Stubs do not record scope info, just oop maps
    return;
  }

  GrowableArray<ScopeValue*>* objectMapping;
  if (scope_mode == CodeInstaller::FullFrame) {
    objectMapping = record_virtual_objects(debug_info, JVMCI_CHECK);
  } else {
    objectMapping = NULL;
  }
  record_scope(pc_offset, position, scope_mode, objectMapping, is_mh_invoke, return_oop, JVMCI_CHECK);
}

int CodeInstaller::map_jvmci_bci(int bci) {
  if (bci < 0) {
    if (bci == jvmci_env()->get_BytecodeFrame_BEFORE_BCI()) {
      return BeforeBci;
    } else if (bci == jvmci_env()->get_BytecodeFrame_AFTER_BCI()) {
      return AfterBci;
    } else if (bci == jvmci_env()->get_BytecodeFrame_UNWIND_BCI()) {
      return UnwindBci;
    } else if (bci == jvmci_env()->get_BytecodeFrame_AFTER_EXCEPTION_BCI()) {
      return AfterExceptionBci;
    } else if (bci == jvmci_env()->get_BytecodeFrame_UNKNOWN_BCI()) {
      return UnknownBci;
    } else if (bci == jvmci_env()->get_BytecodeFrame_INVALID_FRAMESTATE_BCI()) {
      return InvalidFrameStateBci;
    }
    ShouldNotReachHere();
  }
  return bci;
}

void CodeInstaller::record_scope(jint pc_offset, JVMCIObject position, ScopeMode scope_mode, GrowableArray<ScopeValue*>* objects, bool is_mh_invoke, bool return_oop, JVMCI_TRAPS) {
  JVMCIObject frame;
  if (scope_mode == CodeInstaller::FullFrame) {
    if (!jvmci_env()->isa_BytecodeFrame(position)) {
      JVMCI_ERROR("Full frame expected for debug info at %i", pc_offset);
    }
    frame = position;
  }
  JVMCIObject caller_frame = jvmci_env()->get_BytecodePosition_caller(position);
  if (caller_frame.is_non_null()) {
    record_scope(pc_offset, caller_frame, scope_mode, objects, is_mh_invoke, return_oop, JVMCI_CHECK);
  }

  JVMCIObject hotspot_method = jvmci_env()->get_BytecodePosition_method(position);
  Thread* thread = Thread::current();
  methodHandle method(thread, jvmci_env()->asMethod(hotspot_method));
  jint bci = map_jvmci_bci(jvmci_env()->get_BytecodePosition_bci(position));
  if (bci == jvmci_env()->get_BytecodeFrame_BEFORE_BCI()) {
    bci = SynchronizationEntryBCI;
  }

  JVMCI_event_2("Recording scope pc_offset=%d bci=%d method=%s", pc_offset, bci, method->name_and_sig_as_C_string());

  bool reexecute = false;
  if (frame.is_non_null()) {
    if (bci < 0){
       reexecute = false;
    } else {
      Bytecodes::Code code = Bytecodes::java_code_at(method(), method->bcp_from(bci));
      reexecute = bytecode_should_reexecute(code);
      if (frame.is_non_null()) {
        reexecute = (jvmci_env()->get_BytecodeFrame_duringCall(frame) == JNI_FALSE);
      }
    }
  }

  DebugToken* locals_token = NULL;
  DebugToken* expressions_token = NULL;
  DebugToken* monitors_token = NULL;
  bool throw_exception = false;

  if (frame.is_non_null()) {
    jint local_count = jvmci_env()->get_BytecodeFrame_numLocals(frame);
    jint expression_count = jvmci_env()->get_BytecodeFrame_numStack(frame);
    jint monitor_count = jvmci_env()->get_BytecodeFrame_numLocks(frame);
    JVMCIObjectArray values = jvmci_env()->get_BytecodeFrame_values(frame);
    JVMCIObjectArray slotKinds = jvmci_env()->get_BytecodeFrame_slotKinds(frame);

    if (values.is_null() || slotKinds.is_null()) {
      JVMCI_THROW(NullPointerException);
    }
    if (local_count + expression_count + monitor_count != JVMCIENV->get_length(values)) {
      JVMCI_ERROR("unexpected values length %d in scope (%d locals, %d expressions, %d monitors)", JVMCIENV->get_length(values), local_count, expression_count, monitor_count);
    }
    if (local_count + expression_count != JVMCIENV->get_length(slotKinds)) {
      JVMCI_ERROR("unexpected slotKinds length %d in scope (%d locals, %d expressions)", JVMCIENV->get_length(slotKinds), local_count, expression_count);
    }

    GrowableArray<ScopeValue*>* locals = local_count > 0 ? new GrowableArray<ScopeValue*> (local_count) : NULL;
    GrowableArray<ScopeValue*>* expressions = expression_count > 0 ? new GrowableArray<ScopeValue*> (expression_count) : NULL;
    GrowableArray<MonitorValue*>* monitors = monitor_count > 0 ? new GrowableArray<MonitorValue*> (monitor_count) : NULL;

    JVMCI_event_2("Scope at bci %d with %d values", bci, JVMCIENV->get_length(values));
    JVMCI_event_2("%d locals %d expressions, %d monitors", local_count, expression_count, monitor_count);

    for (jint i = 0; i < JVMCIENV->get_length(values); i++) {
      // HandleMark hm(THREAD);
      ScopeValue* second = NULL;
      JVMCIObject value = JVMCIENV->get_object_at(values, i);
      if (i < local_count) {
        BasicType type = jvmci_env()->kindToBasicType(JVMCIENV->get_object_at(slotKinds, i), JVMCI_CHECK);
        ScopeValue* first = get_scope_value(value, type, objects, second, JVMCI_CHECK);
        if (second != NULL) {
          locals->append(second);
        }
        locals->append(first);
      } else if (i < local_count + expression_count) {
        BasicType type = jvmci_env()->kindToBasicType(JVMCIENV->get_object_at(slotKinds, i), JVMCI_CHECK);
        ScopeValue* first = get_scope_value(value, type, objects, second, JVMCI_CHECK);
        if (second != NULL) {
          expressions->append(second);
        }
        expressions->append(first);
      } else {
        MonitorValue *monitor = get_monitor_value(value, objects, JVMCI_CHECK);
        monitors->append(monitor);
      }
      if (second != NULL) {
        i++;
        if (i >= JVMCIENV->get_length(values) || !JVMCIENV->equals(JVMCIENV->get_object_at(values, i), jvmci_env()->get_Value_ILLEGAL())) {
          JVMCI_ERROR("double-slot value not followed by Value.ILLEGAL");
        }
      }
    }

    locals_token = _debug_recorder->create_scope_values(locals);
    expressions_token = _debug_recorder->create_scope_values(expressions);
    monitors_token = _debug_recorder->create_monitor_values(monitors);

    throw_exception = jvmci_env()->get_BytecodeFrame_rethrowException(frame) == JNI_TRUE;
  }

<<<<<<< HEAD
  _debug_recorder->describe_scope(pc_offset, method, NULL, bci, reexecute, throw_exception, false, false, return_oop,
=======
  _debug_recorder->describe_scope(pc_offset, method, NULL, bci, reexecute, throw_exception, is_mh_invoke, return_oop,
>>>>>>> 39e27c7c
                                  locals_token, expressions_token, monitors_token);
}

void CodeInstaller::site_Safepoint(CodeBuffer& buffer, jint pc_offset, JVMCIObject site, JVMCI_TRAPS) {
  JVMCIObject debug_info = jvmci_env()->get_site_Infopoint_debugInfo(site);
  if (debug_info.is_null()) {
    JVMCI_ERROR("debug info expected at safepoint at %i", pc_offset);
  }

  // address instruction = _instructions->start() + pc_offset;
  // jint next_pc_offset = Assembler::locate_next_instruction(instruction) - _instructions->start();
  OopMap *map = create_oop_map(debug_info, JVMCI_CHECK);
  _debug_recorder->add_safepoint(pc_offset, map);
  record_scope(pc_offset, debug_info, CodeInstaller::FullFrame, JVMCI_CHECK);
  _debug_recorder->end_safepoint(pc_offset);
}

void CodeInstaller::site_Infopoint(CodeBuffer& buffer, jint pc_offset, JVMCIObject site, JVMCI_TRAPS) {
  JVMCIObject debug_info = jvmci_env()->get_site_Infopoint_debugInfo(site);
  if (debug_info.is_null()) {
    JVMCI_ERROR("debug info expected at infopoint at %i", pc_offset);
  }

  // We'd like to check that pc_offset is greater than the
  // last pc recorded with _debug_recorder (raising an exception if not)
  // but DebugInformationRecorder doesn't have sufficient public API.

  _debug_recorder->add_non_safepoint(pc_offset);
  record_scope(pc_offset, debug_info, CodeInstaller::BytecodePosition, JVMCI_CHECK);
  _debug_recorder->end_non_safepoint(pc_offset);
}

void CodeInstaller::site_Call(CodeBuffer& buffer, jint pc_offset, JVMCIObject site, JVMCI_TRAPS) {
  JVMCIObject target = jvmci_env()->get_site_Call_target(site);
  JVMCIObject hotspot_method; // JavaMethod
  JVMCIObject foreign_call;

  if (jvmci_env()->isa_HotSpotForeignCallTarget(target)) {
    foreign_call = target;
  } else {
    hotspot_method = target;
  }

  JVMCIObject debug_info = jvmci_env()->get_site_Infopoint_debugInfo(site);

  assert(hotspot_method.is_non_null() ^ foreign_call.is_non_null(), "Call site needs exactly one type");

  NativeInstruction* inst = nativeInstruction_at(_instructions->start() + pc_offset);
  jint next_pc_offset = CodeInstaller::pd_next_offset(inst, pc_offset, hotspot_method, JVMCI_CHECK);

  if (debug_info.is_non_null()) {
    OopMap *map = create_oop_map(debug_info, JVMCI_CHECK);
    _debug_recorder->add_safepoint(next_pc_offset, map);

    if (hotspot_method.is_non_null()) {
      Method *method = jvmci_env()->asMethod(hotspot_method);
      vmIntrinsics::ID iid = method->intrinsic_id();
      bool is_mh_invoke = false;
      if (jvmci_env()->get_site_Call_direct(site)) {
        is_mh_invoke = !method->is_static() && (iid == vmIntrinsics::_compiledLambdaForm ||
                (MethodHandles::is_signature_polymorphic(iid) && MethodHandles::is_signature_polymorphic_intrinsic(iid)));
      }
      bool return_oop = method->is_returning_oop();
      record_scope(next_pc_offset, debug_info, CodeInstaller::FullFrame, is_mh_invoke, return_oop, JVMCI_CHECK);
    } else {
      record_scope(next_pc_offset, debug_info, CodeInstaller::FullFrame, JVMCI_CHECK);
    }
  }

  if (foreign_call.is_non_null()) {
    jlong foreign_call_destination = jvmci_env()->get_HotSpotForeignCallTarget_address(foreign_call);
    if (_immutable_pic_compilation) {
      // Use fake short distance during PIC compilation.
      foreign_call_destination = (jlong)(_instructions->start() + pc_offset);
    }
    CodeInstaller::pd_relocate_ForeignCall(inst, foreign_call_destination, JVMCI_CHECK);
  } else { // method != NULL
    if (debug_info.is_null()) {
      JVMCI_ERROR("debug info expected at call at %i", pc_offset);
    }

    JVMCI_event_3("method call");
    CodeInstaller::pd_relocate_JavaMethod(buffer, hotspot_method, pc_offset, JVMCI_CHECK);
    if (_next_call_type == INVOKESTATIC || _next_call_type == INVOKESPECIAL) {
      // Need a static call stub for transitions from compiled to interpreted.
      CompiledStaticCall::emit_to_interp_stub(buffer, _instructions->start() + pc_offset);
    }
#if INCLUDE_AOT
    // Trampoline to far aot code.
    CompiledStaticCall::emit_to_aot_stub(buffer, _instructions->start() + pc_offset);
#endif
  }

  _next_call_type = INVOKE_INVALID;

  if (debug_info.is_non_null()) {
    _debug_recorder->end_safepoint(next_pc_offset);
  }
}

void CodeInstaller::site_DataPatch(CodeBuffer& buffer, jint pc_offset, JVMCIObject site, JVMCI_TRAPS) {
  JVMCIObject reference = jvmci_env()->get_site_DataPatch_reference(site);
  if (reference.is_null()) {
    JVMCI_THROW(NullPointerException);
  } else if (jvmci_env()->isa_site_ConstantReference(reference)) {
    JVMCIObject constant = jvmci_env()->get_site_ConstantReference_constant(reference);
    if (constant.is_null()) {
      JVMCI_THROW(NullPointerException);
    } else if (jvmci_env()->isa_DirectHotSpotObjectConstantImpl(constant)) {
      if (!JVMCIENV->is_hotspot()) {
        JVMCIObject string = JVMCIENV->call_HotSpotJVMCIRuntime_callToString(constant, JVMCI_CHECK);
        const char* to_string = JVMCIENV->as_utf8_string(string);
        JVMCI_THROW_MSG(IllegalArgumentException, err_msg("Direct object constant reached the backend: %s", to_string));
      }
      if (!_immutable_pic_compilation) {
        // Do not patch during PIC compilation.
        pd_patch_OopConstant(pc_offset, constant, JVMCI_CHECK);
      }
    } else if (jvmci_env()->isa_IndirectHotSpotObjectConstantImpl(constant)) {
      if (!_immutable_pic_compilation) {
        // Do not patch during PIC compilation.
        pd_patch_OopConstant(pc_offset, constant, JVMCI_CHECK);
      }
    } else if (jvmci_env()->isa_HotSpotMetaspaceConstantImpl(constant)) {
      if (!_immutable_pic_compilation) {
        pd_patch_MetaspaceConstant(pc_offset, constant, JVMCI_CHECK);
      }
#if INCLUDE_AOT
    } else if (jvmci_env()->isa_HotSpotSentinelConstant(constant)) {
      if (!_immutable_pic_compilation) {
        JVMCI_ERROR("sentinel constant not supported for normal compiles: %s", jvmci_env()->klass_name(constant));
      }
#endif
    } else {
      JVMCI_ERROR("unknown constant type in data patch: %s", jvmci_env()->klass_name(constant));
    }
  } else if (jvmci_env()->isa_site_DataSectionReference(reference)) {
    int data_offset = jvmci_env()->get_site_DataSectionReference_offset(reference);
    if (0 <= data_offset && data_offset < _constants_size) {
      pd_patch_DataSectionReference(pc_offset, data_offset, JVMCI_CHECK);
    } else {
      JVMCI_ERROR("data offset 0x%X points outside data section (size 0x%X)", data_offset, _constants_size);
    }
  } else {
    JVMCI_ERROR("unknown data patch type: %s", jvmci_env()->klass_name(reference));
  }
}

void CodeInstaller::site_Mark(CodeBuffer& buffer, jint pc_offset, JVMCIObject site, JVMCI_TRAPS) {
  JVMCIObject id_obj = jvmci_env()->get_site_Mark_id(site);

  if (id_obj.is_non_null()) {
    if (!jvmci_env()->is_boxing_object(T_INT, id_obj)) {
      JVMCI_ERROR("expected Integer id, got %s", jvmci_env()->klass_name(id_obj));
    }
    jint id = jvmci_env()->get_boxed_value(T_INT, id_obj).i;

    address pc = _instructions->start() + pc_offset;

    switch (id) {
      case UNVERIFIED_ENTRY:
        _offsets.set_value(CodeOffsets::Entry, pc_offset);
        break;
      case VERIFIED_ENTRY:
        _offsets.set_value(CodeOffsets::Verified_Entry, pc_offset);
        break;
      case OSR_ENTRY:
        _offsets.set_value(CodeOffsets::OSR_Entry, pc_offset);
        break;
      case EXCEPTION_HANDLER_ENTRY:
        _offsets.set_value(CodeOffsets::Exceptions, pc_offset);
        break;
      case DEOPT_HANDLER_ENTRY:
        _offsets.set_value(CodeOffsets::Deopt, pc_offset);
        break;
      case DEOPT_MH_HANDLER_ENTRY:
        _offsets.set_value(CodeOffsets::DeoptMH, pc_offset);
        break;
      case FRAME_COMPLETE:
        _offsets.set_value(CodeOffsets::Frame_Complete, pc_offset);
        break;
      case INVOKEVIRTUAL:
      case INVOKEINTERFACE:
      case INLINE_INVOKE:
      case INVOKESTATIC:
      case INVOKESPECIAL:
        _next_call_type = (MarkId) id;
        _invoke_mark_pc = pc;
        break;
      case POLL_NEAR:
      case POLL_FAR:
      case POLL_RETURN_NEAR:
      case POLL_RETURN_FAR:
        pd_relocate_poll(pc, id, JVMCI_CHECK);
        break;
      case CARD_TABLE_SHIFT:
      case CARD_TABLE_ADDRESS:
      case HEAP_TOP_ADDRESS:
      case HEAP_END_ADDRESS:
      case NARROW_KLASS_BASE_ADDRESS:
      case NARROW_OOP_BASE_ADDRESS:
      case CRC_TABLE_ADDRESS:
      case LOG_OF_HEAP_REGION_GRAIN_BYTES:
      case INLINE_CONTIGUOUS_ALLOCATION_SUPPORTED:
        break;
      default:
        JVMCI_ERROR("invalid mark id: %d", id);
        break;
    }
  }
}<|MERGE_RESOLUTION|>--- conflicted
+++ resolved
@@ -1181,11 +1181,7 @@
     throw_exception = jvmci_env()->get_BytecodeFrame_rethrowException(frame) == JNI_TRUE;
   }
 
-<<<<<<< HEAD
-  _debug_recorder->describe_scope(pc_offset, method, NULL, bci, reexecute, throw_exception, false, false, return_oop,
-=======
-  _debug_recorder->describe_scope(pc_offset, method, NULL, bci, reexecute, throw_exception, is_mh_invoke, return_oop,
->>>>>>> 39e27c7c
+  _debug_recorder->describe_scope(pc_offset, method, NULL, bci, reexecute, throw_exception, is_mh_invoke, false, return_oop,
                                   locals_token, expressions_token, monitors_token);
 }
 
