--- conflicted
+++ resolved
@@ -159,28 +159,6 @@
   }
 }
 
-<<<<<<< HEAD
-int java_lang_Long2::_base_offset  = 0;
-int java_lang_Long4::_base_offset  = 0;
-int java_lang_Long8::_base_offset  = 0;
-
-void java_lang_Long2::compute_offsets() {
-  Klass* k = SystemDictionary::Long2_klass();
-  compute_offset(_base_offset, k, vmSymbols::l1_name(),  vmSymbols::long_signature());
-}
-
-void java_lang_Long4::compute_offsets() {
-  Klass* k = SystemDictionary::Long4_klass();
-  compute_offset(_base_offset, k, vmSymbols::l1_name(),  vmSymbols::long_signature());
-}
-
-void java_lang_Long8::compute_offsets() {
-  Klass* k = SystemDictionary::Long8_klass();
-  compute_offset(_base_offset, k, vmSymbols::l1_name(),  vmSymbols::long_signature());
-}
-
-=======
->>>>>>> 92ee8dfe
 int java_lang_String::value_offset  = 0;
 int java_lang_String::hash_offset   = 0;
 int java_lang_String::coder_offset  = 0;
@@ -3192,7 +3170,7 @@
 }
 
 void java_lang_invoke_NativeEntryPoint::compute_offsets() {
-  Klass* klass_oop = SystemDictionary::NativeEntryPoint_klass();
+  InstanceKlass* klass_oop = SystemDictionary::NativeEntryPoint_klass();
   if (klass_oop != NULL) {
     compute_offset(_addr_offset, klass_oop, vmSymbols::addr_name(), vmSymbols::long_signature());
     compute_offset(_name_offset, klass_oop, vmSymbols::name_name(), vmSymbols::string_signature());
@@ -3238,7 +3216,7 @@
 }
 
 void java_lang_invoke_MachineCodeSnippet::compute_offsets() {
-  Klass* klass_oop = SystemDictionary::MachineCodeSnippet_klass();
+  InstanceKlass* klass_oop = SystemDictionary::MachineCodeSnippet_klass();
   if (klass_oop != NULL) {
     compute_offset(      _reg_masks_offset, klass_oop, vmSymbols::registerMasks_name(), vmSymbols::int_int_array_signature());
     compute_offset(_killed_reg_mask_offset, klass_oop, vmSymbols::killedRegisterMask_name(), vmSymbols::int_array_signature());
@@ -4056,4 +4034,23 @@
   JavaClasses::compute_offsets();
   JavaClasses::check_offsets();
   FilteredFieldsMap::initialize();  // must be done after computing offsets.
-}+}
+
+int java_lang_Long2::_base_offset  = 0;
+int java_lang_Long4::_base_offset  = 0;
+int java_lang_Long8::_base_offset  = 0;
+
+void java_lang_Long2::compute_offsets() {
+  InstanceKlass* k = SystemDictionary::Long2_klass();
+  compute_offset(_base_offset, k, vmSymbols::l1_name(),  vmSymbols::long_signature());
+}
+
+void java_lang_Long4::compute_offsets() {
+  InstanceKlass* k = SystemDictionary::Long4_klass();
+  compute_offset(_base_offset, k, vmSymbols::l1_name(),  vmSymbols::long_signature());
+}
+
+void java_lang_Long8::compute_offsets() {
+  InstanceKlass* k = SystemDictionary::Long8_klass();
+  compute_offset(_base_offset, k, vmSymbols::l1_name(),  vmSymbols::long_signature());
+}
