--- conflicted
+++ resolved
@@ -1149,7 +1149,8 @@
   do_intrinsic(_putFloat,           jdk_internal_misc_Unsafe,     putFloat_name, putFloat_signature,             F_RN)  \
   do_intrinsic(_putDouble,          jdk_internal_misc_Unsafe,     putDouble_name, putDouble_signature,           F_RN)  \
                                                                                                                         \
-<<<<<<< HEAD
+  do_name(getReferenceVolatile_name,"getReferenceVolatile")   do_name(putReferenceVolatile_name,"putReferenceVolatile") \
+                                                                                                                        \
   do_intrinsic(_getLong2,           jdk_internal_misc_Unsafe,     getLong2_name, getLong2_signature,             F_RN)  \
    do_name(     getLong2_name,                                   "getLong2")                                            \
    do_signature(getLong2_signature,                              "(Ljava/lang/Long2;Ljava/lang/Object;J)Ljava/lang/Long2;") \
@@ -1190,94 +1191,6 @@
   do_intrinsic(_Long8_equals,             java_lang_Long8,        equals_name, Long8_equals_signature, F_R)             \
    do_signature(Long8_equals_signature,                           "(Ljava/lang/Long8;)Z")                               \
                                                                                                                         \
-  do_name(getObjectVolatile_name,"getObjectVolatile")   do_name(putObjectVolatile_name,"putObjectVolatile")             \
-  do_name(getBooleanVolatile_name,"getBooleanVolatile") do_name(putBooleanVolatile_name,"putBooleanVolatile")           \
-  do_name(getByteVolatile_name,"getByteVolatile")       do_name(putByteVolatile_name,"putByteVolatile")                 \
-  do_name(getShortVolatile_name,"getShortVolatile")     do_name(putShortVolatile_name,"putShortVolatile")               \
-  do_name(getCharVolatile_name,"getCharVolatile")       do_name(putCharVolatile_name,"putCharVolatile")                 \
-  do_name(getIntVolatile_name,"getIntVolatile")         do_name(putIntVolatile_name,"putIntVolatile")                   \
-  do_name(getLongVolatile_name,"getLongVolatile")       do_name(putLongVolatile_name,"putLongVolatile")                 \
-  do_name(getFloatVolatile_name,"getFloatVolatile")     do_name(putFloatVolatile_name,"putFloatVolatile")               \
-  do_name(getDoubleVolatile_name,"getDoubleVolatile")   do_name(putDoubleVolatile_name,"putDoubleVolatile")             \
-                                                                                                                        \
-  do_intrinsic(_getObjectVolatile,        jdk_internal_misc_Unsafe,     getObjectVolatile_name, getObject_signature,   F_RN)  \
-  do_intrinsic(_getBooleanVolatile,       jdk_internal_misc_Unsafe,     getBooleanVolatile_name, getBoolean_signature, F_RN)  \
-  do_intrinsic(_getByteVolatile,          jdk_internal_misc_Unsafe,     getByteVolatile_name, getByte_signature,       F_RN)  \
-  do_intrinsic(_getShortVolatile,         jdk_internal_misc_Unsafe,     getShortVolatile_name, getShort_signature,     F_RN)  \
-  do_intrinsic(_getCharVolatile,          jdk_internal_misc_Unsafe,     getCharVolatile_name, getChar_signature,       F_RN)  \
-  do_intrinsic(_getIntVolatile,           jdk_internal_misc_Unsafe,     getIntVolatile_name, getInt_signature,         F_RN)  \
-  do_intrinsic(_getLongVolatile,          jdk_internal_misc_Unsafe,     getLongVolatile_name, getLong_signature,       F_RN)  \
-  do_intrinsic(_getFloatVolatile,         jdk_internal_misc_Unsafe,     getFloatVolatile_name, getFloat_signature,     F_RN)  \
-  do_intrinsic(_getDoubleVolatile,        jdk_internal_misc_Unsafe,     getDoubleVolatile_name, getDouble_signature,   F_RN)  \
-  do_intrinsic(_putObjectVolatile,        jdk_internal_misc_Unsafe,     putObjectVolatile_name, putObject_signature,   F_RN)  \
-  do_intrinsic(_putBooleanVolatile,       jdk_internal_misc_Unsafe,     putBooleanVolatile_name, putBoolean_signature, F_RN)  \
-  do_intrinsic(_putByteVolatile,          jdk_internal_misc_Unsafe,     putByteVolatile_name, putByte_signature,       F_RN)  \
-  do_intrinsic(_putShortVolatile,         jdk_internal_misc_Unsafe,     putShortVolatile_name, putShort_signature,     F_RN)  \
-  do_intrinsic(_putCharVolatile,          jdk_internal_misc_Unsafe,     putCharVolatile_name, putChar_signature,       F_RN)  \
-  do_intrinsic(_putIntVolatile,           jdk_internal_misc_Unsafe,     putIntVolatile_name, putInt_signature,         F_RN)  \
-  do_intrinsic(_putLongVolatile,          jdk_internal_misc_Unsafe,     putLongVolatile_name, putLong_signature,       F_RN)  \
-  do_intrinsic(_putFloatVolatile,         jdk_internal_misc_Unsafe,     putFloatVolatile_name, putFloat_signature,     F_RN)  \
-  do_intrinsic(_putDoubleVolatile,        jdk_internal_misc_Unsafe,     putDoubleVolatile_name, putDouble_signature,   F_RN)  \
-                                                                                                                        \
-  do_name(getObjectOpaque_name,"getObjectOpaque")     do_name(putObjectOpaque_name,"putObjectOpaque")                   \
-  do_name(getBooleanOpaque_name,"getBooleanOpaque")   do_name(putBooleanOpaque_name,"putBooleanOpaque")                 \
-  do_name(getByteOpaque_name,"getByteOpaque")         do_name(putByteOpaque_name,"putByteOpaque")                       \
-  do_name(getShortOpaque_name,"getShortOpaque")       do_name(putShortOpaque_name,"putShortOpaque")                     \
-  do_name(getCharOpaque_name,"getCharOpaque")         do_name(putCharOpaque_name,"putCharOpaque")                       \
-  do_name(getIntOpaque_name,"getIntOpaque")           do_name(putIntOpaque_name,"putIntOpaque")                         \
-  do_name(getLongOpaque_name,"getLongOpaque")         do_name(putLongOpaque_name,"putLongOpaque")                       \
-  do_name(getFloatOpaque_name,"getFloatOpaque")       do_name(putFloatOpaque_name,"putFloatOpaque")                     \
-  do_name(getDoubleOpaque_name,"getDoubleOpaque")     do_name(putDoubleOpaque_name,"putDoubleOpaque")                   \
-                                                                                                                        \
-  do_intrinsic(_getObjectOpaque,          jdk_internal_misc_Unsafe,        getObjectOpaque_name, getObject_signature,   F_R)  \
-  do_intrinsic(_getBooleanOpaque,         jdk_internal_misc_Unsafe,        getBooleanOpaque_name, getBoolean_signature, F_R)  \
-  do_intrinsic(_getByteOpaque,            jdk_internal_misc_Unsafe,        getByteOpaque_name, getByte_signature,       F_R)  \
-  do_intrinsic(_getShortOpaque,           jdk_internal_misc_Unsafe,        getShortOpaque_name, getShort_signature,     F_R)  \
-  do_intrinsic(_getCharOpaque,            jdk_internal_misc_Unsafe,        getCharOpaque_name, getChar_signature,       F_R)  \
-  do_intrinsic(_getIntOpaque,             jdk_internal_misc_Unsafe,        getIntOpaque_name, getInt_signature,         F_R)  \
-  do_intrinsic(_getLongOpaque,            jdk_internal_misc_Unsafe,        getLongOpaque_name, getLong_signature,       F_R)  \
-  do_intrinsic(_getFloatOpaque,           jdk_internal_misc_Unsafe,        getFloatOpaque_name, getFloat_signature,     F_R)  \
-  do_intrinsic(_getDoubleOpaque,          jdk_internal_misc_Unsafe,        getDoubleOpaque_name, getDouble_signature,   F_R)  \
-  do_intrinsic(_putObjectOpaque,          jdk_internal_misc_Unsafe,        putObjectOpaque_name, putObject_signature,   F_R)  \
-  do_intrinsic(_putBooleanOpaque,         jdk_internal_misc_Unsafe,        putBooleanOpaque_name, putBoolean_signature, F_R)  \
-  do_intrinsic(_putByteOpaque,            jdk_internal_misc_Unsafe,        putByteOpaque_name, putByte_signature,       F_R)  \
-  do_intrinsic(_putShortOpaque,           jdk_internal_misc_Unsafe,        putShortOpaque_name, putShort_signature,     F_R)  \
-  do_intrinsic(_putCharOpaque,            jdk_internal_misc_Unsafe,        putCharOpaque_name, putChar_signature,       F_R)  \
-  do_intrinsic(_putIntOpaque,             jdk_internal_misc_Unsafe,        putIntOpaque_name, putInt_signature,         F_R)  \
-  do_intrinsic(_putLongOpaque,            jdk_internal_misc_Unsafe,        putLongOpaque_name, putLong_signature,       F_R)  \
-  do_intrinsic(_putFloatOpaque,           jdk_internal_misc_Unsafe,        putFloatOpaque_name, putFloat_signature,     F_R)  \
-  do_intrinsic(_putDoubleOpaque,          jdk_internal_misc_Unsafe,        putDoubleOpaque_name, putDouble_signature,   F_R)  \
-                                                                                                                        \
-  do_name(getObjectAcquire_name,  "getObjectAcquire")    do_name(putObjectRelease_name,  "putObjectRelease")            \
-  do_name(getBooleanAcquire_name, "getBooleanAcquire")   do_name(putBooleanRelease_name, "putBooleanRelease")           \
-  do_name(getByteAcquire_name,    "getByteAcquire")      do_name(putByteRelease_name,    "putByteRelease")              \
-  do_name(getShortAcquire_name,   "getShortAcquire")     do_name(putShortRelease_name,   "putShortRelease")             \
-  do_name(getCharAcquire_name,    "getCharAcquire")      do_name(putCharRelease_name,    "putCharRelease")              \
-  do_name(getIntAcquire_name,     "getIntAcquire")       do_name(putIntRelease_name,     "putIntRelease")               \
-  do_name(getLongAcquire_name,    "getLongAcquire")      do_name(putLongRelease_name,    "putLongRelease")              \
-  do_name(getFloatAcquire_name,   "getFloatAcquire")     do_name(putFloatRelease_name,   "putFloatRelease")             \
-  do_name(getDoubleAcquire_name,  "getDoubleAcquire")    do_name(putDoubleRelease_name,  "putDoubleRelease")            \
-                                                                                                                        \
-  do_intrinsic(_getObjectAcquire,        jdk_internal_misc_Unsafe,        getObjectAcquire_name, getObject_signature,   F_R)  \
-  do_intrinsic(_getBooleanAcquire,       jdk_internal_misc_Unsafe,        getBooleanAcquire_name, getBoolean_signature, F_R)  \
-  do_intrinsic(_getByteAcquire,          jdk_internal_misc_Unsafe,        getByteAcquire_name, getByte_signature,       F_R)  \
-  do_intrinsic(_getShortAcquire,         jdk_internal_misc_Unsafe,        getShortAcquire_name, getShort_signature,     F_R)  \
-  do_intrinsic(_getCharAcquire,          jdk_internal_misc_Unsafe,        getCharAcquire_name, getChar_signature,       F_R)  \
-  do_intrinsic(_getIntAcquire,           jdk_internal_misc_Unsafe,        getIntAcquire_name, getInt_signature,         F_R)  \
-  do_intrinsic(_getLongAcquire,          jdk_internal_misc_Unsafe,        getLongAcquire_name, getLong_signature,       F_R)  \
-  do_intrinsic(_getFloatAcquire,         jdk_internal_misc_Unsafe,        getFloatAcquire_name, getFloat_signature,     F_R)  \
-  do_intrinsic(_getDoubleAcquire,        jdk_internal_misc_Unsafe,        getDoubleAcquire_name, getDouble_signature,   F_R)  \
-  do_intrinsic(_putObjectRelease,        jdk_internal_misc_Unsafe,        putObjectRelease_name, putObject_signature,   F_R)  \
-  do_intrinsic(_putBooleanRelease,       jdk_internal_misc_Unsafe,        putBooleanRelease_name, putBoolean_signature, F_R)  \
-  do_intrinsic(_putByteRelease,          jdk_internal_misc_Unsafe,        putByteRelease_name, putByte_signature,       F_R)  \
-  do_intrinsic(_putShortRelease,         jdk_internal_misc_Unsafe,        putShortRelease_name, putShort_signature,     F_R)  \
-  do_intrinsic(_putCharRelease,          jdk_internal_misc_Unsafe,        putCharRelease_name, putChar_signature,       F_R)  \
-  do_intrinsic(_putIntRelease,           jdk_internal_misc_Unsafe,        putIntRelease_name, putInt_signature,         F_R)  \
-  do_intrinsic(_putLongRelease,          jdk_internal_misc_Unsafe,        putLongRelease_name, putLong_signature,       F_R)  \
-  do_intrinsic(_putFloatRelease,         jdk_internal_misc_Unsafe,        putFloatRelease_name, putFloat_signature,     F_R)  \
-  do_intrinsic(_putDoubleRelease,        jdk_internal_misc_Unsafe,        putDoubleRelease_name, putDouble_signature,   F_R)  \
-=======
-  do_name(getReferenceVolatile_name,"getReferenceVolatile")   do_name(putReferenceVolatile_name,"putReferenceVolatile") \
   do_name(getBooleanVolatile_name,"getBooleanVolatile")       do_name(putBooleanVolatile_name,"putBooleanVolatile")     \
   do_name(getByteVolatile_name,"getByteVolatile")             do_name(putByteVolatile_name,"putByteVolatile")           \
   do_name(getShortVolatile_name,"getShortVolatile")           do_name(putShortVolatile_name,"putShortVolatile")         \
@@ -1363,7 +1276,6 @@
   do_intrinsic(_putLongRelease,          jdk_internal_misc_Unsafe,        putLongRelease_name, putLong_signature,           F_R)  \
   do_intrinsic(_putFloatRelease,         jdk_internal_misc_Unsafe,        putFloatRelease_name, putFloat_signature,         F_R)  \
   do_intrinsic(_putDoubleRelease,        jdk_internal_misc_Unsafe,        putDoubleRelease_name, putDouble_signature,       F_R)  \
->>>>>>> c656dde5
                                                                                                                         \
   do_name(getShortUnaligned_name,"getShortUnaligned")     do_name(putShortUnaligned_name,"putShortUnaligned")           \
   do_name(getCharUnaligned_name,"getCharUnaligned")       do_name(putCharUnaligned_name,"putCharUnaligned")             \
