--- conflicted
+++ resolved
@@ -53,20 +53,10 @@
     final static int SHARED = PINNED << 1;
     final static long NONCE = new Random().nextLong();
 
-<<<<<<< HEAD
-    public static MemorySegmentImpl everything() {
-        return new MemorySegmentImpl(0, Long.MAX_VALUE, 0, new MemorySegmentImpl.Scope() {
-            @Override
-            public Object base() {
-                return null;
-            }
-        });
-    }
-
-    public MemorySegmentImpl(long min, long length, int mask, Scope scope) {
-=======
+    public static MemorySegmentImpl EVERYTHING =
+            new MemorySegmentImpl(0, null, Long.MAX_VALUE, PINNED | SHARED, MemoryScope.GLOBAL);
+
     public MemorySegmentImpl(long min, Object base, long length, int mask, MemoryScope scope) {
->>>>>>> e1007374
         this.length = length;
         this.mask = mask;
         this.min = min;
@@ -243,17 +233,4 @@
         return Math.abs(Objects.hash(base, min, NONCE));
     }
 
-<<<<<<< HEAD
-    public static abstract class Scope {
-        boolean isAlive = true;
-        final boolean isAlive() {
-            return isAlive;
-        }
-        public void close() {
-            isAlive = false;
-        }
-        public abstract Object base();
-    }
-=======
->>>>>>> e1007374
 }