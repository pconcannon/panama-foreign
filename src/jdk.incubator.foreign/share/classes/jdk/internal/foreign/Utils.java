--- conflicted
+++ resolved
@@ -26,15 +26,7 @@
 
 package jdk.internal.foreign;
 
-<<<<<<< HEAD
-import jdk.incubator.foreign.MemoryAddress;
-import jdk.incubator.foreign.MemoryHandles;
-import jdk.incubator.foreign.MemoryLayout;
-import jdk.incubator.foreign.MemorySegment;
-import jdk.incubator.foreign.ValueLayout;
-=======
 import jdk.incubator.foreign.*;
->>>>>>> 0cef30d6
 import jdk.internal.access.foreign.MemorySegmentProxy;
 import jdk.internal.misc.VM;
 import sun.invoke.util.Wrapper;
@@ -65,6 +57,7 @@
 
     public static final Supplier<RuntimeException> bitsToBytesThrowOffset
         = () -> new UnsupportedOperationException("Cannot compute byte offset; bit offset is not a multiple of 8");
+
 
     static {
         try {
