/*
 *  Copyright (c) 2019, Oracle and/or its affiliates. All rights reserved.
 *  DO NOT ALTER OR REMOVE COPYRIGHT NOTICES OR THIS FILE HEADER.
 *
 *  This code is free software; you can redistribute it and/or modify it
 *  under the terms of the GNU General Public License version 2 only, as
 *  published by the Free Software Foundation.  Oracle designates this
 *  particular file as subject to the "Classpath" exception as provided
 *  by Oracle in the LICENSE file that accompanied this code.
 *
 *  This code is distributed in the hope that it will be useful, but WITHOUT
 *  ANY WARRANTY; without even the implied warranty of MERCHANTABILITY or
 *  FITNESS FOR A PARTICULAR PURPOSE.  See the GNU General Public License
 *  version 2 for more details (a copy is included in the LICENSE file that
 *  accompanied this code).
 *
 *  You should have received a copy of the GNU General Public License version
 *  2 along with this work; if not, write to the Free Software Foundation,
 *  Inc., 51 Franklin St, Fifth Floor, Boston, MA 02110-1301 USA.
 *
 *   Please contact Oracle, 500 Oracle Parkway, Redwood Shores, CA 94065 USA
 *  or visit www.oracle.com if you need additional information or have any
 *  questions.
 *
 */
package jdk.internal.foreign;

import jdk.incubator.foreign.Foreign;
import jdk.internal.access.foreign.MemoryAddressProxy;
import jdk.internal.misc.Unsafe;

import jdk.incubator.foreign.MemoryAddress;
import jdk.incubator.foreign.MemorySegment;

import java.util.Objects;

/**
 * This class provides an immutable implementation for the {@code MemoryAddress} interface. This class contains information
 * about the segment this address is associated with, as well as an offset into such segment.
 */
public final class MemoryAddressImpl implements MemoryAddress, MemoryAddressProxy {

    private static final Unsafe UNSAFE = Unsafe.getUnsafe();
    private static final InternalForeign foreign = InternalForeign.getInstancePrivileged();

    private final MemorySegmentImpl segment;
    private final long offset;

    public MemoryAddressImpl(MemorySegmentImpl segment) {
        this(segment, 0);
    }

    public MemoryAddressImpl(MemorySegmentImpl segment, long offset) {
        this.segment = Objects.requireNonNull(segment);
        this.offset = offset;
    }

    public static void copy(MemoryAddressImpl src, MemoryAddressImpl dst, long size) {
        src.checkAccess(0, size, true);
        dst.checkAccess(0, size, false);
        //check disjoint
        long offsetSrc = src.unsafeGetOffset();
        long offsetDst = dst.unsafeGetOffset();
        Object baseSrc = src.unsafeGetBase();
        Object baseDst = dst.unsafeGetBase();
        UNSAFE.copyMemory(baseSrc, offsetSrc, baseDst, offsetDst, size);
    }

    // MemoryAddress methods

    @Override
    public long offset() {
        return offset;
    }

    @Override
    public long toRawLongValue() {
        if (unsafeGetBase() != null) {
            throw new UnsupportedOperationException("Not a native address");
        }
        return unsafeGetOffset();
    }

    @Override
    public MemorySegment segment() {
        return segment;
    }

    @Override
    public MemoryAddress addOffset(long bytes) {
        return new MemoryAddressImpl(segment, offset + bytes);
    }

    @Override
    public MemoryAddress rebase(MemorySegment segment) {
        MemorySegmentImpl segmentImpl = (MemorySegmentImpl)segment;
        if (segmentImpl.base != this.segment.base) {
            throw new IllegalArgumentException("Invalid rebase target: " + segment);
        }
        return new MemoryAddressImpl((MemorySegmentImpl)segment,
                unsafeGetOffset() - ((MemoryAddressImpl)segment.baseAddress()).unsafeGetOffset());
    }

    // MemoryAddressProxy methods

    public void checkAccess(long offset, long length, boolean readOnly) {
        segment.checkRange(MemoryAddressProxy.addOffsets(this.offset, offset, this), length, !readOnly);
    }

    public long unsafeGetOffset() {
        return segment.min + offset;
    }

    public Object unsafeGetBase() {
        return segment.base();
    }

    @Override
    public boolean isSmall() {
        return segment.isSmall();
    }

    // Object methods

    @Override
    public int hashCode() {
        return Objects.hash(unsafeGetBase(), unsafeGetOffset());
    }

    @Override
    public boolean equals(Object that) {
        if (that instanceof MemoryAddressImpl) {
            MemoryAddressImpl addr = (MemoryAddressImpl)that;
            return Objects.equals(unsafeGetBase(), ((MemoryAddressImpl) that).unsafeGetBase()) &&
                    unsafeGetOffset() == addr.unsafeGetOffset();
        } else {
            return false;
        }
    }

    @Override
    public String toString() {
        return "MemoryAddress{ region: " + segment + " offset=0x" + Long.toHexString(offset) + " }";
    }
<<<<<<< HEAD

    // helper methods

    public static long addressof(MemoryAddress address) {
        MemoryAddressImpl addressImpl = (MemoryAddressImpl)address;
        if (addressImpl.unsafeGetBase() != null) {
            throw new IllegalStateException("Heap address!");
        }
        return addressImpl.unsafeGetOffset();
    }

    public static MemoryAddress ofLongUnchecked(long value) {
        return ofLongUnchecked(value, Long.MAX_VALUE);
    }

    public static MemoryAddress ofLongUnchecked(long value, long byteSize) {
        return foreign.withSize(MemoryAddress.ofLong(value), byteSize);
    }
=======
>>>>>>> 05098b04
}<|MERGE_RESOLUTION|>--- conflicted
+++ resolved
@@ -25,7 +25,6 @@
  */
 package jdk.internal.foreign;
 
-import jdk.incubator.foreign.Foreign;
 import jdk.internal.access.foreign.MemoryAddressProxy;
 import jdk.internal.misc.Unsafe;
 
@@ -45,10 +44,6 @@
 
     private final MemorySegmentImpl segment;
     private final long offset;
-
-    public MemoryAddressImpl(MemorySegmentImpl segment) {
-        this(segment, 0);
-    }
 
     public MemoryAddressImpl(MemorySegmentImpl segment, long offset) {
         this.segment = Objects.requireNonNull(segment);
@@ -142,17 +137,6 @@
     public String toString() {
         return "MemoryAddress{ region: " + segment + " offset=0x" + Long.toHexString(offset) + " }";
     }
-<<<<<<< HEAD
-
-    // helper methods
-
-    public static long addressof(MemoryAddress address) {
-        MemoryAddressImpl addressImpl = (MemoryAddressImpl)address;
-        if (addressImpl.unsafeGetBase() != null) {
-            throw new IllegalStateException("Heap address!");
-        }
-        return addressImpl.unsafeGetOffset();
-    }
 
     public static MemoryAddress ofLongUnchecked(long value) {
         return ofLongUnchecked(value, Long.MAX_VALUE);
@@ -161,6 +145,4 @@
     public static MemoryAddress ofLongUnchecked(long value, long byteSize) {
         return foreign.withSize(MemoryAddress.ofLong(value), byteSize);
     }
-=======
->>>>>>> 05098b04
 }